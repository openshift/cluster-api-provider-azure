# syntax=docker/dockerfile:1.1-experimental

# Copyright 2019 The Kubernetes Authors.
#
# Licensed under the Apache License, Version 2.0 (the "License");
# you may not use this file except in compliance with the License.
# You may obtain a copy of the License at
#
#     http://www.apache.org/licenses/LICENSE-2.0
#
# Unless required by applicable law or agreed to in writing, software
# distributed under the License is distributed on an "AS IS" BASIS,
# WITHOUT WARRANTIES OR CONDITIONS OF ANY KIND, either express or implied.
# See the License for the specific language governing permissions and
# limitations under the License.

<<<<<<< HEAD
FROM registry.ci.openshift.org/openshift/release:golang-1.17 AS builder
WORKDIR /go/src/sigs.k8s.io/cluster-api-provider-azure
COPY . .
# VERSION env gets set in the openshift/release image and refers to the golang version, which interferes with our own
RUN unset VERSION \
  && GOPROXY=off NO_DOCKER=1 make build

FROM registry.ci.openshift.org/openshift/origin-v4.0:base
COPY --from=builder /go/src/sigs.k8s.io/cluster-api-provider-azure/bin/machine-controller-manager /
COPY --from=builder /go/src/sigs.k8s.io/cluster-api-provider-azure/bin/termination-handler /
=======
# Build the manager binary
FROM golang:1.16 as builder
WORKDIR /workspace

# Run this with docker build --build_arg $(go env GOPROXY) to override the goproxy
ARG goproxy=https://proxy.golang.org
ENV GOPROXY=$goproxy

# Copy the Go Modules manifests
COPY go.mod go.mod
COPY go.sum go.sum

# Cache deps before building and copying source so that we don't need to re-download as much
# and so that source changes don't invalidate our downloaded layer
RUN --mount=type=cache,target=/go/pkg/mod \
    go mod download

# Copy the sources
COPY ./ ./

# Cache the go build into the the Go’s compiler cache folder so we take benefits of compiler caching across docker build calls
RUN --mount=type=cache,target=/root/.cache/go-build \
    --mount=type=cache,target=/go/pkg/mod \
    go build .

# Build
ARG package=.
ARG ARCH
ARG ldflags

# Do not force rebuild of up-to-date packages (do not use -a) and use the compiler cache folder
RUN --mount=type=cache,target=/root/.cache/go-build \
    --mount=type=cache,target=/go/pkg/mod \
    CGO_ENABLED=0 GOOS=linux GOARCH=${ARCH} \
    go build -ldflags "${ldflags} -extldflags '-static'" \
    -o manager ${package}

# Production image
FROM gcr.io/distroless/static:nonroot
WORKDIR /
COPY --from=builder /workspace/manager .
# Use uid of nonroot user (65532) because kubernetes expects numeric user when applying pod security policies
USER 65532
ENTRYPOINT ["/manager"]
>>>>>>> ad0a7a80
<|MERGE_RESOLUTION|>--- conflicted
+++ resolved
@@ -14,18 +14,6 @@
 # See the License for the specific language governing permissions and
 # limitations under the License.
 
-<<<<<<< HEAD
-FROM registry.ci.openshift.org/openshift/release:golang-1.17 AS builder
-WORKDIR /go/src/sigs.k8s.io/cluster-api-provider-azure
-COPY . .
-# VERSION env gets set in the openshift/release image and refers to the golang version, which interferes with our own
-RUN unset VERSION \
-  && GOPROXY=off NO_DOCKER=1 make build
-
-FROM registry.ci.openshift.org/openshift/origin-v4.0:base
-COPY --from=builder /go/src/sigs.k8s.io/cluster-api-provider-azure/bin/machine-controller-manager /
-COPY --from=builder /go/src/sigs.k8s.io/cluster-api-provider-azure/bin/termination-handler /
-=======
 # Build the manager binary
 FROM golang:1.16 as builder
 WORKDIR /workspace
@@ -69,5 +57,4 @@
 COPY --from=builder /workspace/manager .
 # Use uid of nonroot user (65532) because kubernetes expects numeric user when applying pod security policies
 USER 65532
-ENTRYPOINT ["/manager"]
->>>>>>> ad0a7a80
+ENTRYPOINT ["/manager"]