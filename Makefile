# Copyright 2018 The Kubernetes Authors.
#
# Licensed under the Apache License, Version 2.0 (the "License");
# you may not use this file except in compliance with the License.
# You may obtain a copy of the License at
#
#     http://www.apache.org/licenses/LICENSE-2.0
#
# Unless required by applicable law or agreed to in writing, software
# distributed under the License is distributed on an "AS IS" BASIS,
# WITHOUT WARRANTIES OR CONDITIONS OF ANY KIND, either express or implied.
# See the License for the specific language governing permissions and
# limitations under the License.

# If you update this file, please follow
# https://suva.sh/en/writings/well-documented-makefiles

# Ensure Make is run with bash shell as some syntax below is bash-specific
SHELL:=/usr/bin/env bash

.DEFAULT_GOAL:=help

GOPATH  := $(shell go env GOPATH)
GOARCH  := $(shell go env GOARCH)
GOOS    := $(shell go env GOOS)
GOPROXY := $(shell go env GOPROXY)
ifeq ($(GOPROXY),)
GOPROXY := https://proxy.golang.org
endif
export GOPROXY

# Active module mode, as we use go modules to manage dependencies
export GO111MODULE=on

# Kubebuilder.
export KUBEBUILDER_ENVTEST_KUBERNETES_VERSION ?= 1.29.0
export KUBEBUILDER_CONTROLPLANE_START_TIMEOUT ?= 60s
export KUBEBUILDER_CONTROLPLANE_STOP_TIMEOUT ?= 60s

# This option is for running docker manifest command
export DOCKER_CLI_EXPERIMENTAL := enabled

# curl retries
CURL_RETRIES=3

# Directories.
ROOT_DIR := $(shell dirname $(realpath $(firstword $(MAKEFILE_LIST))))
TOOLS_DIR := hack/tools
TOOLS_BIN_DIR := $(abspath $(TOOLS_DIR)/bin)
TEMPLATES_DIR := $(ROOT_DIR)/templates
BIN_DIR := $(abspath $(ROOT_DIR)/bin)
EXP_DIR := exp
GO_INSTALL = ./scripts/go_install.sh
E2E_DATA_DIR ?= $(ROOT_DIR)/test/e2e/data
KUBETEST_CONF_PATH ?= $(abspath $(E2E_DATA_DIR)/kubetest/conformance.yaml)
KUBETEST_WINDOWS_CONFIG ?= upstream-windows.yaml
KUBETEST_WINDOWS_CONF_PATH ?= $(abspath $(E2E_DATA_DIR)/kubetest/$(KUBETEST_WINDOWS_CONFIG))
KUBETEST_REPO_LIST_PATH ?= $(abspath $(E2E_DATA_DIR)/kubetest/)
AZURE_TEMPLATES := $(E2E_DATA_DIR)/infrastructure-azure
ADDONS_DIR := templates/addons
CONVERSION_VERIFIER := $(TOOLS_BIN_DIR)/conversion-verifier

# use the project local tool binaries first
export PATH := $(TOOLS_BIN_DIR):$(PATH)

# set --output-base used for conversion-gen which needs to be different for in GOPATH and outside GOPATH dev
ifneq ($(abspath $(ROOT_DIR)),$(GOPATH)/src/sigs.k8s.io/cluster-api-provider-azure)
  OUTPUT_BASE := --output-base=$(ROOT_DIR)
endif

# Binaries.
CONTROLLER_GEN_VER := v0.14.0
CONTROLLER_GEN_BIN := controller-gen
CONTROLLER_GEN := $(TOOLS_BIN_DIR)/$(CONTROLLER_GEN_BIN)-$(CONTROLLER_GEN_VER)

CONVERSION_GEN_VER := v0.29.2
CONVERSION_GEN_BIN := conversion-gen
CONVERSION_GEN := $(TOOLS_BIN_DIR)/$(CONVERSION_GEN_BIN)-$(CONVERSION_GEN_VER)

ENVSUBST_VER := $(shell go list -m -f '{{.Version}}' github.com/drone/envsubst/v2)
ENVSUBST_BIN := envsubst
ENVSUBST := $(TOOLS_BIN_DIR)/$(ENVSUBST_BIN)-$(ENVSUBST_VER)

GOLANGCI_LINT_VER := v1.55.2
GOLANGCI_LINT_BIN := golangci-lint
GOLANGCI_LINT := $(TOOLS_BIN_DIR)/$(GOLANGCI_LINT_BIN)-$(GOLANGCI_LINT_VER)

KUSTOMIZE_VER := v5.4.1
KUSTOMIZE_BIN := kustomize
KUSTOMIZE := $(TOOLS_BIN_DIR)/$(KUSTOMIZE_BIN)-$(KUSTOMIZE_VER)

MOCKGEN_VER := v0.4.0
MOCKGEN_BIN := mockgen
MOCKGEN := $(TOOLS_BIN_DIR)/$(MOCKGEN_BIN)-$(MOCKGEN_VER)

RELEASE_NOTES_VER := v0.16.6-0.20240222112346-71feb57b59a4
RELEASE_NOTES_BIN := release-notes
RELEASE_NOTES := $(TOOLS_BIN_DIR)/$(RELEASE_NOTES_BIN)-$(RELEASE_NOTES_VER)

KPROMO_VER := v4.0.4
KPROMO_BIN := kpromo
KPROMO := $(TOOLS_BIN_DIR)/$(KPROMO_BIN)-$(KPROMO_VER)

GO_APIDIFF_VER := v0.8.2
GO_APIDIFF_BIN := go-apidiff
GO_APIDIFF := $(TOOLS_BIN_DIR)/$(GO_APIDIFF_BIN)

GINKGO_VER := $(shell go list -m -f '{{.Version}}' github.com/onsi/ginkgo/v2)
GINKGO_BIN := ginkgo
GINKGO := $(TOOLS_BIN_DIR)/$(GINKGO_BIN)-$(GINKGO_VER)

KUBECTL_VER := v1.28.4
KUBECTL_BIN := kubectl
KUBECTL := $(TOOLS_BIN_DIR)/$(KUBECTL_BIN)-$(KUBECTL_VER)

HELM_VER := v3.14.4
HELM_BIN := helm
HELM := $(TOOLS_BIN_DIR)/$(HELM_BIN)-$(HELM_VER)

YQ_VER := v4.35.2
YQ_BIN := yq
YQ :=  $(TOOLS_BIN_DIR)/$(YQ_BIN)-$(YQ_VER)

<<<<<<< HEAD
KIND_VER := v0.22.0
=======
KIND_VER := $(shell go list -m -f '{{.Version}}' sigs.k8s.io/kind)
>>>>>>> e1f1f754
KIND_BIN := kind
KIND :=  $(TOOLS_BIN_DIR)/$(KIND_BIN)-$(KIND_VER)

CODESPELL_VER := 2.2.6
CODESPELL_BIN := codespell
CODESPELL_DIST_DIR := codespell_dist
CODESPELL := $(TOOLS_BIN_DIR)/$(CODESPELL_DIST_DIR)/$(CODESPELL_BIN)

SETUP_ENVTEST_VER := v0.0.0-20231012212722-e25aeebc7846
SETUP_ENVTEST_BIN := setup-envtest
SETUP_ENVTEST := $(abspath $(TOOLS_BIN_DIR)/$(SETUP_ENVTEST_BIN)-$(SETUP_ENVTEST_VER))
SETUP_ENVTEST_PKG := sigs.k8s.io/controller-runtime/tools/setup-envtest

KUBEBUILDER_ASSETS ?= $(shell $(SETUP_ENVTEST) use --use-env -p path $(KUBEBUILDER_ENVTEST_KUBERNETES_VERSION))

# Define Docker related variables. Releases should modify and double check these vars.
ifeq (,$(shell command -v gcloud))
    REGISTRY ?= gcr.io/$(shell gcloud config get-value project)
else
    REGISTRY ?= localhost:5000
endif
STAGING_REGISTRY := gcr.io/k8s-staging-cluster-api-azure
PROD_REGISTRY := registry.k8s.io/cluster-api-azure
IMAGE_NAME ?= cluster-api-azure-controller
CONTROLLER_IMG ?= $(REGISTRY)/$(IMAGE_NAME)
TAG ?= dev
ARCH ?= $(GOARCH)
ALL_ARCH = amd64 arm arm64 ppc64le s390x

# Allow overriding manifest generation destination directory
MANIFEST_ROOT ?= config
CRD_ROOT ?= $(MANIFEST_ROOT)/crd/bases
WEBHOOK_ROOT ?= $(MANIFEST_ROOT)/webhook
RBAC_ROOT ?= $(MANIFEST_ROOT)/rbac
ASO_CRDS_PATH := $(MANIFEST_ROOT)/aso/crds.yaml
ASO_VERSION := v2.6.0
ASO_CRDS := resourcegroups.resources.azure.com natgateways.network.azure.com managedclusters.containerservice.azure.com managedclustersagentpools.containerservice.azure.com bastionhosts.network.azure.com virtualnetworks.network.azure.com virtualnetworkssubnets.network.azure.com privateendpoints.network.azure.com fleetsmembers.containerservice.azure.com extensions.kubernetesconfiguration.azure.com

# Allow overriding the imagePullPolicy
PULL_POLICY ?= Always

# Allow overriding the e2e configurations
GINKGO_FOCUS ?= \[REQUIRED\]
GINKGO_SKIP ?=
GINKGO_NODES ?= 3
GINKGO_NOCOLOR ?= false
GINKGO_ARGS ?=
ARTIFACTS ?= $(ROOT_DIR)/_artifacts
E2E_CONF_FILE ?= $(ROOT_DIR)/test/e2e/config/azure-dev.yaml
E2E_CONF_FILE_ENVSUBST := $(ROOT_DIR)/test/e2e/config/azure-dev-envsubst.yaml
SKIP_CLEANUP ?= false
SKIP_LOG_COLLECTION ?= false
# @sonasingh46: Skip creating mgmt cluster for ci as workload identity needs kind cluster
# to be created with extra mounts for key pairs which is not yet supported
# by existing e2e framework. A mgmt cluster(kind) is created as part of e2e suite
# that meets workload identity pre-requisites.
SKIP_CREATE_MGMT_CLUSTER ?= true
WIN_REPO_URL ?=

# Build time versioning details.
LDFLAGS := $(shell hack/version.sh)

CLUSTER_TEMPLATE ?= cluster-template.yaml

export KIND_CLUSTER_NAME ?= capz

## --------------------------------------
## Binaries
## --------------------------------------

##@ Binaries:

.PHONY: binaries
binaries: manager ## Builds all binaries.

.PHONY: manager
manager: ## Build manager binary.
	go build -ldflags "$(LDFLAGS)" -o $(BIN_DIR)/manager .

## --------------------------------------
## Cleanup / Verification
## --------------------------------------

##@ Cleanup / Verification:

.PHONY: clean
clean: ## Remove bin and kubeconfigs.
	$(MAKE) clean-bin
	$(MAKE) clean-temporary

.PHONY: clean-bin
clean-bin: ## Remove all generated binaries.
	rm -rf bin
	rm -rf hack/tools/bin

.PHONY: clean-temporary
clean-temporary: ## Remove all temporary files and folders.
	rm -f minikube.kubeconfig
	rm -f kubeconfig
	rm -f *.kubeconfig

.PHONY: clean-release
clean-release: clean-release-git ## Remove the release folder.
	rm -rf $(RELEASE_DIR)

.PHONY: clean-release-git
clean-release-git: ## Restores the git files usually modified during a release
	git restore ./*manager_image_patch.yaml ./*manager_pull_policy.yaml

APIDIFF_OLD_COMMIT ?= $(shell git rev-parse origin/main)

.PHONY: apidiff
apidiff: $(GO_APIDIFF) ## Check for API differences.
	$(GO_APIDIFF) $(APIDIFF_OLD_COMMIT)

.PHONY: format-tiltfile
format-tiltfile: ## Format the Tiltfile.
	./hack/verify-starlark.sh fix

.PHONY: verify
verify: verify-boilerplate verify-modules verify-gen verify-shellcheck verify-conversions verify-tiltfile verify-codespell ## Run "verify-boilerplate", "verify-modules", "verify-gen", "verify-shellcheck", "verify-conversions", "verify-tiltfile" "verify-codespell" rules.

.PHONY: verify-boilerplate
verify-boilerplate: ## Verify boilerplate header.
	./hack/verify-boilerplate.sh

.PHONY: verify-modules
verify-modules: modules ## Verify go.sum go.mod are the latest.
	@if !(git diff --quiet HEAD -- go.sum go.mod $(TOOLS_DIR)/go.sum $(TOOLS_DIR)/go.mod); then \
		echo "go module files are out of date"; exit 1; \
	fi

.PHONY: verify-gen
verify-gen: generate ## Verify generated files are the latest.
	@if !(git diff --quiet HEAD); then \
		git diff; echo "generated files are out of date, run make generate"; exit 1; \
	fi

.PHONY: verify-shellcheck
verify-shellcheck: ## Verify shell files are passing lint.
	./hack/verify-shellcheck.sh

.PHONY: verify-conversions
verify-conversions: $(CONVERSION_VERIFIER)  ## Verifies expected API conversion are in place.
	$(CONVERSION_VERIFIER)

.PHONY: verify-tiltfile
verify-tiltfile: ## Verify Tiltfile format.
	./hack/verify-starlark.sh

.PHONY: verify-codespell
verify-codespell: codespell ## Verify codespell.
	@$(CODESPELL) $(ROOT_DIR) --ignore-words=$(ROOT_DIR)/.codespellignore --skip="*.git,*_artifacts,*.sum,$(ROOT_DIR)/docs/book/bookout,$(ROOT_DIR)/hack/tools/bin/codespell_dist"

## --------------------------------------
## Development
## --------------------------------------

##@ Development:

.PHONY: install-tools # populate hack/tools/bin
install-tools: $(ENVSUBST) $(KUSTOMIZE) $(KUBECTL) $(HELM) $(GINKGO) $(KIND)

.PHONY: create-management-cluster
create-management-cluster: $(KUSTOMIZE) $(ENVSUBST) $(KUBECTL) $(KIND) ## Create a management cluster.
	# Create kind management cluster.
	$(MAKE) kind-create

	# Install cert manager and wait for availability
	./hack/install-cert-manager.sh

	# Create secret for AzureClusterIdentity
	./hack/create-identity-secret.sh

	# Create customized cloud provider configs
	./hack/create-custom-cloud-provider-config.sh

	# Deploy CAPI
<<<<<<< HEAD
	timeout --foreground 300 bash -c "until curl --retry $(CURL_RETRIES) -sSL https://github.com/kubernetes-sigs/cluster-api/releases/download/v1.6.4/cluster-api-components.yaml | $(ENVSUBST) | $(KUBECTL) apply -f -; do sleep 5; done"
=======
	timeout --foreground 300 bash -c "until curl --retry $(CURL_RETRIES) -sSL https://github.com/kubernetes-sigs/cluster-api/releases/download/v1.7.1/cluster-api-components.yaml | $(ENVSUBST) | $(KUBECTL) apply -f -; do sleep 5; done"
>>>>>>> e1f1f754

	# Deploy CAAPH
	timeout --foreground 300 bash -c "until curl --retry $(CURL_RETRIES) -sSL https://github.com/kubernetes-sigs/cluster-api-addon-provider-helm/releases/download/v0.1.0-alpha.10/addon-components.yaml | $(ENVSUBST) | $(KUBECTL) apply -f -; do sleep 5; done"

	# Deploy CAPZ
	$(KIND) load docker-image $(CONTROLLER_IMG)-$(ARCH):$(TAG) --name=$(KIND_CLUSTER_NAME)
	timeout --foreground 300 bash -c "until $(KUSTOMIZE) build config/default | $(ENVSUBST) | $(KUBECTL) apply -f - --server-side=true; do sleep 5; done"

	# Wait for CAPI deployments
	$(KUBECTL) wait --for=condition=Available --timeout=5m -n capi-system deployment -l cluster.x-k8s.io/provider=cluster-api
	$(KUBECTL) wait --for=condition=Available --timeout=5m -n capi-kubeadm-bootstrap-system deployment -l cluster.x-k8s.io/provider=bootstrap-kubeadm
	$(KUBECTL) wait --for=condition=Available --timeout=5m -n capi-kubeadm-control-plane-system deployment -l cluster.x-k8s.io/provider=control-plane-kubeadm

	# Wait for CAAPH deployment
	$(KUBECTL) wait --for=condition=Available --timeout=5m -n caaph-system deployment -l cluster.x-k8s.io/provider=helm

	# Wait for the ClusterResourceSet CRD resource to be "installed" onto the mgmt cluster before installing CRS addons
	timeout --foreground 300 bash -c "until $(KUBECTL) get clusterresourcesets -A; do sleep 3; done"

	# install Windows Calico cluster resource set
	timeout --foreground 300 bash -c "until $(KUBECTL) create configmap calico-windows-addon --from-file="$(ADDONS_DIR)/windows/calico" --dry-run=client -o yaml | kubectl apply -f -; do sleep 5; done"
	timeout --foreground 300 bash -c "until $(KUBECTL) apply -f templates/addons/windows/calico-resource-set.yaml; do sleep 5; done"

	# Wait for CAPZ deployments
	$(KUBECTL) wait --for=condition=Available --timeout=5m -n capz-system deployment --all

	# required sleep for when creating management and workload cluster simultaneously
	# Wait for the core CRD resources to be "installed" onto the mgmt cluster before returning control
	timeout --foreground 300 bash -c "until $(KUBECTL) get clusters -A; do sleep 3; done"
	timeout --foreground 300 bash -c "until $(KUBECTL) get azureclusters -A; do sleep 3; done"
	timeout --foreground 300 bash -c "until $(KUBECTL) get kubeadmcontrolplanes -A; do sleep 3; done"
	@echo 'Set kubectl context to the kind management cluster by running "$(KUBECTL) config set-context kind-$(KIND_CLUSTER_NAME)"'

.PHONY: create-workload-cluster
create-workload-cluster: $(ENVSUBST) $(KUBECTL) ## Create a workload cluster.
	# Create workload Cluster.
	@if [ -f "$(TEMPLATES_DIR)/$(CLUSTER_TEMPLATE)" ]; then \
		timeout --foreground 300 bash -c "until $(ENVSUBST) < $(TEMPLATES_DIR)/$(CLUSTER_TEMPLATE) | $(KUBECTL) apply -f -; do sleep 5; done"; \
	elif [ -f "$(CLUSTER_TEMPLATE)" ]; then \
		timeout --foreground 300 bash -c "until $(ENVSUBST) < "$(CLUSTER_TEMPLATE)" | $(KUBECTL) apply -f -; do sleep 5; done"; \
	else \
		timeout --foreground 300 bash -c "until curl --retry "$(CURL_RETRIES)" "$(CLUSTER_TEMPLATE)" | "$(ENVSUBST)" | $(KUBECTL) apply -f -; do sleep 5; done"; \
	fi

	# Wait for the kubeconfig to become available.
	timeout --foreground 300 bash -c "while ! $(KUBECTL) get secrets | grep $(CLUSTER_NAME)-kubeconfig; do sleep 1; done"
	# Get kubeconfig and store it locally.
	$(KUBECTL) get secrets $(CLUSTER_NAME)-kubeconfig -o json | jq -r .data.value | base64 --decode > ./kubeconfig
	$(KUBECTL) wait --for=condition=Ready --timeout=10m cluster "$(CLUSTER_NAME)"

	@echo 'run "$(KUBECTL) --kubeconfig=./kubeconfig ..." to work with the new target cluster'

.PHONY: create-cluster
create-cluster: ## Create a workload development Kubernetes cluster on Azure in a kind management cluster.
	EXP_CLUSTER_RESOURCE_SET=true \
	EXP_MACHINE_POOL=true \
	EXP_EDGEZONE=true \
	$(MAKE) create-management-cluster \
	create-workload-cluster

.PHONY: delete-workload-cluster
delete-workload-cluster: $(KUBECTL) ## Deletes the example workload Kubernetes cluster.
	@echo 'Your Azure resources will now be deleted, this can take up to 20 minutes'
	$(KUBECTL) delete cluster $(CLUSTER_NAME)

## --------------------------------------
## Docker
## --------------------------------------

##@ Docker:

.PHONY: docker-pull-prerequisites
docker-pull-prerequisites: ## Pull prerequisites for building controller-manager.
	docker pull docker/dockerfile:1.4
	docker pull docker.io/library/golang:1.21
	docker pull gcr.io/distroless/static:latest

.PHONY: docker-build
docker-build: docker-pull-prerequisites ## Build the docker image for controller-manager.
	DOCKER_BUILDKIT=1 docker build --build-arg goproxy=$(GOPROXY) --build-arg ARCH=$(ARCH) --build-arg ldflags="$(LDFLAGS)" . -t $(CONTROLLER_IMG)-$(ARCH):$(TAG)
	$(MAKE) set-manifest-image MANIFEST_IMG=$(CONTROLLER_IMG)-$(ARCH) MANIFEST_TAG=$(TAG) TARGET_RESOURCE="./config/capz/manager_image_patch.yaml"
	$(MAKE) set-manifest-pull-policy TARGET_RESOURCE="./config/capz/manager_pull_policy.yaml"

.PHONY: docker-push
docker-push: ## Push the docker image
	docker push $(CONTROLLER_IMG)-$(ARCH):$(TAG)

## --------------------------------------
## Docker — All ARCH
## --------------------------------------

##@ Docker - All Arch:

.PHONY: docker-build-all
docker-build-all: $(addprefix docker-build-,$(ALL_ARCH)) ## Build all the architecture docker images.

docker-build-%:
	$(MAKE) ARCH=$* docker-build

.PHONY: docker-push-all
docker-push-all: $(addprefix docker-push-,$(ALL_ARCH)) ## Push all the architecture docker images.
	$(MAKE) docker-push-manifest

docker-push-%:
	$(MAKE) ARCH=$* docker-push

.PHONY: docker-push-manifest
docker-push-manifest: ## Push the fat manifest docker image.
	## Minimum docker version 18.06.0 is required for creating and pushing manifest images.
	docker manifest create --amend $(CONTROLLER_IMG):$(TAG) $(shell echo $(ALL_ARCH) | sed -e "s~[^ ]*~$(CONTROLLER_IMG)\-&:$(TAG)~g")
	@for arch in $(ALL_ARCH); do docker manifest annotate --arch $${arch} ${CONTROLLER_IMG}:${TAG} ${CONTROLLER_IMG}-$${arch}:${TAG}; done
	docker manifest push --purge ${CONTROLLER_IMG}:${TAG}
	MANIFEST_IMG=$(CONTROLLER_IMG) MANIFEST_TAG=$(TAG) $(MAKE) set-manifest-image
	$(MAKE) set-manifest-pull-policy

.PHONY: set-manifest-image
set-manifest-image: ## Update kustomize image patch file for default resource.
	$(info Updating kustomize image patch file for default resource)
	sed -i'' -e 's@image: .*@image: '"${MANIFEST_IMG}:$(MANIFEST_TAG)"'@' ./config/capz/manager_image_patch.yaml

.PHONY: set-manifest-pull-policy
set-manifest-pull-policy: ## Update kustomize pull policy file for default resource.
	$(info Updating kustomize pull policy file for default resource)
	sed -i'' -e 's@imagePullPolicy: .*@imagePullPolicy: '"$(PULL_POLICY)"'@' ./config/capz/manager_pull_policy.yaml

## --------------------------------------
## Generate
## --------------------------------------

##@ Generate:

.PHONY: generate
generate: ## Generate go related targets, manifests, flavors, e2e-templates and addons.
	$(MAKE) generate-go
	$(MAKE) generate-manifests
	$(MAKE) generate-flavors
	$(MAKE) generate-e2e-templates
	$(MAKE) generate-addons
	$(MAKE) generate-aso-crds

.PHONY: generate-go
generate-go: $(CONTROLLER_GEN) $(MOCKGEN) $(CONVERSION_GEN) ## Runs Go related generate targets.
	$(CONTROLLER_GEN) \
		paths=./api/... \
		paths=./$(EXP_DIR)/api/... \
		object:headerFile=./hack/boilerplate/boilerplate.generatego.txt
	go generate ./...

.PHONY: generate-manifests
generate-manifests: $(CONTROLLER_GEN) ## Generate manifests e.g. CRD, RBAC etc.
	$(CONTROLLER_GEN) \
		paths=./api/... \
		paths=./$(EXP_DIR)/api/... \
		crd:crdVersions=v1 \
		rbac:roleName=manager-role \
		output:crd:dir=$(CRD_ROOT) \
		output:webhook:dir=$(WEBHOOK_ROOT) \
		webhook
	$(CONTROLLER_GEN) \
		paths=./ \
		paths=./controllers/... \
		paths=./$(EXP_DIR)/controllers/... \
		output:rbac:dir=$(RBAC_ROOT) \
		rbac:roleName=manager-role

.PHONY: generate-flavors ## Generate template flavors.
generate-flavors: $(KUSTOMIZE) generate-addons
	./hack/gen-flavors.sh

.PHONY: generate-e2e-templates
generate-e2e-templates: $(KUSTOMIZE) ## Generate Azure infrastructure templates for the v1beta1 CAPI test suite.
	$(KUSTOMIZE) build $(AZURE_TEMPLATES)/v1beta1/cluster-template --load-restrictor LoadRestrictionsNone > $(AZURE_TEMPLATES)/v1beta1/cluster-template.yaml
	$(KUSTOMIZE) build $(AZURE_TEMPLATES)/v1beta1/cluster-template-md-remediation --load-restrictor LoadRestrictionsNone > $(AZURE_TEMPLATES)/v1beta1/cluster-template-md-remediation.yaml
	$(KUSTOMIZE) build $(AZURE_TEMPLATES)/v1beta1/cluster-template-kcp-remediation --load-restrictor LoadRestrictionsNone > $(AZURE_TEMPLATES)/v1beta1/cluster-template-kcp-remediation.yaml
	$(KUSTOMIZE) build $(AZURE_TEMPLATES)/v1beta1/cluster-template-machine-pool --load-restrictor LoadRestrictionsNone > $(AZURE_TEMPLATES)/v1beta1/cluster-template-machine-pool.yaml
	$(KUSTOMIZE) build $(AZURE_TEMPLATES)/v1beta1/cluster-template-node-drain --load-restrictor LoadRestrictionsNone > $(AZURE_TEMPLATES)/v1beta1/cluster-template-node-drain.yaml
	$(KUSTOMIZE) build $(AZURE_TEMPLATES)/v1beta1/cluster-template-upgrades --load-restrictor LoadRestrictionsNone > $(AZURE_TEMPLATES)/v1beta1/cluster-template-upgrades.yaml
	$(KUSTOMIZE) build $(AZURE_TEMPLATES)/v1beta1/cluster-template-kcp-scale-in --load-restrictor LoadRestrictionsNone > $(AZURE_TEMPLATES)/v1beta1/cluster-template-kcp-scale-in.yaml

.PHONY: generate-addons
generate-addons: fetch-calico-manifests ## Generate metric-server, calico, calico-ipv6, azure cni v1 addons.
	$(KUSTOMIZE) build $(ADDONS_DIR)/metrics-server > $(ADDONS_DIR)/metrics-server/metrics-server.yaml
	$(KUSTOMIZE) build $(ADDONS_DIR)/calico > $(ADDONS_DIR)/calico.yaml
	$(KUSTOMIZE) build $(ADDONS_DIR)/calico-ipv6 > $(ADDONS_DIR)/calico-ipv6.yaml
	$(KUSTOMIZE) build $(ADDONS_DIR)/calico-dual-stack > $(ADDONS_DIR)/calico-dual-stack.yaml
	$(KUSTOMIZE) build $(ADDONS_DIR)/azure-cni-v1 > $(ADDONS_DIR)/azure-cni-v1.yaml

.PHONY: generate-aso-crds
# The yq command filters the list of all ASO CRDs to just the ones specified by ASO_CRDS.
# The sed command changes '$$' to '$$$$' so once the CRDs get run through
# envsubst, '$$$$' changes back to '$$' so ASO will not detect a diff and try to
# update the CRDs for which we don't give it permission.
generate-aso-crds: $(YQ)
	curl -fSsL "https://github.com/Azure/azure-service-operator/releases/download/$(ASO_VERSION)/azureserviceoperator_customresourcedefinitions_$(ASO_VERSION).yaml" | \
		$(YQ) e '. | select($(foreach name,$(ASO_CRDS),.metadata.name == "$(name)" or )false)' - | \
		sed 's/\$$\$$/$$$$$$$$/g' \
		> $(ASO_CRDS_PATH)

# When updating this, make sure to also update the Windows image version in templates/addons/windows/calico.
export CALICO_VERSION := v3.26.1
# Where all downloaded Calico manifests are unpacked and stored.
CALICO_RELEASES := $(ARTIFACTS)/calico
# Path to manifests directory in a Calico release archive.
CALICO_RELEASE_MANIFESTS_DIR := release-$(CALICO_VERSION)/manifests
# Path where Calico manifests are stored which should be used for addons generation.
CALICO_MANIFESTS_DIR := $(ARTIFACTS)/calico/$(CALICO_RELEASE_MANIFESTS_DIR)

.PHONY: get-calico-version
get-calico-version: ## Print the Calico version used for CNI in the repo.
	@echo $(CALICO_VERSION)

.PHONY: fetch-calico-manifests
fetch-calico-manifests: $(CALICO_MANIFESTS_DIR) ## Get Calico release manifests and unzip them.
	cp $(CALICO_MANIFESTS_DIR)/calico-vxlan.yaml $(ADDONS_DIR)/calico
	cp $(CALICO_MANIFESTS_DIR)/calico-policy-only.yaml $(ADDONS_DIR)/calico-ipv6

$(CALICO_MANIFESTS_DIR):
	mkdir -p $(ARTIFACTS)/calico
	@echo "Fetching Calico release manifests from release artifacts, this might take a minute..."
	wget -qO- https://github.com/projectcalico/calico/releases/download/$(CALICO_VERSION)/release-$(CALICO_VERSION).tgz | tar xz --directory $(CALICO_RELEASES) $(CALICO_RELEASE_MANIFESTS_DIR)

.PHONY: modules
modules: ## Runs go mod tidy to ensure proper vendoring.
	go mod tidy
	pushd $(TOOLS_DIR) && go mod tidy; popd

## --------------------------------------
## Help
## --------------------------------------

##@ Help:

help: ## Display this help.
	@awk 'BEGIN {FS = ":.*##"; printf "\nUsage:\n  make \033[36m<target>\033[0m\n"} /^[0-9a-zA-Z_-]+:.*?##/ { printf "  \033[36m%-25s\033[0m %s\n", $$1, $$2 } /^##@/ { printf "\n\033[1m%s\033[0m\n", substr($$0, 5) } ' $(MAKEFILE_LIST)

## --------------------------------------
## Linting
## --------------------------------------

##@ Linting:

.PHONY: lint
lint: $(GOLANGCI_LINT) lint-latest ## Lint codebase.
	$(GOLANGCI_LINT) run -v $(GOLANGCI_LINT_EXTRA_ARGS)

.PHONY: lint-fix
lint-fix: $(GOLANGCI_LINT) ## Lint the codebase and run auto-fixers if supported by the linter.
	GOLANGCI_LINT_EXTRA_ARGS=--fix $(MAKE) lint

lint-full: $(GOLANGCI_LINT) ## Run slower linters to detect possible issues.
	$(GOLANGCI_LINT) run -v --fast=false

.PHONY: lint-latest
lint-latest:
	./hack/lint-latest.sh

## --------------------------------------
## Release
## --------------------------------------

##@ Release:

RELEASE_TAG ?= $(shell git describe --abbrev=0 2>/dev/null)
# if the release tag contains a hyphen, treat it as a pre-release
ifneq (,$(findstring -,$(RELEASE_TAG)))
    PRE_RELEASE=true
endif
FULL_VERSION := $(RELEASE_TAG:v%=%)
MAJOR_VERSION := $(shell echo $(FULL_VERSION) | sed -E 's/^([0-9]+)\.([0-9]+)\.([0-9]+)$$/\1/')
MINOR_VERSION := $(shell echo $(FULL_VERSION) | sed -E 's/^([0-9]+)\.([0-9]+)\.([0-9]+)$$/\2/')
PATCH_VERSION := $(shell echo $(FULL_VERSION) | sed -E 's/^([0-9]+)\.([0-9]+)\.([0-9]+)$$/\3/')
# if the release tag is a .0 version, use the main branch
ifeq ($(PATCH_VERSION),0)
	RELEASE_BRANCH ?= main
else
	RELEASE_BRANCH ?= release-$(MAJOR_VERSION).$(MINOR_VERSION)
endif
# the previous release tag, e.g., v0.3.9, excluding pre-release tags
PREVIOUS_TAG ?= $(shell git tag --merged $(GIT_REMOTE_NAME)/$(RELEASE_BRANCH) -l | grep -E "^v[0-9]+\.[0-9]+\.[0-9]+$$" | sort -V | tail -n 1 2>/dev/null)
START_SHA ?= $(shell git rev-list -n 1 $(PREVIOUS_TAG) 2>/dev/null)
END_SHA ?= $(shell git rev-parse $(GIT_REMOTE_NAME)/$(RELEASE_BRANCH) 2>/dev/null)
RELEASE_DIR ?= out
RELEASE_NOTES_DIR := CHANGELOG
GIT_REPO_NAME ?= cluster-api-provider-azure
GIT_ORG_NAME ?= kubernetes-sigs
GIT_REMOTE_NAME ?= upstream
USER_FORK ?= $(shell git config --get remote.origin.url | cut -d/ -f4)
IMAGE_REVIEWERS ?= $(shell ./hack/get-project-maintainers.sh)

$(RELEASE_DIR):
	mkdir -p $(RELEASE_DIR)/

$(RELEASE_NOTES_DIR):
	mkdir -p $(RELEASE_NOTES_DIR)/

.PHONY: release
release: clean-release  ## Builds and push container images using the latest git tag for the commit.
	@if [ -z "${RELEASE_TAG}" ]; then echo "RELEASE_TAG is not set"; exit 1; fi
	@if ! [ -z "$$(git status --porcelain)" ]; then echo "Your local git repository contains uncommitted changes, use git clean before proceeding."; exit 1; fi
	git checkout "${RELEASE_TAG}"
	# Set the manifest image to the production bucket.
	$(MAKE) set-manifest-image MANIFEST_IMG=$(PROD_REGISTRY)/$(IMAGE_NAME) MANIFEST_TAG=$(RELEASE_TAG)
	$(MAKE) set-manifest-pull-policy PULL_POLICY=IfNotPresent
	$(MAKE) release-manifests
	$(MAKE) release-templates
	$(MAKE) release-metadata

.PHONY: release-manifests
release-manifests: $(KUSTOMIZE) $(RELEASE_DIR) ## Builds the manifests to publish with a release.
	$(KUSTOMIZE) build config/default > $(RELEASE_DIR)/infrastructure-components.yaml

.PHONY: release-templates
release-templates: $(RELEASE_DIR)
	cp templates/cluster-template* $(RELEASE_DIR)/

.PHONY: release-metadata
release-metadata: $(RELEASE_DIR)
	cp metadata.yaml $(RELEASE_DIR)/metadata.yaml

.PHONY: release-binary
release-binary: $(RELEASE_DIR) ## Compile and build release binaries.
	docker run \
		--rm \
		-e CGO_ENABLED=0 \
		-e GOOS=$(GOOS) \
		-e GOARCH=$(GOARCH) \
		-v "$$(pwd):/workspace" \
		-w /workspace \
		golang:1.21 \
		go build -a -ldflags '$(LDFLAGS) -extldflags "-static"' \
		-o $(RELEASE_DIR)/$(notdir $(RELEASE_BINARY))-$(GOOS)-$(GOARCH) $(RELEASE_BINARY)

.PHONY: release-staging
release-staging: ## Builds and push container images to the staging bucket.
	REGISTRY=$(STAGING_REGISTRY) $(MAKE) docker-build-all docker-push-all release-alias-tag

RELEASE_ALIAS_TAG=$(PULL_BASE_REF)

.PHONY: release-alias-tag
release-alias-tag: ## Adds the tag to the last build tag.
	gcloud container images add-tag $(CONTROLLER_IMG):$(TAG) $(CONTROLLER_IMG):$(RELEASE_ALIAS_TAG)

.PHONY: release-notes
release-notes: $(RELEASE_NOTES) $(RELEASE_NOTES_DIR) ## Generate/update release notes.
	@echo "generating release notes from $(PREVIOUS_TAG) to $(RELEASE_TAG) with start sha $(START_SHA) and end sha $(END_SHA)"
	@if [ -n "${PRE_RELEASE}" ]; then echo ":rotating_light: This is a RELEASE CANDIDATE. Use it only for testing purposes. If you find any bugs, file an [issue](https://github.com/kubernetes-sigs/cluster-api-provider-azure/issues/new)." > $(RELEASE_NOTES_DIR)/release-notes-$(RELEASE_TAG).md; \
	else $(RELEASE_NOTES) --org $(GIT_ORG_NAME) --repo $(GIT_REPO_NAME) --branch $(RELEASE_BRANCH) --repo-path $(ROOT_DIR) --start-sha $(START_SHA) --end-sha $(END_SHA) --markdown-links true --output $(RELEASE_NOTES_DIR)/$(RELEASE_TAG).md --list-v2; \
	sed 's/\[SIG Cluster Lifecycle\]//g' $(RELEASE_NOTES_DIR)/$(RELEASE_TAG).md > $(RELEASE_NOTES_DIR)/tmp-release-notes.md; \
	cp $(RELEASE_NOTES_DIR)/tmp-release-notes.md $(RELEASE_NOTES_DIR)/$(RELEASE_TAG).md; \
	rm -f $(RELEASE_NOTES_DIR)/tmp-release-notes.md; \
	fi

.PHONY: promote-images
promote-images: $(KPROMO) ## Promote images.
	$(KPROMO) pr --project cluster-api-azure --tag $(RELEASE_TAG) --reviewers "$(IMAGE_REVIEWERS)" --fork $(USER_FORK)

## --------------------------------------
## Testing
## --------------------------------------

##@ Testing:
.PHONY: test
test: generate lint go-test-race ## Run "generate", "lint" and "go-test-race" rules.

.PHONY: go-test-race
go-test-race: TEST_ARGS+= -race
go-test-race: go-test ## Run go tests with the race detector enabled.

.PHONY: go-test
go-test: $(SETUP_ENVTEST) ## Run go tests.
	KUBEBUILDER_ASSETS="$(KUBEBUILDER_ASSETS)" go test ./... $(TEST_ARGS)

.PHONY: test-cover
test-cover: TEST_ARGS+= -coverprofile coverage.out
test-cover: test ## Run tests with code coverage and generate reports.
	go tool cover -func=coverage.out -o coverage.txt
	./hack/codecov-ignore.sh
	go tool cover -html=coverage.out -o coverage.html

.PHONY: kind-create-bootstrap
kind-create-bootstrap: $(KUBECTL) ## Create capz kind bootstrap cluster.
	export AZWI=$${AZWI:-true} KIND_CLUSTER_NAME=capz-e2e && ./scripts/kind-with-registry.sh

## --------------------------------------
## Security Scanning
## --------------------------------------

.PHONY: verify-container-images
verify-container-images: ## Verify container images
	./hack/verify-container-images.sh

## --------------------------------------
## Tilt / Kind
## --------------------------------------

##@ Tilt / Kind:

.PHONY: kind-create
kind-create: $(KUBECTL) ## Create capz kind cluster if needed.
	./scripts/kind-with-registry.sh

.PHONY: tilt-up
tilt-up: install-tools kind-create ## Start tilt and build kind cluster if needed.
	CLUSTER_TOPOLOGY=true EXP_CLUSTER_RESOURCE_SET=true EXP_MACHINE_POOL=true EXP_KUBEADM_BOOTSTRAP_FORMAT_IGNITION=true EXP_EDGEZONE=true tilt up

.PHONY: delete-cluster
delete-cluster: delete-workload-cluster  ## Deletes the example kind cluster "capz".
	$(KIND) delete cluster --name=capz

.PHONY: kind-reset
kind-reset: $(KIND) ## Destroys the "capz" and "capz-e2e" kind clusters.
	$(KIND) delete cluster --name=$(KIND_CLUSTER_NAME) || true
	$(KIND) delete cluster --name=capz-e2e || true

## --------------------------------------
## Tooling Binaries
## --------------------------------------

##@ Tooling Binaries:

conversion-verifier: $(CONVERSION_VERIFIER) go.mod go.sum ## Build a local copy of CAPI's conversion verifier.
controller-gen: $(CONTROLLER_GEN) ## Build a local copy of controller-gen.
conversion-gen: $(CONVERSION_GEN) ## Build a local copy of conversion-gen.
envsubst: $(ENVSUBST) ## Build a local copy of envsubst.
golangci-lint: $(GOLANGCI_LINT) ## Build a local copy of golang ci-lint.
kustomize: $(KUSTOMIZE) ## Build a local copy of kustomize.
mockgen: $(MOCKGEN) ## Build a local copy of mockgen.
kpromo: $(KPROMO) ## Build a local copy of kpromo.
release-notes: $(RELEASE_NOTES) ## Build a local copy of release notes.
goapi-diff: $(GO_APIDIFF) ## Build a local copy of go api-diff.
ginkgo: $(GINKGO) ## Build a local copy of ginkgo.
kubectl: $(KUBECTL) ## Build a local copy of kubectl.
helm: $(HELM) ## Build a local copy of helm.
yq: $(YQ) ## Build a local copy of yq.
kind: $(KIND) ## Build a local copy of kind.
setup-envtest: $(SETUP_ENVTEST) ## Build a local copy of setup-envtest.
codespell : $(CODESPELL) ## Build a local copy of codespell.

$(CONVERSION_VERIFIER): go.mod
	cd $(TOOLS_DIR); go build -tags=tools -o $@ sigs.k8s.io/cluster-api/hack/tools/conversion-verifier

$(CONTROLLER_GEN): ## Build controller-gen from tools folder.
	GOBIN=$(TOOLS_BIN_DIR) $(GO_INSTALL) sigs.k8s.io/controller-tools/cmd/controller-gen $(CONTROLLER_GEN_BIN) $(CONTROLLER_GEN_VER)

$(CONVERSION_GEN): ## Build conversion-gen from tools folder.
	GOBIN=$(TOOLS_BIN_DIR) $(GO_INSTALL) k8s.io/code-generator/cmd/conversion-gen $(CONVERSION_GEN_BIN) $(CONVERSION_GEN_VER)

$(ENVSUBST): ## Build envsubst from tools folder.
	GOBIN=$(TOOLS_BIN_DIR) $(GO_INSTALL) github.com/drone/envsubst/v2/cmd/envsubst $(ENVSUBST_BIN) $(ENVSUBST_VER)

$(GOLANGCI_LINT): ## Build golangci-lint from tools folder.
	GOBIN=$(TOOLS_BIN_DIR) $(GO_INSTALL) github.com/golangci/golangci-lint/cmd/golangci-lint $(GOLANGCI_LINT_BIN) $(GOLANGCI_LINT_VER)

$(KUSTOMIZE): ## Build kustomize from tools folder.
	GOBIN=$(TOOLS_BIN_DIR) $(GO_INSTALL) sigs.k8s.io/kustomize/kustomize/v5 $(KUSTOMIZE_BIN) $(KUSTOMIZE_VER)

$(MOCKGEN): ## Build mockgen from tools folder.
	GOBIN=$(TOOLS_BIN_DIR) $(GO_INSTALL) go.uber.org/mock/mockgen $(MOCKGEN_BIN) $(MOCKGEN_VER)

$(KPROMO): ## Build kpromo from tools folder.
	GOBIN=$(TOOLS_BIN_DIR) $(GO_INSTALL) sigs.k8s.io/promo-tools/v4/cmd/kpromo $(KPROMO_BIN) $(KPROMO_VER)

$(RELEASE_NOTES): ## Build release notes from tools folder.
	GOBIN=$(TOOLS_BIN_DIR) $(GO_INSTALL) k8s.io/release/cmd/release-notes $(RELEASE_NOTES_BIN) $(RELEASE_NOTES_VER)

$(GO_APIDIFF): ## Build go-apidiff from tools folder.
	GOBIN=$(TOOLS_BIN_DIR) $(GO_INSTALL) github.com/joelanford/go-apidiff $(GO_APIDIFF_BIN) $(GO_APIDIFF_VER)

$(GINKGO): ## Build ginkgo from tools folder.
	GOBIN=$(TOOLS_BIN_DIR) $(GO_INSTALL) github.com/onsi/ginkgo/v2/ginkgo $(GINKGO_BIN) $(GINKGO_VER)

$(KUBECTL): ## Build kubectl from tools folder.
	mkdir -p $(TOOLS_BIN_DIR)
	rm -f "$(TOOLS_BIN_DIR)/$(KUBECTL_BIN)*"
	curl --retry $(CURL_RETRIES) -fsL https://dl.k8s.io/release/$(KUBECTL_VER)/bin/$(GOOS)/$(GOARCH)/kubectl -o $(KUBECTL)
	ln -sf $(KUBECTL) $(TOOLS_BIN_DIR)/$(KUBECTL_BIN)
	chmod +x $(KUBECTL) $(TOOLS_BIN_DIR)/$(KUBECTL_BIN)

$(HELM): ## Put helm into tools folder.
	mkdir -p $(TOOLS_BIN_DIR)
	rm -f "$(TOOLS_BIN_DIR)/$(HELM_BIN)*"
	curl --retry $(CURL_RETRIES) -fsSL -o $(TOOLS_BIN_DIR)/get_helm.sh https://raw.githubusercontent.com/helm/helm/main/scripts/get-helm-3
	chmod 700 $(TOOLS_BIN_DIR)/get_helm.sh
	USE_SUDO=false HELM_INSTALL_DIR=$(TOOLS_BIN_DIR) DESIRED_VERSION=$(HELM_VER) BINARY_NAME=$(HELM_BIN)-$(HELM_VER) $(TOOLS_BIN_DIR)/get_helm.sh
	ln -sf $(HELM) $(TOOLS_BIN_DIR)/$(HELM_BIN)
	rm -f $(TOOLS_BIN_DIR)/get_helm.sh

$(KIND): ## Build kind into tools folder.
	GOBIN=$(TOOLS_BIN_DIR) $(GO_INSTALL) sigs.k8s.io/kind $(KIND_BIN) $(KIND_VER)

.PHONY: $(ENVSUBST_BIN)
$(ENVSUBST_BIN): $(ENVSUBST)

.PHONY: $(KUBECTL_BIN)
$(KUBECTL_BIN): $(KUBECTL)

.PHONY: $(HELM_BIN)
$(HELM_BIN): $(HELM)

.PHONY: $(GO_APIDIFF_BIN)
$(GO_APIDIFF_BIN): $(GO_APIDIFF)

$(YQ): ## Build yq from tools folder.
	GOBIN=$(TOOLS_BIN_DIR) $(GO_INSTALL) github.com/mikefarah/yq/v4 $(YQ_BIN) $(YQ_VER)

.PHONY: $(YQ_BIN)
$(YQ_BIN): $(YQ) ## Building yq from the tools folder.

.PHONY: $(KIND_BIN)
$(KIND_BIN): $(KIND)

.PHONY: $(SETUP_ENVTEST_BIN)
$(SETUP_ENVTEST_BIN): $(SETUP_ENVTEST) ## Build a local copy of setup-envtest.

$(SETUP_ENVTEST): # Build setup-envtest from tools folder.
	GOBIN=$(TOOLS_BIN_DIR) $(GO_INSTALL) $(SETUP_ENVTEST_PKG) $(SETUP_ENVTEST_BIN) $(SETUP_ENVTEST_VER)

$(CODESPELL): ## Build codespell from tools folder.
	@which $(CODESPELL) >/dev/null || ( \
        mkdir -p $(TOOLS_BIN_DIR); \
        pip install --target=$(TOOLS_BIN_DIR)/$(CODESPELL_DIST_DIR) $(CODESPELL_BIN)==$(CODESPELL_VER); \
		mv $(TOOLS_BIN_DIR)/$(CODESPELL_DIST_DIR)/bin/$(CODESPELL_BIN) $(TOOLS_BIN_DIR)/$(CODESPELL_DIST_DIR); \
		rm -r $(TOOLS_BIN_DIR)/$(CODESPELL_DIST_DIR)/bin; \
    )

include conformance.mk
include e2e.mk<|MERGE_RESOLUTION|>--- conflicted
+++ resolved
@@ -121,11 +121,7 @@
 YQ_BIN := yq
 YQ :=  $(TOOLS_BIN_DIR)/$(YQ_BIN)-$(YQ_VER)
 
-<<<<<<< HEAD
-KIND_VER := v0.22.0
-=======
 KIND_VER := $(shell go list -m -f '{{.Version}}' sigs.k8s.io/kind)
->>>>>>> e1f1f754
 KIND_BIN := kind
 KIND :=  $(TOOLS_BIN_DIR)/$(KIND_BIN)-$(KIND_VER)
 
@@ -304,11 +300,7 @@
 	./hack/create-custom-cloud-provider-config.sh
 
 	# Deploy CAPI
-<<<<<<< HEAD
-	timeout --foreground 300 bash -c "until curl --retry $(CURL_RETRIES) -sSL https://github.com/kubernetes-sigs/cluster-api/releases/download/v1.6.4/cluster-api-components.yaml | $(ENVSUBST) | $(KUBECTL) apply -f -; do sleep 5; done"
-=======
 	timeout --foreground 300 bash -c "until curl --retry $(CURL_RETRIES) -sSL https://github.com/kubernetes-sigs/cluster-api/releases/download/v1.7.1/cluster-api-components.yaml | $(ENVSUBST) | $(KUBECTL) apply -f -; do sleep 5; done"
->>>>>>> e1f1f754
 
 	# Deploy CAAPH
 	timeout --foreground 300 bash -c "until curl --retry $(CURL_RETRIES) -sSL https://github.com/kubernetes-sigs/cluster-api-addon-provider-helm/releases/download/v0.1.0-alpha.10/addon-components.yaml | $(ENVSUBST) | $(KUBECTL) apply -f -; do sleep 5; done"
