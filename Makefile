# Copyright 2018 The Kubernetes Authors.
#
# Licensed under the Apache License, Version 2.0 (the "License");
# you may not use this file except in compliance with the License.
# You may obtain a copy of the License at
#
#     http://www.apache.org/licenses/LICENSE-2.0
#
# Unless required by applicable law or agreed to in writing, software
# distributed under the License is distributed on an "AS IS" BASIS,
# WITHOUT WARRANTIES OR CONDITIONS OF ANY KIND, either express or implied.
# See the License for the specific language governing permissions and
# limitations under the License.

# If you update this file, please follow
# https://suva.sh/en/writings/well-documented-makefiles

# Ensure Make is run with bash shell as some syntax below is bash-specific
SHELL:=/usr/bin/env bash

.DEFAULT_GOAL:=help

GO_VERSION ?= $(shell sed -n 's/^go //p' go.mod)
GOPATH  := $(shell go env GOPATH)
GOARCH  := $(shell go env GOARCH)
GOOS    := $(shell go env GOOS)
GOPROXY := $(shell go env GOPROXY)
ifeq ($(GOPROXY),)
GOPROXY := https://proxy.golang.org
endif
export GOPROXY

# Active module mode, as we use go modules to manage dependencies
export GO111MODULE=on

# Kubebuilder.
export KUBEBUILDER_ENVTEST_KUBERNETES_VERSION ?= 1.31.0
export KUBEBUILDER_CONTROLPLANE_START_TIMEOUT ?= 60s
export KUBEBUILDER_CONTROLPLANE_STOP_TIMEOUT ?= 60s

# This option is for running docker manifest command
export DOCKER_CLI_EXPERIMENTAL := enabled

# curl retries
CURL_RETRIES=3

# Directories.
ROOT_DIR := $(shell dirname $(realpath $(firstword $(MAKEFILE_LIST))))
TOOLS_DIR := hack/tools
TOOLS_BIN_DIR := $(abspath $(TOOLS_DIR)/bin)
TEMPLATES_DIR := $(ROOT_DIR)/templates
BIN_DIR := $(abspath $(ROOT_DIR)/bin)
EXP_DIR := exp
GO_INSTALL = ./scripts/go_install.sh
E2E_DATA_DIR ?= $(ROOT_DIR)/test/e2e/data
KUBETEST_CONF_PATH ?= $(abspath $(E2E_DATA_DIR)/kubetest/conformance.yaml)
KUBETEST_WINDOWS_CONFIG ?= upstream-windows.yaml
KUBETEST_WINDOWS_CONF_PATH ?= $(abspath $(E2E_DATA_DIR)/kubetest/$(KUBETEST_WINDOWS_CONFIG))
KUBETEST_REPO_LIST_PATH ?= $(abspath $(E2E_DATA_DIR)/kubetest/)
AZURE_TEMPLATES := $(E2E_DATA_DIR)/infrastructure-azure
ADDONS_DIR := templates/addons
CONVERSION_VERIFIER := $(TOOLS_BIN_DIR)/conversion-verifier

# use the project local tool binaries first
export PATH := $(TOOLS_BIN_DIR):$(PATH)

# set --output-base used for conversion-gen which needs to be different for in GOPATH and outside GOPATH dev
ifneq ($(abspath $(ROOT_DIR)),$(GOPATH)/src/sigs.k8s.io/cluster-api-provider-azure)
  OUTPUT_BASE := --output-base=$(ROOT_DIR)
endif

# Binaries.
CONTROLLER_GEN_VER := v0.16.1
CONTROLLER_GEN_BIN := controller-gen
CONTROLLER_GEN := $(TOOLS_BIN_DIR)/$(CONTROLLER_GEN_BIN)-$(CONTROLLER_GEN_VER)

CONVERSION_GEN_VER := v0.31.0
CONVERSION_GEN_BIN := conversion-gen
CONVERSION_GEN := $(TOOLS_BIN_DIR)/$(CONVERSION_GEN_BIN)-$(CONVERSION_GEN_VER)

ENVSUBST_VER := $(shell go list -m -f '{{.Version}}' github.com/drone/envsubst/v2)
ENVSUBST_BIN := envsubst
ENVSUBST := $(TOOLS_BIN_DIR)/$(ENVSUBST_BIN)-$(ENVSUBST_VER)

GOLANGCI_LINT_VER := $(shell cat .github/workflows/pr-golangci-lint.yaml | grep [[:space:]]version: | sed 's/.*version: //')
GOLANGCI_LINT_BIN := golangci-lint
GOLANGCI_LINT := $(TOOLS_BIN_DIR)/$(GOLANGCI_LINT_BIN)-$(GOLANGCI_LINT_VER)

KUSTOMIZE_VER := v5.4.1
KUSTOMIZE_BIN := kustomize
KUSTOMIZE := $(TOOLS_BIN_DIR)/$(KUSTOMIZE_BIN)-$(KUSTOMIZE_VER)

AZWI_VER := v1.2.2
AZWI_BIN := azwi
AZWI := $(TOOLS_BIN_DIR)/$(AZWI_BIN)-$(AZWI_VER)

MOCKGEN_VER := v0.4.0
MOCKGEN_BIN := mockgen
MOCKGEN := $(TOOLS_BIN_DIR)/$(MOCKGEN_BIN)-$(MOCKGEN_VER)

RELEASE_NOTES_VER := v0.16.6-0.20240222112346-71feb57b59a4
RELEASE_NOTES_BIN := release-notes
RELEASE_NOTES := $(TOOLS_BIN_DIR)/$(RELEASE_NOTES_BIN)-$(RELEASE_NOTES_VER)

KPROMO_VER := v4.0.5
KPROMO_BIN := kpromo
KPROMO := $(TOOLS_BIN_DIR)/$(KPROMO_BIN)-$(KPROMO_VER)

GO_APIDIFF_VER := v0.8.2
GO_APIDIFF_BIN := go-apidiff
GO_APIDIFF := $(TOOLS_BIN_DIR)/$(GO_APIDIFF_BIN)

GINKGO_VER := $(shell go list -m -f '{{.Version}}' github.com/onsi/ginkgo/v2)
GINKGO_BIN := ginkgo
GINKGO := $(TOOLS_BIN_DIR)/$(GINKGO_BIN)-$(GINKGO_VER)

KUBECTL_VER := v1.29.10
KUBECTL_BIN := kubectl
KUBECTL := $(TOOLS_BIN_DIR)/$(KUBECTL_BIN)-$(KUBECTL_VER)

HELM_VER := v3.14.4
HELM_BIN := helm
HELM := $(TOOLS_BIN_DIR)/$(HELM_BIN)-$(HELM_VER)

YQ_VER := v4.35.2
YQ_BIN := yq
YQ :=  $(TOOLS_BIN_DIR)/$(YQ_BIN)-$(YQ_VER)

KIND_VER := $(shell go list -m -f '{{.Version}}' sigs.k8s.io/kind)
KIND_BIN := kind
KIND :=  $(TOOLS_BIN_DIR)/$(KIND_BIN)-$(KIND_VER)

CODESPELL_VER := 2.2.6
CODESPELL_BIN := codespell
CODESPELL_DIST_DIR := codespell_dist
CODESPELL := $(TOOLS_BIN_DIR)/$(CODESPELL_DIST_DIR)/$(CODESPELL_BIN)

SETUP_ENVTEST_VER := release-0.19
SETUP_ENVTEST_BIN := setup-envtest
SETUP_ENVTEST := $(abspath $(TOOLS_BIN_DIR)/$(SETUP_ENVTEST_BIN)-$(SETUP_ENVTEST_VER))
SETUP_ENVTEST_PKG := sigs.k8s.io/controller-runtime/tools/setup-envtest

KUBEBUILDER_ASSETS ?= $(shell $(SETUP_ENVTEST) use --use-env -p path $(KUBEBUILDER_ENVTEST_KUBERNETES_VERSION))

# Define Docker related variables. Releases should modify and double check these vars.
ifneq ($(shell command -v gcloud),)
    GCLOUD_PROJECT := $(shell gcloud config get-value project 2>/dev/null)
    ifneq ($(GCLOUD_PROJECT),)
        REGISTRY ?= gcr.io/$(GCLOUD_PROJECT)
    endif
endif

# If REGISTRY is not set, default to localhost:5000 to use the kind registry.
ifndef REGISTRY
	REGISTRY ?= localhost:5000
endif
STAGING_REGISTRY ?= gcr.io/k8s-staging-cluster-api-azure
PROD_REGISTRY ?= registry.k8s.io/cluster-api-azure
IMAGE_NAME ?= cluster-api-azure-controller
CONTROLLER_IMG ?= $(REGISTRY)/$(IMAGE_NAME)
TAG ?= dev
ARCH ?= $(GOARCH)
ALL_ARCH = amd64 arm arm64 ppc64le s390x

# Allow overriding manifest generation destination directory
MANIFEST_ROOT ?= config
CRD_ROOT ?= $(MANIFEST_ROOT)/crd/bases
WEBHOOK_ROOT ?= $(MANIFEST_ROOT)/webhook
RBAC_ROOT ?= $(MANIFEST_ROOT)/rbac
ASO_CRDS_PATH := $(MANIFEST_ROOT)/aso/crds.yaml
ASO_VERSION := v2.9.0
ASO_CRDS := resourcegroups.resources.azure.com natgateways.network.azure.com managedclusters.containerservice.azure.com managedclustersagentpools.containerservice.azure.com bastionhosts.network.azure.com virtualnetworks.network.azure.com virtualnetworkssubnets.network.azure.com privateendpoints.network.azure.com fleetsmembers.containerservice.azure.com extensions.kubernetesconfiguration.azure.com

# Allow overriding the imagePullPolicy
PULL_POLICY ?= Always

# Allow overriding the e2e configurations
GINKGO_FOCUS ?= \[REQUIRED\]
GINKGO_SKIP ?=
GINKGO_NODES ?= 3
GINKGO_NOCOLOR ?= false
GINKGO_ARGS ?=
ARTIFACTS ?= $(ROOT_DIR)/_artifacts
E2E_CONF_FILE ?= $(ROOT_DIR)/test/e2e/config/azure-dev.yaml
E2E_CONF_FILE_ENVSUBST := $(ROOT_DIR)/test/e2e/config/azure-dev-envsubst.yaml
SKIP_CLEANUP ?= false
AZWI_SKIP_CLEANUP ?= false
SKIP_LOG_COLLECTION ?= false
# @sonasingh46: Skip creating mgmt cluster for ci as workload identity needs kind cluster
# to be created with extra mounts for key pairs which is not yet supported
# by existing e2e framework. A mgmt cluster(kind) is created as part of e2e suite
# that meets workload identity pre-requisites.
SKIP_CREATE_MGMT_CLUSTER ?= true
WIN_REPO_URL ?=

# Build time versioning details.
LDFLAGS := $(shell hack/version.sh)

CLUSTER_TEMPLATE ?= cluster-template.yaml

export KIND_CLUSTER_NAME ?= capz
export RANDOM_SUFFIX := $(shell /bin/bash -c "echo $$RANDOM")
export AZWI_RESOURCE_GROUP ?= capz-wi-$(RANDOM_SUFFIX)
export CI_RG ?= $(AZWI_RESOURCE_GROUP)
export USER_IDENTITY ?= $(addsuffix $(RANDOM_SUFFIX),$(CI_RG))
export AZURE_IDENTITY_ID_FILEPATH ?= $(ROOT_DIR)/azure_identity_id

# ensure that the APISERVER_LB_DNS_SUFFIX is of length 10 and contains only alphanumeric characters
# LC_ALL=C is used to set the locale to C to ensure that the output is ASCII
# head /dev/urandom generates random bytes. Will work on Linux and MacOS. Also works on Windows with WSL.
# Ignore SIGPIPE error. This will suppress error messages if head closes the pipe before tr finishes.
export APISERVER_LB_DNS_SUFFIX := $(shell LC_ALL=C tr -dc 'a-z0-9' < /dev/urandom | head -c 10 2>/dev/null)

## --------------------------------------
## Binaries
## --------------------------------------

##@ Binaries:

.PHONY: binaries
binaries: manager ## Builds all binaries.

.PHONY: manager
manager: ## Build manager binary.
	go build -ldflags "$(LDFLAGS)" -o $(BIN_DIR)/manager .

## --------------------------------------
## Cleanup / Verification
## --------------------------------------

##@ Cleanup / Verification:

.PHONY: clean
clean: ## Remove bin and kubeconfigs.
	$(MAKE) clean-bin
	$(MAKE) clean-temporary

.PHONY: clean-bin
clean-bin: ## Remove all generated binaries.
	rm -rf bin
	rm -rf hack/tools/bin

.PHONY: clean-temporary
clean-temporary: ## Remove all temporary files and folders.
	rm -f minikube.kubeconfig
	rm -f kubeconfig
	rm -f *.kubeconfig

.PHONY: clean-release
clean-release: clean-release-git ## Remove the release folder.
	rm -rf $(RELEASE_DIR)

.PHONY: clean-release-git
clean-release-git: ## Restores the git files usually modified during a release
	git restore ./*manager_image_patch.yaml ./*manager_pull_policy.yaml

APIDIFF_OLD_COMMIT ?= $(shell git rev-parse origin/main)

.PHONY: apidiff
apidiff: $(GO_APIDIFF) ## Check for API differences.
	$(GO_APIDIFF) $(APIDIFF_OLD_COMMIT)

.PHONY: format-tiltfile
format-tiltfile: ## Format the Tiltfile.
	./hack/verify-starlark.sh fix

.PHONY: verify
verify: verify-boilerplate verify-modules verify-gen verify-shellcheck verify-conversions verify-tiltfile verify-codespell ## Run "verify-boilerplate", "verify-modules", "verify-gen", "verify-shellcheck", "verify-conversions", "verify-tiltfile" "verify-codespell" rules.

.PHONY: verify-boilerplate
verify-boilerplate: ## Verify boilerplate header.
	./hack/verify-boilerplate.sh

.PHONY: verify-modules
verify-modules: modules ## Verify go.sum go.mod are the latest.
	@if !(git diff --quiet HEAD -- go.sum go.mod $(TOOLS_DIR)/go.sum $(TOOLS_DIR)/go.mod); then \
		echo "go module files are out of date"; exit 1; \
	fi

.PHONY: verify-gen
verify-gen: generate ## Verify generated files are the latest.
	@if !(git diff --quiet HEAD); then \
		git diff; echo "generated files are out of date, run make generate"; exit 1; \
	fi

.PHONY: verify-generate-local
verify-generate-local: ## Verify generated files are the latest. To be run locally
	@if !(git diff --quiet HEAD); then \
		git diff; echo "generated files are out of date, run make generate"; exit 1; \
	fi


.PHONY: verify-shellcheck
verify-shellcheck: ## Verify shell files are shellcheck.
	./hack/verify-shellcheck.sh

.PHONY: verify-conversions
verify-conversions: $(CONVERSION_VERIFIER)  ## Verifies expected API conversion are in place.
	$(CONVERSION_VERIFIER)

.PHONY: verify-tiltfile
verify-tiltfile: ## Verify Tiltfile format.
	./hack/verify-starlark.sh

.PHONY: verify-codespell
verify-codespell: codespell ## Verify codespell.
	@$(CODESPELL) $(ROOT_DIR) --ignore-words=$(ROOT_DIR)/.codespellignore --skip="*.git,*_artifacts,*.sum,$(ROOT_DIR)/docs/book/bookout,$(ROOT_DIR)/hack/tools/bin/codespell_dist"

## --------------------------------------
## Development
## --------------------------------------

##@ Development:

.PHONY: install-tools # populate hack/tools/bin
install-tools: $(ENVSUBST) $(KUSTOMIZE) $(KUBECTL) $(HELM) $(GINKGO) $(KIND) $(AZWI)

.PHONY: create-management-cluster
create-management-cluster: $(KUSTOMIZE) $(ENVSUBST) $(KUBECTL) $(KIND) ## Create a management cluster.
	# Create kind management cluster.
	$(MAKE) kind-create

	# Install cert manager and wait for availability
	./hack/install-cert-manager.sh

	# Create customized cloud provider configs
	AZURE_CLIENT_ID_USER_ASSIGNED_IDENTITY="$${AZURE_CLIENT_ID_USER_ASSIGNED_IDENTITY:-$$(cat $(AZURE_IDENTITY_ID_FILEPATH))}" \
	./hack/create-custom-cloud-provider-config.sh

	# Deploy CAPI
<<<<<<< HEAD
	timeout --foreground 300 bash -c "until curl --retry $(CURL_RETRIES) -sSL https://github.com/kubernetes-sigs/cluster-api/releases/download/v1.8.4/cluster-api-components.yaml | $(ENVSUBST) | $(KUBECTL) apply -f -; do sleep 5; done"
=======
	timeout --foreground 300 bash -c "until curl --retry $(CURL_RETRIES) -sSL https://github.com/kubernetes-sigs/cluster-api/releases/download/v1.9.4/cluster-api-components.yaml | $(ENVSUBST) | $(KUBECTL) apply -f -; do sleep 5; done"
>>>>>>> 1957fc65

	# Deploy CAAPH
	timeout --foreground 300 bash -c "until curl --retry $(CURL_RETRIES) -sSL https://github.com/kubernetes-sigs/cluster-api-addon-provider-helm/releases/download/v0.2.5/addon-components.yaml | $(ENVSUBST) | $(KUBECTL) apply -f -; do sleep 5; done"

	# Deploy CAPZ
	$(KIND) load docker-image $(CONTROLLER_IMG)-$(ARCH):$(TAG) --name=$(KIND_CLUSTER_NAME)
	timeout --foreground 300 bash -c "until $(KUSTOMIZE) build config/default | $(ENVSUBST) | $(KUBECTL) apply -f - --server-side=true; do sleep 5; done"

	# Wait for CAPI deployments
	$(KUBECTL) wait --for=condition=Available --timeout=5m -n capi-system deployment -l cluster.x-k8s.io/provider=cluster-api
	$(KUBECTL) wait --for=condition=Available --timeout=5m -n capi-kubeadm-bootstrap-system deployment -l cluster.x-k8s.io/provider=bootstrap-kubeadm
	$(KUBECTL) wait --for=condition=Available --timeout=5m -n capi-kubeadm-control-plane-system deployment -l cluster.x-k8s.io/provider=control-plane-kubeadm

	# Wait for CAAPH deployment
	$(KUBECTL) wait --for=condition=Available --timeout=5m -n caaph-system deployment -l cluster.x-k8s.io/provider=helm

	# Wait for the ClusterResourceSet CRD resource to be "installed" onto the mgmt cluster before installing CRS addons
	timeout --foreground 300 bash -c "until $(KUBECTL) get clusterresourcesets -A; do sleep 3; done"

	# install Windows Calico cluster resource set
	timeout --foreground 300 bash -c "until $(KUBECTL) create configmap calico-windows-addon -n default --from-file="$(ADDONS_DIR)/windows/calico" --dry-run=client -o yaml | kubectl apply -f -; do sleep 5; done"
	timeout --foreground 300 bash -c "until $(KUBECTL) apply -f templates/addons/windows/calico-resource-set.yaml; do sleep 5; done"

	# Wait for CAPZ deployments
	$(KUBECTL) wait --for=condition=Available --timeout=5m -n capz-system deployment --all

	# required sleep for when creating management and workload cluster simultaneously
	# Wait for the core CRD resources to be "installed" onto the mgmt cluster before returning control
	timeout --foreground 300 bash -c "until $(KUBECTL) get clusters -A; do sleep 3; done"
	timeout --foreground 300 bash -c "until $(KUBECTL) get azureclusters -A; do sleep 3; done"
	timeout --foreground 300 bash -c "until $(KUBECTL) get kubeadmcontrolplanes -A; do sleep 3; done"
	@echo 'Set kubectl context to the kind management cluster by running "$(KUBECTL) config set-context kind-$(KIND_CLUSTER_NAME)"'

.PHONY: create-workload-cluster
create-workload-cluster: $(ENVSUBST) $(KUBECTL) ## Create a workload cluster.
	# Create workload Cluster.
	@if [ -z "${AZURE_CLIENT_ID_USER_ASSIGNED_IDENTITY}" ]; then \
		export AZURE_CLIENT_ID_USER_ASSIGNED_IDENTITY=$(shell cat $(AZURE_IDENTITY_ID_FILEPATH)); \
	fi; \
	if [ -f "$(TEMPLATES_DIR)/$(CLUSTER_TEMPLATE)" ]; then \
		timeout --foreground 300 bash -c "until $(ENVSUBST) < $(TEMPLATES_DIR)/$(CLUSTER_TEMPLATE) | $(KUBECTL) apply -f -; do sleep 5; done"; \
	elif [ -f "$(CLUSTER_TEMPLATE)" ]; then \
		timeout --foreground 300 bash -c "until $(ENVSUBST) < "$(CLUSTER_TEMPLATE)" | $(KUBECTL) apply -f -; do sleep 5; done"; \
	else \
		timeout --foreground 300 bash -c "until curl --retry "$(CURL_RETRIES)" "$(CLUSTER_TEMPLATE)" | "$(ENVSUBST)" | $(KUBECTL) apply -f -; do sleep 5; done"; \
	fi

	# Wait for the kubeconfig to become available.
	timeout --foreground 1800 bash -c "while ! $(KUBECTL) get secrets -n default | grep $(CLUSTER_NAME)-kubeconfig; do sleep 1; done"
	# Get kubeconfig and store it locally.
	$(KUBECTL) get secret/$(CLUSTER_NAME)-kubeconfig -n default -o json | jq -r .data.value | base64 --decode > ./kubeconfig
	# TODO: Standardize timeouts across the Makefile and make them configurable based on the job.
	$(KUBECTL) -n default wait --for=condition=Ready --timeout=60m cluster "$(CLUSTER_NAME)"

	# Set the namespace to `default` b/c when the service account is auto mounted, the namespace is changed to `test-pods`.
	$(KUBECTL) --kubeconfig=./kubeconfig config set-context --current --namespace="default"

	@echo 'run "$(KUBECTL) --kubeconfig=./kubeconfig ..." to work with the new target cluster'

.PHONY: create-cluster
create-cluster: ## Create a workload development Kubernetes cluster on Azure in a kind management cluster.
	EXP_CLUSTER_RESOURCE_SET=true \
	EXP_MACHINE_POOL=true \
	EXP_EDGEZONE=true \
	EXP_ASO_API=true \
	EXP_APISERVER_ILB=true \
	$(MAKE) create-management-cluster \
	create-workload-cluster

.PHONY: delete-workload-cluster
delete-workload-cluster: $(KUBECTL) ## Deletes the example workload Kubernetes cluster.
	@echo 'Your Azure resources will now be deleted, this can take up to 20 minutes'
	$(KUBECTL) delete cluster $(CLUSTER_NAME)

## --------------------------------------
## Docker
## --------------------------------------

##@ Docker:

.PHONY: acr-login
acr-login: ## Login to Azure Container Registry.
	./hack/ensure-acr-login.sh

.PHONY: docker-pull-prerequisites
docker-pull-prerequisites: ## Pull prerequisites for building controller-manager.
	docker pull docker/dockerfile:1.4
	docker pull docker.io/library/golang:$(GO_VERSION)
	docker pull gcr.io/distroless/static:latest

.PHONY: docker-build
docker-build: docker-pull-prerequisites ## Build the docker image for controller-manager.
	DOCKER_BUILDKIT=1 docker build --build-arg goproxy=$(GOPROXY) --build-arg ARCH=$(ARCH) --build-arg ldflags="$(LDFLAGS)" . -t $(CONTROLLER_IMG)-$(ARCH):$(TAG)
	$(MAKE) set-manifest-image MANIFEST_IMG=$(CONTROLLER_IMG)-$(ARCH) MANIFEST_TAG=$(TAG) TARGET_RESOURCE="./config/capz/manager_image_patch.yaml"
	$(MAKE) set-manifest-pull-policy TARGET_RESOURCE="./config/capz/manager_pull_policy.yaml"

.PHONY: docker-push
docker-push: ## Push the docker image
	docker push $(CONTROLLER_IMG)-$(ARCH):$(TAG)

## --------------------------------------
## Docker — All ARCH
## --------------------------------------

##@ Docker - All Arch:

.PHONY: docker-build-all
docker-build-all: $(addprefix docker-build-,$(ALL_ARCH)) ## Build all the architecture docker images.

docker-build-%:
	$(MAKE) ARCH=$* docker-build

.PHONY: docker-push-all
docker-push-all: $(addprefix docker-push-,$(ALL_ARCH)) ## Push all the architecture docker images.
	$(MAKE) docker-push-manifest

docker-push-%:
	$(MAKE) ARCH=$* docker-push

.PHONY: docker-push-manifest
docker-push-manifest: ## Push the fat manifest docker image.
	## Minimum docker version 18.06.0 is required for creating and pushing manifest images.
	docker manifest create --amend $(CONTROLLER_IMG):$(TAG) $(shell echo $(ALL_ARCH) | sed -e "s~[^ ]*~$(CONTROLLER_IMG)\-&:$(TAG)~g")
	@for arch in $(ALL_ARCH); do docker manifest annotate --arch $${arch} ${CONTROLLER_IMG}:${TAG} ${CONTROLLER_IMG}-$${arch}:${TAG}; done
	docker manifest push --purge ${CONTROLLER_IMG}:${TAG}
	MANIFEST_IMG=$(CONTROLLER_IMG) MANIFEST_TAG=$(TAG) $(MAKE) set-manifest-image
	$(MAKE) set-manifest-pull-policy

.PHONY: set-manifest-image
set-manifest-image: ## Update kustomize image patch file for default resource.
	$(info Updating kustomize image patch file for default resource)
	sed -i'' -e 's@image: .*@image: '"${MANIFEST_IMG}:$(MANIFEST_TAG)"'@' ./config/capz/manager_image_patch.yaml

.PHONY: set-manifest-pull-policy
set-manifest-pull-policy: ## Update kustomize pull policy file for default resource.
	$(info Updating kustomize pull policy file for default resource)
	sed -i'' -e 's@imagePullPolicy: .*@imagePullPolicy: '"$(PULL_POLICY)"'@' ./config/capz/manager_pull_policy.yaml

## --------------------------------------
## Generate
## --------------------------------------

##@ Generate:

.PHONY: generate
generate: ## Generate go related targets, manifests, flavors, e2e-templates and addons.
	$(MAKE) generate-go
	$(MAKE) generate-manifests
	$(MAKE) generate-flavors
	$(MAKE) generate-e2e-templates
	$(MAKE) generate-addons
	$(MAKE) generate-aso-crds

.PHONY: generate-go
generate-go: $(CONTROLLER_GEN) $(MOCKGEN) $(CONVERSION_GEN) ## Runs Go related generate targets.
	$(CONTROLLER_GEN) \
		paths=./api/... \
		paths=./$(EXP_DIR)/api/... \
		object:headerFile=./hack/boilerplate/boilerplate.generatego.txt
	go generate ./...

.PHONY: generate-manifests
generate-manifests: $(CONTROLLER_GEN) ## Generate manifests e.g. CRD, RBAC etc.
	$(CONTROLLER_GEN) \
		paths=./api/... \
		paths=./$(EXP_DIR)/api/... \
		crd:crdVersions=v1 \
		rbac:roleName=base-manager-role \
		output:crd:dir=$(CRD_ROOT) \
		output:webhook:dir=$(WEBHOOK_ROOT) \
		webhook
	$(CONTROLLER_GEN) \
		paths=./ \
		paths=./controllers/... \
		paths=./$(EXP_DIR)/controllers/... \
		output:rbac:dir=$(RBAC_ROOT) \
		rbac:roleName=base-manager-role

.PHONY: generate-flavors ## Generate template flavors.
generate-flavors: $(KUSTOMIZE) generate-addons
	./hack/gen-flavors.sh

.PHONY: generate-e2e-templates
generate-e2e-templates: $(KUSTOMIZE) ## Generate Azure infrastructure templates for the v1beta1 CAPI test suite.
	$(KUSTOMIZE) build $(AZURE_TEMPLATES)/v1beta1/cluster-template --load-restrictor LoadRestrictionsNone > $(AZURE_TEMPLATES)/v1beta1/cluster-template.yaml
	$(KUSTOMIZE) build $(AZURE_TEMPLATES)/v1beta1/cluster-template-md-remediation --load-restrictor LoadRestrictionsNone > $(AZURE_TEMPLATES)/v1beta1/cluster-template-md-remediation.yaml
	$(KUSTOMIZE) build $(AZURE_TEMPLATES)/v1beta1/cluster-template-kcp-remediation --load-restrictor LoadRestrictionsNone > $(AZURE_TEMPLATES)/v1beta1/cluster-template-kcp-remediation.yaml
	$(KUSTOMIZE) build $(AZURE_TEMPLATES)/v1beta1/cluster-template-machine-pool --load-restrictor LoadRestrictionsNone > $(AZURE_TEMPLATES)/v1beta1/cluster-template-machine-pool.yaml
	$(KUSTOMIZE) build $(AZURE_TEMPLATES)/v1beta1/cluster-template-machine-and-machine-pool --load-restrictor LoadRestrictionsNone > $(AZURE_TEMPLATES)/v1beta1/cluster-template-machine-and-machine-pool.yaml
	$(KUSTOMIZE) build $(AZURE_TEMPLATES)/v1beta1/cluster-template-node-drain --load-restrictor LoadRestrictionsNone > $(AZURE_TEMPLATES)/v1beta1/cluster-template-node-drain.yaml
	$(KUSTOMIZE) build $(AZURE_TEMPLATES)/v1beta1/cluster-template-upgrades --load-restrictor LoadRestrictionsNone > $(AZURE_TEMPLATES)/v1beta1/cluster-template-upgrades.yaml
	$(KUSTOMIZE) build $(AZURE_TEMPLATES)/v1beta1/cluster-template-kcp-scale-in --load-restrictor LoadRestrictionsNone > $(AZURE_TEMPLATES)/v1beta1/cluster-template-kcp-scale-in.yaml

.PHONY: generate-addons
generate-addons: fetch-calico-manifests ## Generate metric-server, calico, calico-ipv6, azure cni v1 addons.
	$(KUSTOMIZE) build $(ADDONS_DIR)/metrics-server > $(ADDONS_DIR)/metrics-server/metrics-server.yaml
	$(KUSTOMIZE) build $(ADDONS_DIR)/calico > $(ADDONS_DIR)/calico.yaml
	$(KUSTOMIZE) build $(ADDONS_DIR)/calico-ipv6 > $(ADDONS_DIR)/calico-ipv6.yaml
	$(KUSTOMIZE) build $(ADDONS_DIR)/calico-dual-stack > $(ADDONS_DIR)/calico-dual-stack.yaml
	$(KUSTOMIZE) build $(ADDONS_DIR)/azure-cni-v1 > $(ADDONS_DIR)/azure-cni-v1.yaml

.PHONY: generate-aso-crds
# The yq command filters the list of all ASO CRDs to just the ones specified by ASO_CRDS.
# The sed command changes '$$' to '$$$$' so once the CRDs get run through
# envsubst, '$$$$' changes back to '$$' so ASO will not detect a diff and try to
# update the CRDs for which we don't give it permission.
generate-aso-crds: $(YQ)
	curl -fSsL "https://github.com/Azure/azure-service-operator/releases/download/$(ASO_VERSION)/azureserviceoperator_customresourcedefinitions_$(ASO_VERSION).yaml" | \
		$(YQ) e '. | select($(foreach name,$(ASO_CRDS),.metadata.name == "$(name)" or )false)' - | \
		sed 's/\$$\$$/$$$$$$$$/g' \
		> $(ASO_CRDS_PATH)

# When updating this, make sure to also update the Windows image version in templates/addons/windows/calico.
export CALICO_VERSION := v3.26.1
# Where all downloaded Calico manifests are unpacked and stored.
CALICO_RELEASES := $(ARTIFACTS)/calico
# Path to manifests directory in a Calico release archive.
CALICO_RELEASE_MANIFESTS_DIR := release-$(CALICO_VERSION)/manifests
# Path where Calico manifests are stored which should be used for addons generation.
CALICO_MANIFESTS_DIR := $(ARTIFACTS)/calico/$(CALICO_RELEASE_MANIFESTS_DIR)

.PHONY: get-calico-version
get-calico-version: ## Print the Calico version used for CNI in the repo.
	@echo $(CALICO_VERSION)

.PHONY: fetch-calico-manifests
fetch-calico-manifests: $(CALICO_MANIFESTS_DIR) ## Get Calico release manifests and unzip them.
	cp $(CALICO_MANIFESTS_DIR)/calico-vxlan.yaml $(ADDONS_DIR)/calico
	cp $(CALICO_MANIFESTS_DIR)/calico-policy-only.yaml $(ADDONS_DIR)/calico-ipv6

$(CALICO_MANIFESTS_DIR):
	mkdir -p $(ARTIFACTS)/calico
	@echo "Fetching Calico release manifests from release artifacts, this might take a minute..."
	wget -qO- https://github.com/projectcalico/calico/releases/download/$(CALICO_VERSION)/release-$(CALICO_VERSION).tgz | tar xz --directory $(CALICO_RELEASES) $(CALICO_RELEASE_MANIFESTS_DIR)

.PHONY: modules
modules: ## Runs go mod tidy to ensure proper vendoring.
	go mod tidy
	pushd $(TOOLS_DIR) && go mod tidy; popd

## --------------------------------------
## Help
## --------------------------------------

##@ Help:

help: ## Display this help.
	@awk 'BEGIN {FS = ":.*##"; printf "\nUsage:\n  make \033[36m<target>\033[0m\n"} /^[0-9a-zA-Z_-]+:.*?##/ { printf "  \033[36m%-25s\033[0m %s\n", $$1, $$2 } /^##@/ { printf "\n\033[1m%s\033[0m\n", substr($$0, 5) } ' $(MAKEFILE_LIST)

## --------------------------------------
## Linting
## --------------------------------------

##@ Linting:

.PHONY: lint
lint: $(GOLANGCI_LINT) lint-latest ## Lint codebase.
	$(GOLANGCI_LINT) run -v --print-resources-usage --go=$(GO_VERSION) $(GOLANGCI_LINT_EXTRA_ARGS)

.PHONY: lint-fix
lint-fix: $(GOLANGCI_LINT) ## Lint the codebase and run auto-fixers if supported by the linter.
	GOLANGCI_LINT_EXTRA_ARGS=--fix $(MAKE) lint

lint-full: $(GOLANGCI_LINT) ## Run slower linters to detect possible issues.
	$(GOLANGCI_LINT) run -v --fast=false --go=$(GO_VERSION)

.PHONY: lint-latest ## TODO: update the lint-latest to lint-azure-latest
lint-latest:
	./hack/lint-latest.sh ## TODO: update the lint-latest.sh to lint-azure-latest.sh

## --------------------------------------
## Release
## --------------------------------------

##@ Release:

RELEASE_TAG ?= $(shell git describe --abbrev=0 2>/dev/null)
# if the release tag contains a hyphen, treat it as a pre-release
ifneq (,$(findstring -,$(RELEASE_TAG)))
    PRE_RELEASE=true
endif
FULL_VERSION := $(RELEASE_TAG:v%=%)
MAJOR_VERSION := $(shell echo $(FULL_VERSION) | sed -E 's/^([0-9]+)\.([0-9]+)\.([0-9]+)$$/\1/')
MINOR_VERSION := $(shell echo $(FULL_VERSION) | sed -E 's/^([0-9]+)\.([0-9]+)\.([0-9]+)$$/\2/')
PATCH_VERSION := $(shell echo $(FULL_VERSION) | sed -E 's/^([0-9]+)\.([0-9]+)\.([0-9]+)$$/\3/')
# if the release tag is a .0 version, use the main branch
ifeq ($(PATCH_VERSION),0)
	RELEASE_BRANCH ?= main
else
	RELEASE_BRANCH ?= release-$(MAJOR_VERSION).$(MINOR_VERSION)
endif
# the previous release tag, e.g., v0.3.9, excluding pre-release tags
PREVIOUS_TAG ?= $(shell git tag --merged $(GIT_REMOTE_NAME)/$(RELEASE_BRANCH) -l | grep -E "^v[0-9]+\.[0-9]+\.[0-9]+$$" | sort -V | tail -n 1 2>/dev/null)
START_SHA ?= $(shell git rev-list -n 1 $(PREVIOUS_TAG) 2>/dev/null)
END_SHA ?= $(shell git rev-parse $(GIT_REMOTE_NAME)/$(RELEASE_BRANCH) 2>/dev/null)
RELEASE_DIR ?= out
RELEASE_NOTES_DIR := CHANGELOG
GIT_REPO_NAME ?= cluster-api-provider-azure
GIT_ORG_NAME ?= kubernetes-sigs
GIT_REMOTE_NAME ?= upstream
USER_FORK ?= $(shell git config --get remote.origin.url | cut -d/ -f4)
IMAGE_REVIEWERS ?= $(shell ./hack/get-project-maintainers.sh)

$(RELEASE_DIR):
	mkdir -p $(RELEASE_DIR)/

$(RELEASE_NOTES_DIR):
	mkdir -p $(RELEASE_NOTES_DIR)/

.PHONY: release
release: clean-release  ## Builds and push container images using the latest git tag for the commit.
	@if [ -z "${RELEASE_TAG}" ]; then echo "RELEASE_TAG is not set"; exit 1; fi
	@if ! [ -z "$$(git status --porcelain)" ]; then echo "Your local git repository contains uncommitted changes, use git clean before proceeding."; exit 1; fi
	git checkout "${RELEASE_TAG}"
	# Set the manifest image to the production bucket.
	$(MAKE) set-manifest-image MANIFEST_IMG=$(PROD_REGISTRY)/$(IMAGE_NAME) MANIFEST_TAG=$(RELEASE_TAG)
	$(MAKE) set-manifest-pull-policy PULL_POLICY=IfNotPresent
	$(MAKE) release-manifests
	$(MAKE) release-templates
	$(MAKE) release-metadata

.PHONY: release-manifests
release-manifests: $(KUSTOMIZE) $(RELEASE_DIR) ## Builds the manifests to publish with a release.
	$(KUSTOMIZE) build config/default > $(RELEASE_DIR)/infrastructure-components.yaml

.PHONY: release-templates
release-templates: $(RELEASE_DIR)
	cp templates/cluster-template* $(RELEASE_DIR)/

.PHONY: release-metadata
release-metadata: $(RELEASE_DIR)
	cp metadata.yaml $(RELEASE_DIR)/metadata.yaml

.PHONY: release-binary
release-binary: $(RELEASE_DIR) ## Compile and build release binaries.
	docker run \
		--rm \
		-e CGO_ENABLED=0 \
		-e GOOS=$(GOOS) \
		-e GOARCH=$(GOARCH) \
		-v "$$(pwd):/workspace" \
		-w /workspace \
		golang:$(GO_VERSION) \
		go build -a -ldflags '$(LDFLAGS) -extldflags "-static"' \
		-o $(RELEASE_DIR)/$(notdir $(RELEASE_BINARY))-$(GOOS)-$(GOARCH) $(RELEASE_BINARY)

.PHONY: release-staging
release-staging: ## Builds and push container images to the staging bucket.
	REGISTRY=$(STAGING_REGISTRY) $(MAKE) docker-build-all docker-push-all release-alias-tag

RELEASE_ALIAS_TAG=$(PULL_BASE_REF)

.PHONY: release-alias-tag
release-alias-tag: ## Adds the tag to the last build tag.
	gcloud container images add-tag $(CONTROLLER_IMG):$(TAG) $(CONTROLLER_IMG):$(RELEASE_ALIAS_TAG)

.PHONY: release-notes
release-notes: $(RELEASE_NOTES) $(RELEASE_NOTES_DIR) ## Generate/update release notes.
	@echo "generating release notes from $(PREVIOUS_TAG) to $(RELEASE_TAG) with start sha $(START_SHA) and end sha $(END_SHA)"
	@if [ -n "${PRE_RELEASE}" ]; then echo ":rotating_light: This is a RELEASE CANDIDATE. Use it only for testing purposes. If you find any bugs, file an [issue](https://github.com/kubernetes-sigs/cluster-api-provider-azure/issues/new)." > $(RELEASE_NOTES_DIR)/release-notes-$(RELEASE_TAG).md; \
	else $(RELEASE_NOTES) --org $(GIT_ORG_NAME) --repo $(GIT_REPO_NAME) --branch $(RELEASE_BRANCH) --repo-path $(ROOT_DIR) --start-sha $(START_SHA) --end-sha $(END_SHA) --markdown-links true --output $(RELEASE_NOTES_DIR)/$(RELEASE_TAG).md --list-v2; \
	sed 's/\[SIG Cluster Lifecycle\]//g' $(RELEASE_NOTES_DIR)/$(RELEASE_TAG).md > $(RELEASE_NOTES_DIR)/tmp-release-notes.md; \
	cp $(RELEASE_NOTES_DIR)/tmp-release-notes.md $(RELEASE_NOTES_DIR)/$(RELEASE_TAG).md; \
	rm -f $(RELEASE_NOTES_DIR)/tmp-release-notes.md; \
	fi

.PHONY: promote-images
promote-images: $(KPROMO) ## Promote images.
	$(KPROMO) pr --project cluster-api-azure --tag $(RELEASE_TAG) --reviewers "$(IMAGE_REVIEWERS)" --fork $(USER_FORK)

## --------------------------------------
## Testing
## --------------------------------------

##@ Testing:
.PHONY: test
test: generate go-test-race ## Run "generate" and "go-test-race" rules.

.PHONY: go-test-race
go-test-race: TEST_ARGS+= -race
go-test-race: go-test ## Run go tests with the race detector enabled.

.PHONY: go-test
go-test: $(SETUP_ENVTEST) ## Run go tests.
	KUBEBUILDER_ASSETS="$(KUBEBUILDER_ASSETS)" go test ./... $(TEST_ARGS)

.PHONY: test-cover
test-cover: TEST_ARGS+= -coverprofile coverage.out
test-cover: test ## Run tests with code coverage and generate reports.
	go tool cover -func=coverage.out -o coverage.txt
	./hack/codecov-ignore.sh
	go tool cover -html=coverage.out -o coverage.html

.PHONY: kind-create-bootstrap
kind-create-bootstrap: $(KUBECTL) ## Create capz kind bootstrap cluster.
	KIND_CLUSTER_NAME=capz-e2e ./scripts/kind-with-registry.sh

.PHONY: cleanup-workload-identity
cleanup-workload-identity: ## Cleanup CI workload-identity infra
	@if ! [ "$(AZWI_SKIP_CLEANUP)" == "true" ]; then \
		./scripts/cleanup-workload-identity.sh \
	fi

## --------------------------------------
## Security Scanning
## --------------------------------------

.PHONY: verify-container-images
verify-container-images: ## Verify container images
	./hack/verify-container-images.sh

## --------------------------------------
## Tilt / Kind
## --------------------------------------

##@ Tilt / Kind:

.PHONY: kind-create
kind-create: $(KUBECTL) ## Create capz kind cluster if needed.
	./scripts/kind-with-registry.sh

.PHONY: aks-create
aks-create: $(KUBECTL) ## Create aks cluster as mgmt cluster.
	./scripts/aks-as-mgmt.sh

.PHONY: tilt-up
tilt-up: install-tools ## Start tilt and build kind cluster if needed.
	@if [ -z "${AZURE_CLIENT_ID_USER_ASSIGNED_IDENTITY}" ]; then \
		export AZURE_CLIENT_ID_USER_ASSIGNED_IDENTITY=$(shell cat $(AZURE_IDENTITY_ID_FILEPATH)); \
	fi; \
	CLUSTER_TOPOLOGY=true EXP_ASO_API=true EXP_CLUSTER_RESOURCE_SET=true EXP_MACHINE_POOL=true EXP_KUBEADM_BOOTSTRAP_FORMAT_IGNITION=true EXP_EDGEZONE=true EXP_APISERVER_ILB=true tilt up

.PHONY: delete-cluster
delete-cluster: delete-workload-cluster  ## Deletes the example kind cluster "capz".
	$(KIND) delete cluster --name=capz

.PHONY: kind-reset
kind-reset: $(KIND) ## Destroys the "capz" and "capz-e2e" kind clusters.
	$(KIND) delete cluster --name=$(KIND_CLUSTER_NAME) || true
	$(KIND) delete cluster --name=capz-e2e || true

## --------------------------------------
## Tooling Binaries
## --------------------------------------

##@ Tooling Binaries:

conversion-verifier: $(CONVERSION_VERIFIER) go.mod go.sum ## Build a local copy of CAPI's conversion verifier.
controller-gen: $(CONTROLLER_GEN) ## Build a local copy of controller-gen.
conversion-gen: $(CONVERSION_GEN) ## Build a local copy of conversion-gen.
envsubst: $(ENVSUBST) ## Build a local copy of envsubst.
golangci-lint: $(GOLANGCI_LINT) ## Build a local copy of golang ci-lint.
kustomize: $(KUSTOMIZE) ## Build a local copy of kustomize.
mockgen: $(MOCKGEN) ## Build a local copy of mockgen.
kpromo: $(KPROMO) ## Build a local copy of kpromo.
release-notes: $(RELEASE_NOTES) ## Build a local copy of release notes.
goapi-diff: $(GO_APIDIFF) ## Build a local copy of go api-diff.
ginkgo: $(GINKGO) ## Build a local copy of ginkgo.
kubectl: $(KUBECTL) ## Build a local copy of kubectl.
helm: $(HELM) ## Build a local copy of helm.
yq: $(YQ) ## Build a local copy of yq.
kind: $(KIND) ## Build a local copy of kind.
setup-envtest: $(SETUP_ENVTEST) ## Build a local copy of setup-envtest.
codespell : $(CODESPELL) ## Build a local copy of codespell.
azwi: $(AZWI) ## Build a local copy of azwi.

$(CONVERSION_VERIFIER): go.mod
	cd $(TOOLS_DIR); go build -tags=tools -o $@ sigs.k8s.io/cluster-api/hack/tools/conversion-verifier

$(CONTROLLER_GEN): ## Build controller-gen from tools folder.
	GOBIN=$(TOOLS_BIN_DIR) $(GO_INSTALL) sigs.k8s.io/controller-tools/cmd/controller-gen $(CONTROLLER_GEN_BIN) $(CONTROLLER_GEN_VER)

$(CONVERSION_GEN): ## Build conversion-gen from tools folder.
	GOBIN=$(TOOLS_BIN_DIR) $(GO_INSTALL) k8s.io/code-generator/cmd/conversion-gen $(CONVERSION_GEN_BIN) $(CONVERSION_GEN_VER)

$(ENVSUBST): ## Build envsubst from tools folder.
	GOBIN=$(TOOLS_BIN_DIR) $(GO_INSTALL) github.com/drone/envsubst/v2/cmd/envsubst $(ENVSUBST_BIN) $(ENVSUBST_VER)

$(GOLANGCI_LINT): ## Build golangci-lint from tools folder.
	GOBIN=$(TOOLS_BIN_DIR) $(GO_INSTALL) github.com/golangci/golangci-lint/cmd/golangci-lint $(GOLANGCI_LINT_BIN) $(GOLANGCI_LINT_VER)

$(KUSTOMIZE): ## Build kustomize from tools folder.
	GOBIN=$(TOOLS_BIN_DIR) $(GO_INSTALL) sigs.k8s.io/kustomize/kustomize/v5 $(KUSTOMIZE_BIN) $(KUSTOMIZE_VER)

$(MOCKGEN): ## Build mockgen from tools folder.
	GOBIN=$(TOOLS_BIN_DIR) $(GO_INSTALL) go.uber.org/mock/mockgen $(MOCKGEN_BIN) $(MOCKGEN_VER)

$(KPROMO): ## Build kpromo from tools folder.
	GOBIN=$(TOOLS_BIN_DIR) $(GO_INSTALL) sigs.k8s.io/promo-tools/v4/cmd/kpromo $(KPROMO_BIN) $(KPROMO_VER)

$(RELEASE_NOTES): ## Build release notes from tools folder.
	GOBIN=$(TOOLS_BIN_DIR) $(GO_INSTALL) k8s.io/release/cmd/release-notes $(RELEASE_NOTES_BIN) $(RELEASE_NOTES_VER)

$(GO_APIDIFF): ## Build go-apidiff from tools folder.
	GOBIN=$(TOOLS_BIN_DIR) $(GO_INSTALL) github.com/joelanford/go-apidiff $(GO_APIDIFF_BIN) $(GO_APIDIFF_VER)

$(GINKGO): ## Build ginkgo from tools folder.
	GOBIN=$(TOOLS_BIN_DIR) $(GO_INSTALL) github.com/onsi/ginkgo/v2/ginkgo $(GINKGO_BIN) $(GINKGO_VER)

$(KUBECTL): ## Build kubectl from tools folder.
	mkdir -p $(TOOLS_BIN_DIR)
	rm -f "$(TOOLS_BIN_DIR)/$(KUBECTL_BIN)*"
	curl --retry $(CURL_RETRIES) -fsL https://dl.k8s.io/release/$(KUBECTL_VER)/bin/$(GOOS)/$(GOARCH)/kubectl -o $(KUBECTL)
	ln -sf $(KUBECTL) $(TOOLS_BIN_DIR)/$(KUBECTL_BIN)
	chmod +x $(KUBECTL) $(TOOLS_BIN_DIR)/$(KUBECTL_BIN)

$(HELM): ## Put helm into tools folder.
	mkdir -p $(TOOLS_BIN_DIR)
	rm -f "$(TOOLS_BIN_DIR)/$(HELM_BIN)*"
	curl --retry $(CURL_RETRIES) -fsSL -o $(TOOLS_BIN_DIR)/get_helm.sh https://raw.githubusercontent.com/helm/helm/main/scripts/get-helm-3
	chmod 700 $(TOOLS_BIN_DIR)/get_helm.sh
	USE_SUDO=false HELM_INSTALL_DIR=$(TOOLS_BIN_DIR) DESIRED_VERSION=$(HELM_VER) BINARY_NAME=$(HELM_BIN)-$(HELM_VER) $(TOOLS_BIN_DIR)/get_helm.sh
	ln -sf $(HELM) $(TOOLS_BIN_DIR)/$(HELM_BIN)
	rm -f $(TOOLS_BIN_DIR)/get_helm.sh

$(AZWI): ## Put azwi into tools folder.
	mkdir -p $(TOOLS_BIN_DIR)
	rm -f "$(TOOLS_BIN_DIR)/$(AZWI_BIN)*"
	curl --retry $(CURL_RETRIES) -fsSL -o $(TOOLS_BIN_DIR)/azwi.tar.gz https://github.com/Azure/azure-workload-identity/releases/download/$(AZWI_VER)/azwi-$(AZWI_VER)-$(GOOS)-$(GOARCH).tar.gz
	tar -xf "$(TOOLS_BIN_DIR)/azwi.tar.gz" -C $(TOOLS_BIN_DIR) $(AZWI_BIN)
	mv "$(TOOLS_BIN_DIR)/$(AZWI_BIN)" $(AZWI)
	ln -sf $(AZWI) $(TOOLS_BIN_DIR)/$(AZWI_BIN)
	chmod +x $(AZWI) $(TOOLS_BIN_DIR)/$(AZWI_BIN)
	rm -f $(TOOLS_BIN_DIR)/azwi.tar.gz

$(KIND): ## Build kind into tools folder.
	GOBIN=$(TOOLS_BIN_DIR) $(GO_INSTALL) sigs.k8s.io/kind $(KIND_BIN) $(KIND_VER)

.PHONY: $(ENVSUBST_BIN)
$(ENVSUBST_BIN): $(ENVSUBST)

.PHONY: $(KUBECTL_BIN)
$(KUBECTL_BIN): $(KUBECTL)

.PHONY: $(HELM_BIN)
$(HELM_BIN): $(HELM)

.PHONY: $(GO_APIDIFF_BIN)
$(GO_APIDIFF_BIN): $(GO_APIDIFF)

$(YQ): ## Build yq from tools folder.
	GOBIN=$(TOOLS_BIN_DIR) $(GO_INSTALL) github.com/mikefarah/yq/v4 $(YQ_BIN) $(YQ_VER)

.PHONY: $(YQ_BIN)
$(YQ_BIN): $(YQ) ## Building yq from the tools folder.

.PHONY: $(KIND_BIN)
$(KIND_BIN): $(KIND)

.PHONY: $(SETUP_ENVTEST_BIN)
$(SETUP_ENVTEST_BIN): $(SETUP_ENVTEST) ## Build a local copy of setup-envtest.

$(SETUP_ENVTEST): # Build setup-envtest from tools folder.
	GOBIN=$(TOOLS_BIN_DIR) $(GO_INSTALL) $(SETUP_ENVTEST_PKG) $(SETUP_ENVTEST_BIN) $(SETUP_ENVTEST_VER)

$(CODESPELL): ## Build codespell from tools folder.
	@which $(CODESPELL) >/dev/null || ( \
        mkdir -p $(TOOLS_BIN_DIR); \
        pip install --target=$(TOOLS_BIN_DIR)/$(CODESPELL_DIST_DIR) $(CODESPELL_BIN)==$(CODESPELL_VER); \
		mv $(TOOLS_BIN_DIR)/$(CODESPELL_DIST_DIR)/bin/$(CODESPELL_BIN) $(TOOLS_BIN_DIR)/$(CODESPELL_DIST_DIR); \
		rm -r $(TOOLS_BIN_DIR)/$(CODESPELL_DIST_DIR)/bin; \
    )

## --------------------------------------
## Helpers
## --------------------------------------

##@ helpers:

go-version: ## Print the go version we use to compile our binaries and images
	@echo $(GO_VERSION)

include conformance.mk
include e2e.mk<|MERGE_RESOLUTION|>--- conflicted
+++ resolved
@@ -328,11 +328,7 @@
 	./hack/create-custom-cloud-provider-config.sh
 
 	# Deploy CAPI
-<<<<<<< HEAD
-	timeout --foreground 300 bash -c "until curl --retry $(CURL_RETRIES) -sSL https://github.com/kubernetes-sigs/cluster-api/releases/download/v1.8.4/cluster-api-components.yaml | $(ENVSUBST) | $(KUBECTL) apply -f -; do sleep 5; done"
-=======
 	timeout --foreground 300 bash -c "until curl --retry $(CURL_RETRIES) -sSL https://github.com/kubernetes-sigs/cluster-api/releases/download/v1.9.4/cluster-api-components.yaml | $(ENVSUBST) | $(KUBECTL) apply -f -; do sleep 5; done"
->>>>>>> 1957fc65
 
 	# Deploy CAAPH
 	timeout --foreground 300 bash -c "until curl --retry $(CURL_RETRIES) -sSL https://github.com/kubernetes-sigs/cluster-api-addon-provider-helm/releases/download/v0.2.5/addon-components.yaml | $(ENVSUBST) | $(KUBECTL) apply -f -; do sleep 5; done"
