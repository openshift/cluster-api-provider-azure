# Copyright 2018 The Kubernetes Authors.
#
# Licensed under the Apache License, Version 2.0 (the "License");
# you may not use this file except in compliance with the License.
# You may obtain a copy of the License at
#
#     http://www.apache.org/licenses/LICENSE-2.0
#
# Unless required by applicable law or agreed to in writing, software
# distributed under the License is distributed on an "AS IS" BASIS,
# WITHOUT WARRANTIES OR CONDITIONS OF ANY KIND, either express or implied.
# See the License for the specific language governing permissions and
# limitations under the License.

# If you update this file, please follow
# https://suva.sh/en/writings/well-documented-makefiles

# Ensure Make is run with bash shell as some syntax below is bash-specific
SHELL:=/usr/bin/env bash

.DEFAULT_GOAL:=help

GO_VERSION ?= $(shell sed -n 's/^go //p' go.mod)
GOPATH  := $(shell go env GOPATH)
GOARCH  := $(shell go env GOARCH)
GOOS    := $(shell go env GOOS)
GOPROXY := $(shell go env GOPROXY)
ifeq ($(GOPROXY),)
GOPROXY := https://proxy.golang.org
endif
export GOPROXY

# Active module mode, as we use go modules to manage dependencies
export GO111MODULE=on

# Kubebuilder.
export KUBEBUILDER_ENVTEST_KUBERNETES_VERSION ?= 1.32.0
export KUBEBUILDER_CONTROLPLANE_START_TIMEOUT ?= 60s
export KUBEBUILDER_CONTROLPLANE_STOP_TIMEOUT ?= 60s

# This option is for running docker manifest command
export DOCKER_CLI_EXPERIMENTAL := enabled

# curl retries
CURL_RETRIES=3

# Directories.
ROOT_DIR := $(shell dirname $(realpath $(firstword $(MAKEFILE_LIST))))
TOOLS_DIR := hack/tools
TOOLS_BIN_DIR := $(abspath $(TOOLS_DIR)/bin)
TEMPLATES_DIR := $(ROOT_DIR)/templates
BIN_DIR := $(abspath $(ROOT_DIR)/bin)
EXP_DIR := exp
GO_INSTALL = ./scripts/go_install.sh
E2E_DATA_DIR ?= $(ROOT_DIR)/test/e2e/data
KUBETEST_CONF_PATH ?= $(abspath $(E2E_DATA_DIR)/kubetest/conformance.yaml)
KUBETEST_WINDOWS_CONFIG ?= upstream-windows.yaml
KUBETEST_WINDOWS_CONF_PATH ?= $(abspath $(E2E_DATA_DIR)/kubetest/$(KUBETEST_WINDOWS_CONFIG))
KUBETEST_REPO_LIST_PATH ?= $(abspath $(E2E_DATA_DIR)/kubetest/)
AZURE_TEMPLATES := $(E2E_DATA_DIR)/infrastructure-azure
ADDONS_DIR := templates/addons
CONVERSION_VERIFIER := $(TOOLS_BIN_DIR)/conversion-verifier

# use the project local tool binaries first
export PATH := $(TOOLS_BIN_DIR):$(PATH)

# set --output-base used for conversion-gen which needs to be different for in GOPATH and outside GOPATH dev
ifneq ($(abspath $(ROOT_DIR)),$(GOPATH)/src/sigs.k8s.io/cluster-api-provider-azure)
  OUTPUT_BASE := --output-base=$(ROOT_DIR)
endif

# Binaries.
CONTROLLER_GEN_VER := v0.16.1
CONTROLLER_GEN_BIN := controller-gen
CONTROLLER_GEN := $(TOOLS_BIN_DIR)/$(CONTROLLER_GEN_BIN)-$(CONTROLLER_GEN_VER)

CONVERSION_GEN_VER := v0.31.0
CONVERSION_GEN_BIN := conversion-gen
CONVERSION_GEN := $(TOOLS_BIN_DIR)/$(CONVERSION_GEN_BIN)-$(CONVERSION_GEN_VER)

ENVSUBST_VER := $(shell go list -m -f '{{.Version}}' github.com/drone/envsubst/v2)
ENVSUBST_BIN := envsubst
ENVSUBST := $(TOOLS_BIN_DIR)/$(ENVSUBST_BIN)-$(ENVSUBST_VER)

GOLANGCI_LINT_VER := $(shell cat .github/workflows/pr-golangci-lint.yaml | grep [[:space:]]version: | sed 's/.*version: //')
GOLANGCI_LINT_BIN := golangci-lint
GOLANGCI_LINT := $(TOOLS_BIN_DIR)/$(GOLANGCI_LINT_BIN)-$(GOLANGCI_LINT_VER)

KUSTOMIZE_VER := v5.4.1
KUSTOMIZE_BIN := kustomize
KUSTOMIZE := $(TOOLS_BIN_DIR)/$(KUSTOMIZE_BIN)-$(KUSTOMIZE_VER)

AZWI_VER := v1.2.2
AZWI_BIN := azwi
AZWI := $(TOOLS_BIN_DIR)/$(AZWI_BIN)-$(AZWI_VER)

MOCKGEN_VER := $(shell go list -m -f '{{.Version}}' go.uber.org/mock)
MOCKGEN_BIN := mockgen
MOCKGEN := $(TOOLS_BIN_DIR)/$(MOCKGEN_BIN)-$(MOCKGEN_VER)

RELEASE_NOTES_VER := v0.18.0
RELEASE_NOTES_BIN := release-notes
RELEASE_NOTES := $(TOOLS_BIN_DIR)/$(RELEASE_NOTES_BIN)-$(RELEASE_NOTES_VER)

KPROMO_VER := v4.0.5
KPROMO_BIN := kpromo
KPROMO := $(TOOLS_BIN_DIR)/$(KPROMO_BIN)-$(KPROMO_VER)

GO_APIDIFF_VER := v0.8.2
GO_APIDIFF_BIN := go-apidiff
GO_APIDIFF := $(TOOLS_BIN_DIR)/$(GO_APIDIFF_BIN)

GINKGO_VER := $(shell go list -m -f '{{.Version}}' github.com/onsi/ginkgo/v2)
GINKGO_BIN := ginkgo
GINKGO := $(TOOLS_BIN_DIR)/$(GINKGO_BIN)-$(GINKGO_VER)

KUBECTL_VER := v1.32.2
KUBECTL_BIN := kubectl
KUBECTL := $(TOOLS_BIN_DIR)/$(KUBECTL_BIN)-$(KUBECTL_VER)

HELM_VER := v3.14.4
HELM_BIN := helm
HELM := $(TOOLS_BIN_DIR)/$(HELM_BIN)-$(HELM_VER)

YQ_VER := v4.35.2
YQ_BIN := yq
YQ :=  $(TOOLS_BIN_DIR)/$(YQ_BIN)-$(YQ_VER)

KIND_VER := $(shell go list -m -f '{{.Version}}' sigs.k8s.io/kind)
KIND_BIN := kind
KIND :=  $(TOOLS_BIN_DIR)/$(KIND_BIN)-$(KIND_VER)

CODESPELL_VER := 2.2.6
CODESPELL_BIN := codespell
CODESPELL_DIST_DIR := codespell_dist
CODESPELL := $(TOOLS_BIN_DIR)/$(CODESPELL_DIST_DIR)/$(CODESPELL_BIN)

SETUP_ENVTEST_VER := release-0.19
SETUP_ENVTEST_BIN := setup-envtest
SETUP_ENVTEST := $(abspath $(TOOLS_BIN_DIR)/$(SETUP_ENVTEST_BIN)-$(SETUP_ENVTEST_VER))
SETUP_ENVTEST_PKG := sigs.k8s.io/controller-runtime/tools/setup-envtest

KUBEBUILDER_ASSETS ?= $(shell $(SETUP_ENVTEST) use --use-env -p path $(KUBEBUILDER_ENVTEST_KUBERNETES_VERSION))

# Define Docker related variables. Releases should modify and double check these vars.
ifneq ($(shell command -v gcloud),)
    GCLOUD_PROJECT := $(shell gcloud config get-value project 2>/dev/null)
    ifneq ($(GCLOUD_PROJECT),)
        REGISTRY ?= gcr.io/$(GCLOUD_PROJECT)
    endif
endif

# If REGISTRY is not set, default to localhost:5000 to use the kind registry.
ifndef REGISTRY
	REGISTRY ?= localhost:5000
endif
STAGING_REGISTRY ?= gcr.io/k8s-staging-cluster-api-azure
PROD_REGISTRY ?= registry.k8s.io/cluster-api-azure
IMAGE_NAME ?= cluster-api-azure-controller
CONTROLLER_IMG ?= $(REGISTRY)/$(IMAGE_NAME)
TAG ?= dev
ARCH ?= $(GOARCH)
ALL_ARCH = amd64 arm arm64 ppc64le s390x

# Allow overriding manifest generation destination directory
MANIFEST_ROOT ?= config
CRD_ROOT ?= $(MANIFEST_ROOT)/crd/bases
WEBHOOK_ROOT ?= $(MANIFEST_ROOT)/webhook
RBAC_ROOT ?= $(MANIFEST_ROOT)/rbac
ASO_CRDS_PATH := $(MANIFEST_ROOT)/aso/crds.yaml
ASO_VERSION := v2.11.0
ASO_CRDS := resourcegroups.resources.azure.com natgateways.network.azure.com managedclusters.containerservice.azure.com managedclustersagentpools.containerservice.azure.com bastionhosts.network.azure.com virtualnetworks.network.azure.com virtualnetworkssubnets.network.azure.com privateendpoints.network.azure.com fleetsmembers.containerservice.azure.com extensions.kubernetesconfiguration.azure.com

# Allow overriding the imagePullPolicy
PULL_POLICY ?= Always

# Allow overriding the e2e configurations
GINKGO_FOCUS ?= \[REQUIRED\]
GINKGO_SKIP ?=
GINKGO_NODES ?= 3
GINKGO_NOCOLOR ?= false
GINKGO_ARGS ?=
ARTIFACTS ?= $(ROOT_DIR)/_artifacts
E2E_CONF_FILE ?= $(ROOT_DIR)/test/e2e/config/azure-dev.yaml
E2E_CONF_FILE_ENVSUBST := $(ROOT_DIR)/test/e2e/config/azure-dev-envsubst.yaml
SKIP_CLEANUP ?= false
AZWI_SKIP_CLEANUP ?= false
SKIP_LOG_COLLECTION ?= false
MGMT_CLUSTER_TYPE ?= kind
# @sonasingh46: Skip creating mgmt cluster for ci as workload identity needs kind cluster
# to be created with extra mounts for key pairs which is not yet supported
# by existing e2e framework. A mgmt cluster(kind) is created as part of e2e suite
# that meets workload identity pre-requisites.
SKIP_CREATE_MGMT_CLUSTER ?= true
WIN_REPO_URL ?=

# Build time versioning details.
LDFLAGS := $(shell hack/version.sh)

CLUSTER_TEMPLATE ?= cluster-template.yaml

export KIND_CLUSTER_NAME ?= capz
export RANDOM_SUFFIX := $(shell od -An -N8 -tx8 /dev/urandom | tr -d ' ' | head -c 16)
export AZWI_RESOURCE_GROUP ?= capz-wi-$(RANDOM_SUFFIX)
export CI_RG ?= $(AZWI_RESOURCE_GROUP)
export USER_IDENTITY ?= $(addsuffix $(RANDOM_SUFFIX),$(CI_RG))
export AZURE_IDENTITY_ID_FILEPATH ?= $(ROOT_DIR)/azure_identity_id

# ensure that the APISERVER_LB_DNS_SUFFIX is of length 10 and contains only alphanumeric characters
# LC_ALL=C is used to set the locale to C to ensure that the output is ASCII
# head /dev/urandom generates random bytes. Will work on Linux and MacOS. Also works on Windows with WSL.
# Ignore SIGPIPE error. This will suppress error messages if head closes the pipe before tr finishes.
export APISERVER_LB_DNS_SUFFIX := $(shell LC_ALL=C tr -dc 'a-z0-9' < /dev/urandom | head -c 10 2>/dev/null)

## --------------------------------------
## Binaries
## --------------------------------------

##@ Binaries:

.PHONY: binaries
binaries: manager ## Builds all binaries.

.PHONY: manager
manager: ## Build manager binary.
	go build -ldflags "$(LDFLAGS)" -o $(BIN_DIR)/manager .

## --------------------------------------
## Cleanup / Verification
## --------------------------------------

##@ Cleanup / Verification:

.PHONY: clean
clean: ## Remove bin and kubeconfigs.
	$(MAKE) clean-bin
	$(MAKE) clean-temporary

.PHONY: clean-bin
clean-bin: ## Remove all generated binaries.
	rm -rf bin
	rm -rf hack/tools/bin

.PHONY: clean-temporary
clean-temporary: ## Remove all temporary files and folders.
	rm -f minikube.kubeconfig
	rm -f kubeconfig
	rm -f *.kubeconfig

.PHONY: clean-release
clean-release: clean-release-git ## Remove the release folder.
	rm -rf $(RELEASE_DIR)

.PHONY: clean-release-git
clean-release-git: ## Restores the git files usually modified during a release
	git restore ./*manager_image_patch.yaml ./*manager_pull_policy.yaml

APIDIFF_OLD_COMMIT ?= $(shell git rev-parse origin/main)

.PHONY: apidiff
apidiff: $(GO_APIDIFF) ## Check for API differences.
	$(GO_APIDIFF) $(APIDIFF_OLD_COMMIT)

.PHONY: format-tiltfile
format-tiltfile: ## Format the Tiltfile.
	./hack/verify-starlark.sh fix

.PHONY: verify
verify: verify-boilerplate verify-modules verify-gen verify-shellcheck verify-conversions verify-tiltfile verify-codespell ## Run "verify-boilerplate", "verify-modules", "verify-gen", "verify-shellcheck", "verify-conversions", "verify-tiltfile" "verify-codespell" rules.

.PHONY: verify-boilerplate
verify-boilerplate: ## Verify boilerplate header.
	./hack/verify-boilerplate.sh

.PHONY: verify-modules
verify-modules: modules ## Verify go.sum go.mod are the latest.
	@if !(git diff --quiet HEAD -- go.sum go.mod $(TOOLS_DIR)/go.sum $(TOOLS_DIR)/go.mod); then \
		echo "go module files are out of date"; exit 1; \
	fi

.PHONY: verify-gen
verify-gen: generate ## Verify generated files are the latest.
	@if !(git diff --quiet HEAD); then \
		git diff; echo "generated files are out of date, run make generate"; exit 1; \
	fi

.PHONY: verify-generate-local
verify-generate-local: ## Verify generated files are the latest. To be run locally
	@if !(git diff --quiet HEAD); then \
		git diff; echo "generated files are out of date, run make generate"; exit 1; \
	fi


.PHONY: verify-shellcheck
verify-shellcheck: ## Verify shell files are shellcheck.
	./hack/verify-shellcheck.sh

.PHONY: verify-conversions
verify-conversions: $(CONVERSION_VERIFIER)  ## Verifies expected API conversion are in place.
	$(CONVERSION_VERIFIER)

.PHONY: verify-tiltfile
verify-tiltfile: ## Verify Tiltfile format.
	./hack/verify-starlark.sh

.PHONY: verify-codespell
verify-codespell: codespell ## Verify codespell.
	@$(CODESPELL) $(ROOT_DIR) --ignore-words=$(ROOT_DIR)/.codespellignore --skip="*.git,*_artifacts,*.sum,$(ROOT_DIR)/docs/book/bookout,$(ROOT_DIR)/hack/tools/bin/codespell_dist"

## --------------------------------------
## Development
## --------------------------------------

##@ Development:

.PHONY: install-tools # populate hack/tools/bin
install-tools: $(ENVSUBST) $(KUSTOMIZE) $(KUBECTL) $(HELM) $(GINKGO) $(KIND) $(AZWI)

.PHONY: create-management-cluster
create-management-cluster: $(KUSTOMIZE) $(ENVSUBST) $(KUBECTL) $(KIND) ## Create a management cluster.
	# Create management cluster based on type
	@if [ "$(MGMT_CLUSTER_TYPE)" = "aks" ]; then \
		$(MAKE) aks-create; \
	else \
		$(MAKE) kind-create; \
	fi

	# Install cert manager and wait for availability
	./hack/install-cert-manager.sh

	# Create customized cloud provider configs
	AZURE_CLIENT_ID_USER_ASSIGNED_IDENTITY="$${AZURE_CLIENT_ID_USER_ASSIGNED_IDENTITY:-$$(cat $(AZURE_IDENTITY_ID_FILEPATH))}" \
	./hack/create-custom-cloud-provider-config.sh

	# Deploy CAPI
<<<<<<< HEAD
	timeout --foreground 300 bash -c "until curl --retry $(CURL_RETRIES) -sSL https://github.com/kubernetes-sigs/cluster-api/releases/download/v1.9.6/cluster-api-components.yaml | $(ENVSUBST) | $(KUBECTL) apply -f -; do sleep 5; done"
=======
	timeout --foreground 300 bash -c "until curl --retry $(CURL_RETRIES) -sSL https://github.com/kubernetes-sigs/cluster-api/releases/download/v1.10.3/cluster-api-components.yaml | $(ENVSUBST) | $(KUBECTL) apply -f -; do sleep 5; done"
>>>>>>> e707afbe

	# Deploy CAAPH
	timeout --foreground 300 bash -c "until curl --retry $(CURL_RETRIES) -sSL https://github.com/kubernetes-sigs/cluster-api-addon-provider-helm/releases/download/v0.2.5/addon-components.yaml | $(ENVSUBST) | $(KUBECTL) apply -f -; do sleep 5; done"

	# Deploy CAPZ
	if [ "$(MGMT_CLUSTER_TYPE)" != "aks" ]; then \
		$(KIND) load docker-image $(CONTROLLER_IMG)-$(ARCH):$(TAG) --name=$(KIND_CLUSTER_NAME); \
	fi
	timeout --foreground 300 bash -c "until $(KUSTOMIZE) build config/default | $(ENVSUBST) | $(KUBECTL) apply -f - --server-side=true; do sleep 5; done"

	# Wait for CAPI deployments
	$(KUBECTL) wait --for=condition=Available --timeout=5m -n capi-system deployment -l cluster.x-k8s.io/provider=cluster-api
	$(KUBECTL) wait --for=condition=Available --timeout=5m -n capi-kubeadm-bootstrap-system deployment -l cluster.x-k8s.io/provider=bootstrap-kubeadm
	$(KUBECTL) wait --for=condition=Available --timeout=5m -n capi-kubeadm-control-plane-system deployment -l cluster.x-k8s.io/provider=control-plane-kubeadm

	# Wait for CAAPH deployment
	$(KUBECTL) wait --for=condition=Available --timeout=5m -n caaph-system deployment -l cluster.x-k8s.io/provider=helm

	# Wait for the ClusterResourceSet CRD resource to be "installed" onto the mgmt cluster before installing CRS addons
	timeout --foreground 300 bash -c "until $(KUBECTL) get clusterresourcesets -A; do sleep 3; done"

	# install Windows Calico cluster resource set
	timeout --foreground 300 bash -c "until $(KUBECTL) create configmap calico-windows-addon -n default --from-file="$(ADDONS_DIR)/windows/calico" --dry-run=client -o yaml | kubectl apply -f -; do sleep 5; done"
	timeout --foreground 300 bash -c "until $(KUBECTL) apply -f templates/addons/windows/calico-resource-set.yaml; do sleep 5; done"

	# Wait for CAPZ deployments
	$(KUBECTL) wait --for=condition=Available --timeout=5m -n capz-system deployment --all

	# required sleep for when creating management and workload cluster simultaneously
	# Wait for the core CRD resources to be "installed" onto the mgmt cluster before returning control
	timeout --foreground 300 bash -c "until $(KUBECTL) get clusters -A; do sleep 3; done"
	timeout --foreground 300 bash -c "until $(KUBECTL) get azureclusters -A; do sleep 3; done"
	timeout --foreground 300 bash -c "until $(KUBECTL) get kubeadmcontrolplanes -A; do sleep 3; done"

	@if [ "$(MGMT_CLUSTER_TYPE)" != "aks" ]; then \
		echo 'Set kubectl context to the kind management cluster by running "$(KUBECTL) config set-context kind-$(KIND_CLUSTER_NAME)"'; \
	fi

.PHONY: create-workload-cluster
create-workload-cluster: $(ENVSUBST) $(KUBECTL) ## Create a workload cluster.
	# Create workload Cluster.
	@if [ -z "${AZURE_CLIENT_ID_USER_ASSIGNED_IDENTITY}" ]; then \
		export AZURE_CLIENT_ID_USER_ASSIGNED_IDENTITY=$(shell cat $(AZURE_IDENTITY_ID_FILEPATH)); \
	fi; \
	if [ -f "$(TEMPLATES_DIR)/$(CLUSTER_TEMPLATE)" ]; then \
		timeout --foreground 300 bash -c "until $(ENVSUBST) < $(TEMPLATES_DIR)/$(CLUSTER_TEMPLATE) | $(KUBECTL) apply -f -; do sleep 5; done"; \
	elif [ -f "$(CLUSTER_TEMPLATE)" ]; then \
		timeout --foreground 300 bash -c "until $(ENVSUBST) < "$(CLUSTER_TEMPLATE)" | $(KUBECTL) apply -f -; do sleep 5; done"; \
	else \
		timeout --foreground 300 bash -c "until curl --retry "$(CURL_RETRIES)" "$(CLUSTER_TEMPLATE)" | "$(ENVSUBST)" | $(KUBECTL) apply -f -; do sleep 5; done"; \
	fi

	# Wait for the kubeconfig to become available.
	timeout --foreground 1800 bash -c "while ! $(KUBECTL) get secrets -n default | grep $(CLUSTER_NAME)-kubeconfig; do sleep 1; done"
	# Get kubeconfig and store it locally.
	$(KUBECTL) get secret/$(CLUSTER_NAME)-kubeconfig -n default -o json | jq -r .data.value | base64 --decode > ./kubeconfig
	# TODO: Standardize timeouts across the Makefile and make them configurable based on the job.
	$(KUBECTL) -n default wait --for=condition=Ready --timeout=60m cluster "$(CLUSTER_NAME)"

	# Set the namespace to `default` b/c when the service account is auto mounted, the namespace is changed to `test-pods`.
	$(KUBECTL) --kubeconfig=./kubeconfig config set-context --current --namespace="default"

	@echo 'run "$(KUBECTL) --kubeconfig=./kubeconfig ..." to work with the new target cluster'

.PHONY: create-cluster
create-cluster: ## Create a workload development Kubernetes cluster on Azure in a kind management cluster.
	EXP_CLUSTER_RESOURCE_SET=true \
	EXP_MACHINE_POOL=true \
	EXP_EDGEZONE=true \
	EXP_ASO_API=true \
	EXP_APISERVER_ILB=true \
	$(MAKE) create-management-cluster \
	create-workload-cluster

.PHONY: delete-workload-cluster
delete-workload-cluster: $(KUBECTL) ## Deletes the example workload Kubernetes cluster.
	@echo 'Your Azure resources will now be deleted, this can take up to 20 minutes'
	$(KUBECTL) delete cluster $(CLUSTER_NAME)

## --------------------------------------
## Docker
## --------------------------------------

##@ Docker:

.PHONY: acr-login
acr-login: ## Login to Azure Container Registry.
	./hack/ensure-acr-login.sh

.PHONY: docker-pull-prerequisites
docker-pull-prerequisites: ## Pull prerequisites for building controller-manager.
	docker pull docker/dockerfile:1.4
	docker pull docker.io/library/golang:$(GO_VERSION)
	docker pull gcr.io/distroless/static:latest

.PHONY: docker-build
docker-build: docker-pull-prerequisites ## Build the docker image for controller-manager.
	DOCKER_BUILDKIT=1 docker build --build-arg goproxy=$(GOPROXY) --build-arg ARCH=$(ARCH) --build-arg ldflags="$(LDFLAGS)" . -t $(CONTROLLER_IMG)-$(ARCH):$(TAG)
	$(MAKE) set-manifest-image MANIFEST_IMG=$(CONTROLLER_IMG)-$(ARCH) MANIFEST_TAG=$(TAG) TARGET_RESOURCE="./config/capz/manager_image_patch.yaml"
	$(MAKE) set-manifest-pull-policy TARGET_RESOURCE="./config/capz/manager_pull_policy.yaml"

.PHONY: docker-push
docker-push: ## Push the docker image
	docker push $(CONTROLLER_IMG)-$(ARCH):$(TAG)

## --------------------------------------
## Docker — All ARCH
## --------------------------------------

##@ Docker - All Arch:

.PHONY: docker-build-all
docker-build-all: $(addprefix docker-build-,$(ALL_ARCH)) ## Build all the architecture docker images.

docker-build-%:
	$(MAKE) ARCH=$* docker-build

.PHONY: docker-push-all
docker-push-all: $(addprefix docker-push-,$(ALL_ARCH)) ## Push all the architecture docker images.
	$(MAKE) docker-push-manifest

docker-push-%:
	$(MAKE) ARCH=$* docker-push

.PHONY: docker-push-manifest
docker-push-manifest: ## Push the fat manifest docker image.
	## Minimum docker version 18.06.0 is required for creating and pushing manifest images.
	docker manifest create --amend $(CONTROLLER_IMG):$(TAG) $(shell echo $(ALL_ARCH) | sed -e "s~[^ ]*~$(CONTROLLER_IMG)\-&:$(TAG)~g")
	@for arch in $(ALL_ARCH); do docker manifest annotate --arch $${arch} ${CONTROLLER_IMG}:${TAG} ${CONTROLLER_IMG}-$${arch}:${TAG}; done
	docker manifest push --purge ${CONTROLLER_IMG}:${TAG}
	MANIFEST_IMG=$(CONTROLLER_IMG) MANIFEST_TAG=$(TAG) $(MAKE) set-manifest-image
	$(MAKE) set-manifest-pull-policy

.PHONY: set-manifest-image
set-manifest-image: ## Update kustomize image patch file for default resource.
	$(info Updating kustomize image patch file for default resource)
	sed -i'' -e 's@image: .*@image: '"${MANIFEST_IMG}:$(MANIFEST_TAG)"'@' ./config/capz/manager_image_patch.yaml

.PHONY: set-manifest-pull-policy
set-manifest-pull-policy: ## Update kustomize pull policy file for default resource.
	$(info Updating kustomize pull policy file for default resource)
	sed -i'' -e 's@imagePullPolicy: .*@imagePullPolicy: '"$(PULL_POLICY)"'@' ./config/capz/manager_pull_policy.yaml

## --------------------------------------
## Generate
## --------------------------------------

##@ Generate:

.PHONY: generate
generate: ## Generate go related targets, manifests, flavors, e2e-templates and addons.
	$(MAKE) generate-go
	$(MAKE) generate-manifests
	$(MAKE) generate-flavors
	$(MAKE) generate-e2e-templates
	$(MAKE) generate-addons
	$(MAKE) generate-aso-crds

.PHONY: generate-go
generate-go: $(CONTROLLER_GEN) $(MOCKGEN) $(CONVERSION_GEN) ## Runs Go related generate targets.
	$(CONTROLLER_GEN) \
		paths=./api/... \
		paths=./$(EXP_DIR)/api/... \
		object:headerFile=./hack/boilerplate/boilerplate.generatego.txt
	go generate ./...

.PHONY: generate-manifests
generate-manifests: $(CONTROLLER_GEN) ## Generate manifests e.g. CRD, RBAC etc.
	$(CONTROLLER_GEN) \
		paths=./api/... \
		paths=./$(EXP_DIR)/api/... \
		crd:crdVersions=v1 \
		rbac:roleName=base-manager-role \
		output:crd:dir=$(CRD_ROOT) \
		output:webhook:dir=$(WEBHOOK_ROOT) \
		webhook
	$(CONTROLLER_GEN) \
		paths=./ \
		paths=./controllers/... \
		paths=./$(EXP_DIR)/controllers/... \
		output:rbac:dir=$(RBAC_ROOT) \
		rbac:roleName=base-manager-role

.PHONY: generate-flavors ## Generate template flavors.
generate-flavors: $(KUSTOMIZE) generate-addons
	./hack/gen-flavors.sh

.PHONY: generate-e2e-templates
generate-e2e-templates: $(KUSTOMIZE) ## Generate Azure infrastructure templates for the v1beta1 CAPI test suite.
	$(KUSTOMIZE) build $(AZURE_TEMPLATES)/v1beta1/cluster-template --load-restrictor LoadRestrictionsNone > $(AZURE_TEMPLATES)/v1beta1/cluster-template.yaml
	$(KUSTOMIZE) build $(AZURE_TEMPLATES)/v1beta1/cluster-template-md-remediation --load-restrictor LoadRestrictionsNone > $(AZURE_TEMPLATES)/v1beta1/cluster-template-md-remediation.yaml
	$(KUSTOMIZE) build $(AZURE_TEMPLATES)/v1beta1/cluster-template-kcp-remediation --load-restrictor LoadRestrictionsNone > $(AZURE_TEMPLATES)/v1beta1/cluster-template-kcp-remediation.yaml
	$(KUSTOMIZE) build $(AZURE_TEMPLATES)/v1beta1/cluster-template-machine-pool --load-restrictor LoadRestrictionsNone > $(AZURE_TEMPLATES)/v1beta1/cluster-template-machine-pool.yaml
	$(KUSTOMIZE) build $(AZURE_TEMPLATES)/v1beta1/cluster-template-machine-and-machine-pool --load-restrictor LoadRestrictionsNone > $(AZURE_TEMPLATES)/v1beta1/cluster-template-machine-and-machine-pool.yaml
	$(KUSTOMIZE) build $(AZURE_TEMPLATES)/v1beta1/cluster-template-node-drain --load-restrictor LoadRestrictionsNone > $(AZURE_TEMPLATES)/v1beta1/cluster-template-node-drain.yaml
	$(KUSTOMIZE) build $(AZURE_TEMPLATES)/v1beta1/cluster-template-upgrades --load-restrictor LoadRestrictionsNone > $(AZURE_TEMPLATES)/v1beta1/cluster-template-upgrades.yaml
	$(KUSTOMIZE) build $(AZURE_TEMPLATES)/v1beta1/cluster-template-kcp-scale-in --load-restrictor LoadRestrictionsNone > $(AZURE_TEMPLATES)/v1beta1/cluster-template-kcp-scale-in.yaml
	$(KUSTOMIZE) build $(AZURE_TEMPLATES)/v1beta1/cluster-template-aks --load-restrictor LoadRestrictionsNone > $(AZURE_TEMPLATES)/v1beta1/cluster-template-aks.yaml

.PHONY: generate-addons
generate-addons: fetch-calico-manifests ## Generate metric-server, calico, calico-ipv6, azure cni v1 addons.
	$(KUSTOMIZE) build $(ADDONS_DIR)/metrics-server > $(ADDONS_DIR)/metrics-server/metrics-server.yaml
	$(KUSTOMIZE) build $(ADDONS_DIR)/calico > $(ADDONS_DIR)/calico.yaml
	$(KUSTOMIZE) build $(ADDONS_DIR)/calico-ipv6 > $(ADDONS_DIR)/calico-ipv6.yaml
	$(KUSTOMIZE) build $(ADDONS_DIR)/calico-dual-stack > $(ADDONS_DIR)/calico-dual-stack.yaml
	$(KUSTOMIZE) build $(ADDONS_DIR)/azure-cni-v1 > $(ADDONS_DIR)/azure-cni-v1.yaml

.PHONY: generate-aso-crds
# The yq command filters the list of all ASO CRDs to just the ones specified by ASO_CRDS.
# The sed command changes '$$' to '$$$$' so once the CRDs get run through
# envsubst, '$$$$' changes back to '$$' so ASO will not detect a diff and try to
# update the CRDs for which we don't give it permission.
generate-aso-crds: $(YQ)
	curl -fSsL "https://github.com/Azure/azure-service-operator/releases/download/$(ASO_VERSION)/azureserviceoperator_customresourcedefinitions_$(ASO_VERSION).yaml" | \
		$(YQ) e '. | select($(foreach name,$(ASO_CRDS),.metadata.name == "$(name)" or )false)' - | \
		sed 's/\$$\$$/$$$$$$$$/g' \
		> $(ASO_CRDS_PATH)

# When updating this, make sure to also update the Windows image version in templates/addons/windows/calico.
export CALICO_VERSION := v3.26.1
# Where all downloaded Calico manifests are unpacked and stored.
CALICO_RELEASES := $(ARTIFACTS)/calico
# Path to manifests directory in a Calico release archive.
CALICO_RELEASE_MANIFESTS_DIR := release-$(CALICO_VERSION)/manifests
# Path where Calico manifests are stored which should be used for addons generation.
CALICO_MANIFESTS_DIR := $(ARTIFACTS)/calico/$(CALICO_RELEASE_MANIFESTS_DIR)

.PHONY: get-calico-version
get-calico-version: ## Print the Calico version used for CNI in the repo.
	@echo $(CALICO_VERSION)

.PHONY: fetch-calico-manifests
fetch-calico-manifests: $(CALICO_MANIFESTS_DIR) ## Get Calico release manifests and unzip them.
	cp $(CALICO_MANIFESTS_DIR)/calico-vxlan.yaml $(ADDONS_DIR)/calico
	cp $(CALICO_MANIFESTS_DIR)/calico-policy-only.yaml $(ADDONS_DIR)/calico-ipv6

$(CALICO_MANIFESTS_DIR):
	mkdir -p $(ARTIFACTS)/calico
	@echo "Fetching Calico release manifests from release artifacts, this might take a minute..."
	wget -qO- https://github.com/projectcalico/calico/releases/download/$(CALICO_VERSION)/release-$(CALICO_VERSION).tgz | tar xz --directory $(CALICO_RELEASES) $(CALICO_RELEASE_MANIFESTS_DIR)

.PHONY: modules
modules: ## Runs go mod tidy to ensure proper vendoring.
	go mod tidy
	pushd $(TOOLS_DIR) && go mod tidy; popd

## --------------------------------------
## Help
## --------------------------------------

##@ Help:

help: ## Display this help.
	@awk 'BEGIN {FS = ":.*##"; printf "\nUsage:\n  make \033[36m<target>\033[0m\n"} /^[0-9a-zA-Z_-]+:.*?##/ { printf "  \033[36m%-25s\033[0m %s\n", $$1, $$2 } /^##@/ { printf "\n\033[1m%s\033[0m\n", substr($$0, 5) } ' $(MAKEFILE_LIST)

## --------------------------------------
## Linting
## --------------------------------------

##@ Linting:

.PHONY: lint
lint: $(GOLANGCI_LINT) lint-azure-latest ## Lint the codebase.
	$(GOLANGCI_LINT) run -v $(GOLANGCI_LINT_EXTRA_ARGS)

.PHONY: lint-fast
lint-fast: $(GOLANGCI_LINT) ## Lint the codebase with fast linters only.
	GOLANGCI_LINT_EXTRA_ARGS+=--fast-only $(MAKE) lint

.PHONY: lint-fix
lint-fix: $(GOLANGCI_LINT) ## Lint the codebase and run auto-fixers if supported by the linter.
	GOLANGCI_LINT_EXTRA_ARGS+=--fix $(MAKE) lint

.PHONY: lint-full
lint-full: $(GOLANGCI_LINT) lint ## Lint the codebase.

.PHONY: lint-azure-latest ## Check for usage of the "latest" floating Azure API version.
lint-azure-latest:
	./hack/lint-azure-latest.sh

## --------------------------------------
## Release
## --------------------------------------

##@ Release:

RELEASE_TAG ?= $(shell git describe --abbrev=0 2>/dev/null)
# if the release tag contains a hyphen, treat it as a pre-release
ifneq (,$(findstring -,$(RELEASE_TAG)))
    PRE_RELEASE=true
endif
FULL_VERSION := $(RELEASE_TAG:v%=%)
MAJOR_VERSION := $(shell echo $(FULL_VERSION) | sed -E 's/^([0-9]+)\.([0-9]+)\.([0-9]+)$$/\1/')
MINOR_VERSION := $(shell echo $(FULL_VERSION) | sed -E 's/^([0-9]+)\.([0-9]+)\.([0-9]+)$$/\2/')
PATCH_VERSION := $(shell echo $(FULL_VERSION) | sed -E 's/^([0-9]+)\.([0-9]+)\.([0-9]+)$$/\3/')
# if the release tag is a .0 version, use the main branch
ifeq ($(PATCH_VERSION),0)
	RELEASE_BRANCH ?= main
else
	RELEASE_BRANCH ?= release-$(MAJOR_VERSION).$(MINOR_VERSION)
endif
# the previous release tag, e.g., v0.3.9, excluding pre-release tags
PREVIOUS_TAG ?= $(shell git tag --merged $(GIT_REMOTE_NAME)/$(RELEASE_BRANCH) -l | grep -E "^v[0-9]+\.[0-9]+\.[0-9]+$$" | sort -V | tail -n 1 2>/dev/null)
START_SHA ?= $(shell git rev-list -n 1 $(PREVIOUS_TAG) 2>/dev/null)
END_SHA ?= $(shell git rev-parse $(GIT_REMOTE_NAME)/$(RELEASE_BRANCH) 2>/dev/null)
RELEASE_DIR ?= out
RELEASE_NOTES_DIR := CHANGELOG
GIT_REPO_NAME ?= cluster-api-provider-azure
GIT_ORG_NAME ?= kubernetes-sigs
GIT_REMOTE_NAME ?= upstream
USER_FORK ?= $(shell git config --get remote.origin.url | cut -d/ -f4)
IMAGE_REVIEWERS ?= $(shell ./hack/get-project-maintainers.sh)

$(RELEASE_DIR):
	mkdir -p $(RELEASE_DIR)/

$(RELEASE_NOTES_DIR):
	mkdir -p $(RELEASE_NOTES_DIR)/

.PHONY: release
release: clean-release  ## Builds and push container images using the latest git tag for the commit.
	@if [ -z "${RELEASE_TAG}" ]; then echo "RELEASE_TAG is not set"; exit 1; fi
	@if ! [ -z "$$(git status --porcelain)" ]; then echo "Your local git repository contains uncommitted changes, use git clean before proceeding."; exit 1; fi
	git checkout "${RELEASE_TAG}"
	# Set the manifest image to the production bucket.
	$(MAKE) set-manifest-image MANIFEST_IMG=$(PROD_REGISTRY)/$(IMAGE_NAME) MANIFEST_TAG=$(RELEASE_TAG)
	$(MAKE) set-manifest-pull-policy PULL_POLICY=IfNotPresent
	$(MAKE) release-manifests
	$(MAKE) release-templates
	$(MAKE) release-metadata

.PHONY: release-manifests
release-manifests: $(KUSTOMIZE) $(RELEASE_DIR) ## Builds the manifests to publish with a release.
	$(KUSTOMIZE) build config/default > $(RELEASE_DIR)/infrastructure-components.yaml

.PHONY: release-templates
release-templates: $(RELEASE_DIR)
	cp templates/cluster-template* $(RELEASE_DIR)/

.PHONY: release-metadata
release-metadata: $(RELEASE_DIR)
	cp metadata.yaml $(RELEASE_DIR)/metadata.yaml

.PHONY: release-binary
release-binary: $(RELEASE_DIR) ## Compile and build release binaries.
	docker run \
		--rm \
		-e CGO_ENABLED=0 \
		-e GOOS=$(GOOS) \
		-e GOARCH=$(GOARCH) \
		-v "$$(pwd):/workspace" \
		-w /workspace \
		golang:$(GO_VERSION) \
		go build -a -ldflags '$(LDFLAGS) -extldflags "-static"' \
		-o $(RELEASE_DIR)/$(notdir $(RELEASE_BINARY))-$(GOOS)-$(GOARCH) $(RELEASE_BINARY)

.PHONY: release-staging
release-staging: ## Builds and push container images to the staging bucket.
	REGISTRY=$(STAGING_REGISTRY) $(MAKE) docker-build-all docker-push-all release-alias-tag

RELEASE_ALIAS_TAG=$(PULL_BASE_REF)

.PHONY: release-alias-tag
release-alias-tag: ## Adds the tag to the last build tag.
	gcloud container images add-tag $(CONTROLLER_IMG):$(TAG) $(CONTROLLER_IMG):$(RELEASE_ALIAS_TAG)

.PHONY: release-notes
release-notes: $(RELEASE_NOTES) $(RELEASE_NOTES_DIR) ## Generate/update release notes.
	@echo "generating release notes from $(PREVIOUS_TAG) to $(RELEASE_TAG) with start sha $(START_SHA) and end sha $(END_SHA)"
	@if [ -n "${PRE_RELEASE}" ]; then echo ":rotating_light: This is a RELEASE CANDIDATE. Use it only for testing purposes. If you find any bugs, file an [issue](https://github.com/kubernetes-sigs/cluster-api-provider-azure/issues/new)." > $(RELEASE_NOTES_DIR)/release-notes-$(RELEASE_TAG).md; \
	else $(RELEASE_NOTES) --org $(GIT_ORG_NAME) --repo $(GIT_REPO_NAME) --branch $(RELEASE_BRANCH) --repo-path $(ROOT_DIR) --start-sha $(START_SHA) --end-sha $(END_SHA) --markdown-links true --output $(RELEASE_NOTES_DIR)/$(RELEASE_TAG).md --list-v2; \
	sed 's/\[SIG Cluster Lifecycle\]//g' $(RELEASE_NOTES_DIR)/$(RELEASE_TAG).md > $(RELEASE_NOTES_DIR)/tmp-release-notes.md; \
	cp $(RELEASE_NOTES_DIR)/tmp-release-notes.md $(RELEASE_NOTES_DIR)/$(RELEASE_TAG).md; \
	rm -f $(RELEASE_NOTES_DIR)/tmp-release-notes.md; \
	fi

.PHONY: promote-images
promote-images: $(KPROMO) ## Promote images.
	$(KPROMO) pr --project cluster-api-azure --tag $(RELEASE_TAG) --reviewers "$(IMAGE_REVIEWERS)" --fork $(USER_FORK)

## --------------------------------------
## Testing
## --------------------------------------

##@ Testing:
.PHONY: test
test: generate go-test-race ## Run "generate" and "go-test-race" rules.

.PHONY: go-test-race
go-test-race: TEST_ARGS+= -race
go-test-race: go-test ## Run go tests with the race detector enabled.

.PHONY: go-test
go-test: $(SETUP_ENVTEST) ## Run go tests.
	KUBEBUILDER_ASSETS="$(KUBEBUILDER_ASSETS)" go test ./... $(TEST_ARGS)

.PHONY: test-cover
test-cover: TEST_ARGS+= -coverprofile coverage.out
test-cover: test ## Run tests with code coverage and generate reports.
	go tool cover -func=coverage.out -o coverage.txt
	./hack/codecov-ignore.sh
	go tool cover -html=coverage.out -o coverage.html

.PHONY: kind-create-bootstrap
kind-create-bootstrap: $(KUBECTL) ## Create capz kind bootstrap cluster.
	KIND_CLUSTER_NAME=capz-e2e ./scripts/kind-with-registry.sh

.PHONY: create-bootstrap
create-bootstrap: $(KUBECTL) ## Create bootstrap cluster (AKS or KIND) for CAPZ testing. Default is KIND.
	@echo "Creating bootstrap cluster with type: $(MGMT_CLUSTER_TYPE)"
	@if [ "$(MGMT_CLUSTER_TYPE)" == "aks" ]; then \
		MGMT_CLUSTER_NAME="$${MGMT_CLUSTER_NAME:-capz-e2e-$(shell date +%s)}" \
		./scripts/aks-as-mgmt.sh || { echo "Failed to create AKS bootstrap cluster" >&2; exit 1; }; \
	else \
		KIND_CLUSTER_NAME=capz-e2e ./scripts/kind-with-registry.sh || { echo "Failed to create KIND bootstrap cluster" >&2; exit 1; }; \
	fi
	@echo "Bootstrap cluster created successfully"

.PHONY: cleanup-workload-identity
cleanup-workload-identity: ## Cleanup CI workload-identity infra
	@if ! [ "$(AZWI_SKIP_CLEANUP)" == "true" ]; then \
		./scripts/cleanup-workload-identity.sh \
	fi

## --------------------------------------
## Security Scanning
## --------------------------------------

.PHONY: verify-container-images
verify-container-images: ## Verify container images
	./hack/verify-container-images.sh

## --------------------------------------
## Tilt / Kind
## --------------------------------------

##@ Tilt / Kind:

.PHONY: kind-create
kind-create: $(KUBECTL) ## Create capz kind cluster if needed.
	./scripts/kind-with-registry.sh

.PHONY: aks-create
aks-create: $(KUBECTL) ## Create aks cluster as mgmt cluster.
	./scripts/aks-as-mgmt.sh
	MANIFEST_IMG=$(CONTROLLER_IMG) MANIFEST_TAG=$(TAG) $(MAKE) set-manifest-image

.PHONY: aks-delete
aks-delete: $(KUBECTL) ## Deletes the resource group and the associated AKS clusters listed under allowed_contexts in ./tilt-settings.yaml .
	./scripts/aks-delete.sh

.PHONY: tilt-up
tilt-up: install-tools ## Start tilt and build kind cluster if needed.
	@if [ -z "${AZURE_CLIENT_ID_USER_ASSIGNED_IDENTITY}" ]; then \
		export AZURE_CLIENT_ID_USER_ASSIGNED_IDENTITY=$(shell cat $(AZURE_IDENTITY_ID_FILEPATH)); \
	fi; \
	CLUSTER_TOPOLOGY=true EXP_ASO_API=true EXP_CLUSTER_RESOURCE_SET=true EXP_MACHINE_POOL=true EXP_KUBEADM_BOOTSTRAP_FORMAT_IGNITION=true EXP_EDGEZONE=true EXP_APISERVER_ILB=true tilt up

.PHONY: delete-cluster
delete-cluster: delete-workload-cluster  ## Deletes the example kind cluster "capz".
	$(KIND) delete cluster --name=capz

.PHONY: kind-reset
kind-reset: $(KIND) ## Destroys the "capz" and "capz-e2e" kind clusters.
	$(KIND) delete cluster --name=$(KIND_CLUSTER_NAME) || true
	$(KIND) delete cluster --name=capz-e2e || true

.PHONY: aks-cleanup
aks-cleanup: $(KUBECTL) ## Deletes deployments, secrets and service-accounts from existing AKS as mgmt cluster
	@ASO_CRDS_PATH=$(ASO_CRDS_PATH) \
	CRD_ROOT=$(CRD_ROOT) \
	DELETE_CRDS=$${DELETE_CRDS:-"false"} \
	MGMT_CLUSTER_NAME=$${MGMT_CLUSTER_NAME:-} \
	./scripts/reuse-existing-aks-cluster.sh

## --------------------------------------
## Tooling Binaries
## --------------------------------------

##@ Tooling Binaries:

conversion-verifier: $(CONVERSION_VERIFIER) go.mod go.sum ## Build a local copy of CAPI's conversion verifier.
controller-gen: $(CONTROLLER_GEN) ## Build a local copy of controller-gen.
conversion-gen: $(CONVERSION_GEN) ## Build a local copy of conversion-gen.
envsubst: $(ENVSUBST) ## Build a local copy of envsubst.
golangci-lint: $(GOLANGCI_LINT) ## Build a local copy of golang ci-lint.
kustomize: $(KUSTOMIZE) ## Build a local copy of kustomize.
mockgen: $(MOCKGEN) ## Build a local copy of mockgen.
kpromo: $(KPROMO) ## Build a local copy of kpromo.
release-notes: $(RELEASE_NOTES) ## Build a local copy of release notes.
goapi-diff: $(GO_APIDIFF) ## Build a local copy of go api-diff.
ginkgo: $(GINKGO) ## Build a local copy of ginkgo.
kubectl: $(KUBECTL) ## Build a local copy of kubectl.
helm: $(HELM) ## Build a local copy of helm.
yq: $(YQ) ## Build a local copy of yq.
kind: $(KIND) ## Build a local copy of kind.
setup-envtest: $(SETUP_ENVTEST) ## Build a local copy of setup-envtest.
codespell : $(CODESPELL) ## Build a local copy of codespell.
azwi: $(AZWI) ## Build a local copy of azwi.

$(CONVERSION_VERIFIER): go.mod
	cd $(TOOLS_DIR); go build -tags=tools -o $@ sigs.k8s.io/cluster-api/hack/tools/conversion-verifier

$(CONTROLLER_GEN): ## Build controller-gen from tools folder.
	GOBIN=$(TOOLS_BIN_DIR) $(GO_INSTALL) sigs.k8s.io/controller-tools/cmd/controller-gen $(CONTROLLER_GEN_BIN) $(CONTROLLER_GEN_VER)

$(CONVERSION_GEN): ## Build conversion-gen from tools folder.
	GOBIN=$(TOOLS_BIN_DIR) $(GO_INSTALL) k8s.io/code-generator/cmd/conversion-gen $(CONVERSION_GEN_BIN) $(CONVERSION_GEN_VER)

$(ENVSUBST): ## Build envsubst from tools folder.
	GOBIN=$(TOOLS_BIN_DIR) $(GO_INSTALL) github.com/drone/envsubst/v2/cmd/envsubst $(ENVSUBST_BIN) $(ENVSUBST_VER)

$(GOLANGCI_LINT): ## Build golangci-lint from tools folder.
	GOBIN=$(TOOLS_BIN_DIR) $(GO_INSTALL) github.com/golangci/golangci-lint/v2/cmd/golangci-lint $(GOLANGCI_LINT_BIN) $(GOLANGCI_LINT_VER)

$(KUSTOMIZE): ## Build kustomize from tools folder.
	GOBIN=$(TOOLS_BIN_DIR) $(GO_INSTALL) sigs.k8s.io/kustomize/kustomize/v5 $(KUSTOMIZE_BIN) $(KUSTOMIZE_VER)

$(MOCKGEN): ## Build mockgen from tools folder.
	GOBIN=$(TOOLS_BIN_DIR) $(GO_INSTALL) go.uber.org/mock/mockgen $(MOCKGEN_BIN) $(MOCKGEN_VER)

$(KPROMO): ## Build kpromo from tools folder.
	GOBIN=$(TOOLS_BIN_DIR) $(GO_INSTALL) sigs.k8s.io/promo-tools/v4/cmd/kpromo $(KPROMO_BIN) $(KPROMO_VER)

$(RELEASE_NOTES): ## Build release notes from tools folder.
	GOBIN=$(TOOLS_BIN_DIR) $(GO_INSTALL) k8s.io/release/cmd/release-notes $(RELEASE_NOTES_BIN) $(RELEASE_NOTES_VER)

$(GO_APIDIFF): ## Build go-apidiff from tools folder.
	GOBIN=$(TOOLS_BIN_DIR) $(GO_INSTALL) github.com/joelanford/go-apidiff $(GO_APIDIFF_BIN) $(GO_APIDIFF_VER)

$(GINKGO): ## Build ginkgo from tools folder.
	GOBIN=$(TOOLS_BIN_DIR) $(GO_INSTALL) github.com/onsi/ginkgo/v2/ginkgo $(GINKGO_BIN) $(GINKGO_VER)

$(KUBECTL): ## Build kubectl from tools folder.
	mkdir -p $(TOOLS_BIN_DIR)
	rm -f "$(TOOLS_BIN_DIR)/$(KUBECTL_BIN)*"
	curl --retry $(CURL_RETRIES) -fsL https://dl.k8s.io/release/$(KUBECTL_VER)/bin/$(GOOS)/$(GOARCH)/kubectl -o $(KUBECTL)
	ln -sf $(KUBECTL) $(TOOLS_BIN_DIR)/$(KUBECTL_BIN)
	chmod +x $(KUBECTL) $(TOOLS_BIN_DIR)/$(KUBECTL_BIN)

$(HELM): ## Put helm into tools folder.
	mkdir -p $(TOOLS_BIN_DIR)
	rm -f "$(TOOLS_BIN_DIR)/$(HELM_BIN)*"
	curl --retry $(CURL_RETRIES) -fsSL -o $(TOOLS_BIN_DIR)/get_helm.sh https://raw.githubusercontent.com/helm/helm/main/scripts/get-helm-3
	chmod 700 $(TOOLS_BIN_DIR)/get_helm.sh
	USE_SUDO=false HELM_INSTALL_DIR=$(TOOLS_BIN_DIR) DESIRED_VERSION=$(HELM_VER) BINARY_NAME=$(HELM_BIN)-$(HELM_VER) $(TOOLS_BIN_DIR)/get_helm.sh
	ln -sf $(HELM) $(TOOLS_BIN_DIR)/$(HELM_BIN)
	rm -f $(TOOLS_BIN_DIR)/get_helm.sh

$(AZWI): ## Put azwi into tools folder.
	mkdir -p $(TOOLS_BIN_DIR)
	rm -f "$(TOOLS_BIN_DIR)/$(AZWI_BIN)*"
	curl --retry $(CURL_RETRIES) -fsSL -o $(TOOLS_BIN_DIR)/azwi.tar.gz https://github.com/Azure/azure-workload-identity/releases/download/$(AZWI_VER)/azwi-$(AZWI_VER)-$(GOOS)-$(GOARCH).tar.gz
	tar -xf "$(TOOLS_BIN_DIR)/azwi.tar.gz" -C $(TOOLS_BIN_DIR) $(AZWI_BIN)
	mv "$(TOOLS_BIN_DIR)/$(AZWI_BIN)" $(AZWI)
	ln -sf $(AZWI) $(TOOLS_BIN_DIR)/$(AZWI_BIN)
	chmod +x $(AZWI) $(TOOLS_BIN_DIR)/$(AZWI_BIN)
	rm -f $(TOOLS_BIN_DIR)/azwi.tar.gz

$(KIND): ## Build kind into tools folder.
	GOBIN=$(TOOLS_BIN_DIR) $(GO_INSTALL) sigs.k8s.io/kind $(KIND_BIN) $(KIND_VER)

.PHONY: $(ENVSUBST_BIN)
$(ENVSUBST_BIN): $(ENVSUBST)

.PHONY: $(KUBECTL_BIN)
$(KUBECTL_BIN): $(KUBECTL)

.PHONY: $(HELM_BIN)
$(HELM_BIN): $(HELM)

.PHONY: $(GO_APIDIFF_BIN)
$(GO_APIDIFF_BIN): $(GO_APIDIFF)

$(YQ): ## Build yq from tools folder.
	GOBIN=$(TOOLS_BIN_DIR) $(GO_INSTALL) github.com/mikefarah/yq/v4 $(YQ_BIN) $(YQ_VER)

.PHONY: $(YQ_BIN)
$(YQ_BIN): $(YQ) ## Building yq from the tools folder.

.PHONY: $(KIND_BIN)
$(KIND_BIN): $(KIND)

.PHONY: $(SETUP_ENVTEST_BIN)
$(SETUP_ENVTEST_BIN): $(SETUP_ENVTEST) ## Build a local copy of setup-envtest.

$(SETUP_ENVTEST): # Build setup-envtest from tools folder.
	GOBIN=$(TOOLS_BIN_DIR) $(GO_INSTALL) $(SETUP_ENVTEST_PKG) $(SETUP_ENVTEST_BIN) $(SETUP_ENVTEST_VER)

$(CODESPELL): ## Build codespell from tools folder.
	@which $(CODESPELL) >/dev/null || ( \
        mkdir -p $(TOOLS_BIN_DIR); \
        pip install --target=$(TOOLS_BIN_DIR)/$(CODESPELL_DIST_DIR) $(CODESPELL_BIN)==$(CODESPELL_VER); \
		mv $(TOOLS_BIN_DIR)/$(CODESPELL_DIST_DIR)/bin/$(CODESPELL_BIN) $(TOOLS_BIN_DIR)/$(CODESPELL_DIST_DIR); \
		rm -r $(TOOLS_BIN_DIR)/$(CODESPELL_DIST_DIR)/bin; \
    )

## --------------------------------------
## Helpers
## --------------------------------------

##@ helpers:

go-version: ## Print the go version we use to compile our binaries and images
	@echo $(GO_VERSION)

include conformance.mk
include e2e.mk<|MERGE_RESOLUTION|>--- conflicted
+++ resolved
@@ -333,11 +333,7 @@
 	./hack/create-custom-cloud-provider-config.sh
 
 	# Deploy CAPI
-<<<<<<< HEAD
-	timeout --foreground 300 bash -c "until curl --retry $(CURL_RETRIES) -sSL https://github.com/kubernetes-sigs/cluster-api/releases/download/v1.9.6/cluster-api-components.yaml | $(ENVSUBST) | $(KUBECTL) apply -f -; do sleep 5; done"
-=======
 	timeout --foreground 300 bash -c "until curl --retry $(CURL_RETRIES) -sSL https://github.com/kubernetes-sigs/cluster-api/releases/download/v1.10.3/cluster-api-components.yaml | $(ENVSUBST) | $(KUBECTL) apply -f -; do sleep 5; done"
->>>>>>> e707afbe
 
 	# Deploy CAAPH
 	timeout --foreground 300 bash -c "until curl --retry $(CURL_RETRIES) -sSL https://github.com/kubernetes-sigs/cluster-api-addon-provider-helm/releases/download/v0.2.5/addon-components.yaml | $(ENVSUBST) | $(KUBECTL) apply -f -; do sleep 5; done"
