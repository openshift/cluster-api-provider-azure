--- conflicted
+++ resolved
@@ -20,11 +20,7 @@
     "deploy_cert_manager": True,
     "preload_images_for_kind": True,
     "kind_cluster_name": "capz",
-<<<<<<< HEAD
-    "capi_version": "v1.6.4",
-=======
     "capi_version": "v1.7.1",
->>>>>>> e1f1f754
     "cert_manager_version": "v1.14.4",
     "kubernetes_version": "v1.28.3",
     "aks_kubernetes_version": "v1.28.3",
