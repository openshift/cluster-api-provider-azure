# -*- mode: Python -*-

envsubst_cmd = "./hack/tools/bin/envsubst"
kubectl_cmd = "./hack/tools/bin/kubectl"
helm_cmd = "./hack/tools/bin/helm"
kind_cmd = "./hack/tools/bin/kind"
tools_bin = "./hack/tools/bin"

#Add tools to path
os.putenv("PATH", os.getenv("PATH") + ":" + tools_bin)

update_settings(k8s_upsert_timeout_secs = 60)  # on first tilt up, often can take longer than 30 seconds

# set defaults
settings = {
    "allowed_contexts": [
        "kind-capz",
    ],
    "deploy_cert_manager": True,
    "preload_images_for_kind": True,
    "kind_cluster_name": "capz",
<<<<<<< HEAD
    "capi_version": "v1.5.2",
    "cert_manager_version": "v1.13.0",
=======
    "capi_version": "v1.5.4",
    "cert_manager_version": "v1.13.2",
>>>>>>> f32b78ba
    "kubernetes_version": "v1.28.0",
    "aks_kubernetes_version": "v1.26.3",
    "flatcar_version": "3374.2.1",
}

keys = ["AZURE_SUBSCRIPTION_ID", "AZURE_TENANT_ID", "AZURE_CLIENT_SECRET", "AZURE_CLIENT_ID"]

# global settings
tilt_file = "./tilt-settings.yaml" if os.path.exists("./tilt-settings.yaml") else "./tilt-settings.json"
settings.update(read_yaml(
    tilt_file,
    default = {},
))

if settings.get("trigger_mode") == "manual":
    trigger_mode(TRIGGER_MODE_MANUAL)

if "allowed_contexts" in settings:
    allow_k8s_contexts(settings.get("allowed_contexts"))

if "default_registry" in settings:
    default_registry(settings.get("default_registry"))

os_arch = str(local("go env GOARCH")).rstrip("\n")

# deploy CAPI
def deploy_capi():
    version = settings.get("capi_version")
    capi_uri = "https://github.com/kubernetes-sigs/cluster-api/releases/download/{}/cluster-api-components.yaml".format(version)
    cmd = "curl --retry 3 -sSL {} | {} | {} apply -f -".format(capi_uri, envsubst_cmd, kubectl_cmd)
    local(cmd, quiet = True)
    if settings.get("extra_args"):
        extra_args = settings.get("extra_args")
        if extra_args.get("core"):
            core_extra_args = extra_args.get("core")
            if core_extra_args:
                for namespace in ["capi-system", "capi-webhook-system"]:
                    patch_args_with_extra_args(namespace, "capi-controller-manager", core_extra_args)
        if extra_args.get("kubeadm-bootstrap"):
            kb_extra_args = extra_args.get("kubeadm-bootstrap")
            if kb_extra_args:
                patch_args_with_extra_args("capi-kubeadm-bootstrap-system", "capi-kubeadm-bootstrap-controller-manager", kb_extra_args)

def patch_args_with_extra_args(namespace, name, extra_args):
    args_str = str(local("{} get deployments {} -n {} -o jsonpath={{.spec.template.spec.containers[1].args}}".format(kubectl_cmd, name, namespace)))
    args_to_add = [arg for arg in extra_args if arg not in args_str]
    if args_to_add:
        args = args_str[1:-1].split()
        args.extend(args_to_add)
        patch = [{
            "op": "replace",
            "path": "/spec/template/spec/containers/1/args",
            "value": args,
        }]
        local("{} patch deployment {} -n {} --type json -p='{}'".format(kubectl_cmd, name, namespace, str(encode_json(patch)).replace("\n", "")))

# Users may define their own Tilt customizations in tilt.d. This directory is excluded from git and these files will
# not be checked in to version control.
def include_user_tilt_files():
    user_tiltfiles = listdir("tilt.d")
    for f in user_tiltfiles:
        include(f)

def append_arg_for_container_in_deployment(yaml_stream, name, namespace, contains_image_name, args):
    for item in yaml_stream:
        if item["kind"] == "Deployment" and item.get("metadata").get("name") == name and item.get("metadata").get("namespace") == namespace:
            containers = item.get("spec").get("template").get("spec").get("containers")
            for container in containers:
                if contains_image_name in container.get("image"):
                    container.get("args").extend(args)

def fixup_yaml_empty_arrays(yaml_str):
    yaml_str = yaml_str.replace("conditions: null", "conditions: []")
    return yaml_str.replace("storedVersions: null", "storedVersions: []")

def validate_auth():
    substitutions = settings.get("kustomize_substitutions", {})
    os.environ.update(substitutions)
    for sub in substitutions:
        if sub[-4:] == "_B64":
            os.environ[sub[:-4]] = base64_decode(os.environ[sub])
    missing = [k for k in keys if not os.environ.get(k)]
    if missing:
        fail("missing kustomize_substitutions keys {} in tilt-setting.json".format(missing))

tilt_helper_dockerfile_header = """
# Tilt image
FROM golang:1.20 as tilt-helper
# Support live reloading with Tilt
RUN wget --output-document /restart.sh --quiet https://raw.githubusercontent.com/windmilleng/rerun-process-wrapper/master/restart.sh  && \
    wget --output-document /start.sh --quiet https://raw.githubusercontent.com/windmilleng/rerun-process-wrapper/master/start.sh && \
    chmod +x /start.sh && chmod +x /restart.sh && \
    touch /process.txt && chmod 0777 /process.txt `# pre-create PID file to allow even non-root users to run the image`
"""

tilt_dockerfile_header = """
FROM gcr.io/distroless/base:debug as tilt
WORKDIR /tilt
RUN ["/busybox/chmod", "0777", "."]
COPY --from=tilt-helper /process.txt .
COPY --from=tilt-helper /start.sh .
COPY --from=tilt-helper /restart.sh .
COPY manager .
"""

# Install the OpenTelemetry helm chart
def observability():
    instrumentation_key = os.getenv("AZURE_INSTRUMENTATION_KEY", "")
    if instrumentation_key == "":
        warn("AZURE_INSTRUMENTATION_KEY is not set, so traces won't be exported to Application Insights")
        trace_links = []
    else:
        trace_links = [link("https://ms.portal.azure.com/#blade/HubsExtension/BrowseResource/resourceType/microsoft.insights%2Fcomponents", "App Insights")]
    k8s_yaml(helm(
        "./hack/observability/opentelemetry/chart",
        name = "opentelemetry-collector",
        namespace = "capz-system",
        values = ["./hack/observability/opentelemetry/values.yaml"],
        set = ["config.exporters.azuremonitor.instrumentation_key=" + instrumentation_key],
    ))
    k8s_yaml(helm(
        "./hack/observability/jaeger/chart",
        name = "jaeger-all-in-one",
        namespace = "capz-system",
        set = [
            "crd.install=false",
            "rbac.create=false",
            "resources.limits.cpu=200m",
            "resources.limits.memory=256Mi",
        ],
    ))

    k8s_yaml(helm(
        "./hack/observability/cluster-api-visualizer/chart",
        name = "visualizer",
        namespace = "capz-system",
    ))

    k8s_resource(
        workload = "jaeger-all-in-one",
        new_name = "traces: jaeger-all-in-one",
        port_forwards = [port_forward(16686, name = "View traces", link_path = "/search?service=capz")],
        links = trace_links,
        labels = ["observability"],
    )
    k8s_resource(
        workload = "prometheus-operator",
        new_name = "metrics: prometheus-operator",
        port_forwards = [port_forward(local_port = 9090, container_port = 9090, name = "View metrics")],
        extra_pod_selectors = [{"app": "prometheus"}],
        labels = ["observability"],
    )
    k8s_resource(workload = "opentelemetry-collector", labels = ["observability"])
    k8s_resource(workload = "opentelemetry-collector-agent", labels = ["observability"])
    k8s_resource(
        workload = "capi-visualizer",
        new_name = "visualizer",
        port_forwards = [port_forward(local_port = 8000, container_port = 8081, name = "View visualization")],
        labels = ["observability"],
    )

    k8s_resource(workload = "capz-controller-manager", labels = ["cluster-api"])
    k8s_resource(workload = "capz-nmi", labels = ["cluster-api"])
    k8s_resource(workload = "azureserviceoperator-controller-manager", labels = ["cluster-api"])

# Build CAPZ and add feature gates
def capz():
    # Apply the kustomized yaml for this provider
    yaml = str(kustomizesub("./hack/observability"))  # build an observable kind deployment by default

    # add extra_args if they are defined
    if settings.get("extra_args"):
        azure_extra_args = settings.get("extra_args").get("azure")
        if azure_extra_args:
            yaml_dict = decode_yaml_stream(yaml)
            append_arg_for_container_in_deployment(yaml_dict, "capz-controller-manager", "capz-system", "cluster-api-azure-controller", azure_extra_args)
            yaml = str(encode_yaml_stream(yaml_dict))
            yaml = fixup_yaml_empty_arrays(yaml)

    # Forge the build command
    ldflags = "-extldflags \"-static\" " + str(local("hack/version.sh")).rstrip("\n")
    build_env = "CGO_ENABLED=0 GOOS=linux GOARCH={arch}".format(arch = os_arch)
    build_cmd = "{build_env} go build -ldflags '{ldflags}' -o .tiltbuild/manager".format(
        build_env = build_env,
        ldflags = ldflags,
    )

    # Set up a local_resource build of the provider's manager binary.
    local_resource(
        "manager",
        cmd = "mkdir -p .tiltbuild; " + build_cmd,
        deps = ["api", "azure", "config", "controllers", "exp", "feature", "pkg", "util", "go.mod", "go.sum", "main.go"],
        labels = ["cluster-api"],
    )

    dockerfile_contents = "\n".join([
        tilt_helper_dockerfile_header,
        tilt_dockerfile_header,
    ])

    entrypoint = ["sh", "/tilt/start.sh", "/tilt/manager"]
    extra_args = settings.get("extra_args")
    if extra_args:
        entrypoint.extend(extra_args)

    # Set up an image build for the provider. The live update configuration syncs the output from the local_resource
    # build into the container.
    docker_build(
        ref = "gcr.io/k8s-staging-cluster-api-azure/cluster-api-azure-controller",
        context = "./.tiltbuild/",
        dockerfile_contents = dockerfile_contents,
        target = "tilt",
        entrypoint = entrypoint,
        only = "manager",
        live_update = [
            sync(".tiltbuild/manager", "/tilt/manager"),
            run("sh /tilt/restart.sh"),
        ],
        ignore = ["templates"],
    )

    k8s_yaml(blob(yaml))

def create_identity_secret():
    #create secret for identity password
    local(kubectl_cmd + " delete secret cluster-identity-secret --ignore-not-found=true")

    os.putenv("AZURE_CLUSTER_IDENTITY_SECRET_NAME", "cluster-identity-secret")
    os.putenv("AZURE_CLUSTER_IDENTITY_SECRET_NAMESPACE", "default")
    os.putenv("CLUSTER_IDENTITY_NAME", "cluster-identity")

    os.putenv("AZURE_CLIENT_SECRET_B64", base64_encode(os.environ.get("AZURE_CLIENT_SECRET")))
    local("cat templates/azure-cluster-identity/secret.yaml | " + envsubst_cmd + " | " + kubectl_cmd + " apply -f -", quiet = True, echo_off = True)
    os.unsetenv("AZURE_CLIENT_SECRET_B64")

def create_crs():
    # create config maps
    local(kubectl_cmd + " delete configmaps csi-proxy-addon --ignore-not-found=true")
    local(kubectl_cmd + " create configmap csi-proxy-addon --from-file=templates/addons/windows/csi-proxy/csi-proxy.yaml")

    # need to set version for kube-proxy on windows.
    os.putenv("KUBERNETES_VERSION", settings.get("kubernetes_version", {}))
    local(kubectl_cmd + " create configmap calico-windows-addon --from-file=templates/addons/windows/calico/ --dry-run=client -o yaml | " + envsubst_cmd + " | " + kubectl_cmd + " apply -f -")

    # set up crs
    local(kubectl_cmd + " apply -f templates/addons/windows/calico-resource-set.yaml")
    local(kubectl_cmd + " apply -f templates/addons/windows/csi-proxy/csi-proxy-resource-set.yaml")

# create flavor resources from cluster-template files in the templates directory
def flavors():
    substitutions = settings.get("kustomize_substitutions", {})

    az_key_b64_name = "AZURE_SSH_PUBLIC_KEY_B64"
    az_key_name = "AZURE_SSH_PUBLIC_KEY"
    default_key_path = "$HOME/.ssh/id_rsa.pub"

    if substitutions.get(az_key_b64_name):
        os.environ.update({az_key_b64_name: substitutions.get(az_key_b64_name)})
        os.environ.update({az_key_name: base64_decode(substitutions.get(az_key_b64_name))})
    else:
        print("{} was not specified in tilt-settings.json, attempting to load {}".format(az_key_b64_name, default_key_path))
        os.environ.update({az_key_b64_name: base64_encode_file(default_key_path)})
        os.environ.update({az_key_name: read_file_from_path(default_key_path)})

    template_list = [item for item in listdir("./templates")]
    template_list = [template for template in template_list if os.path.basename(template).endswith("yaml")]

    for template in template_list:
        deploy_worker_templates(template, substitutions)

    local_resource(
        name = "delete-all-workload-clusters",
        cmd = kubectl_cmd + " delete clusters --all --wait=false",
        auto_init = False,
        trigger_mode = TRIGGER_MODE_MANUAL,
        labels = ["flavors"],
    )

def deploy_worker_templates(template, substitutions):
    # validate template exists
    if not os.path.exists(template):
        fail(template + " not found")

    yaml = str(read_file(template))
    flavor = os.path.basename(template).replace("cluster-template-", "").replace(".yaml", "")

    # for the base cluster-template, flavor is "default"
    flavor = os.path.basename(flavor).replace("cluster-template", "default")

    # azure account and ssh replacements
    for substitution in substitutions:
        value = substitutions[substitution]
        yaml = yaml.replace("${" + substitution + "}", value)

    # if metadata defined for worker-templates in tilt_settings
    if "worker-templates" in settings:
        # first priority replacements defined per template
        if "flavors" in settings.get("worker-templates", {}):
            substitutions = settings.get("worker-templates").get("flavors").get(flavor, {})
            for substitution in substitutions:
                value = substitutions[substitution]
                yaml = yaml.replace("${" + substitution + "}", value)

        # second priority replacements defined common to templates
        if "metadata" in settings.get("worker-templates", {}):
            substitutions = settings.get("worker-templates").get("metadata", {})
            for substitution in substitutions:
                value = substitutions[substitution]
                yaml = yaml.replace("${" + substitution + "}", value)

    # programmatically define any remaining vars
    # "windows" can not be for cluster name because it sets the dns to trademarked name during reconciliation
    substitutions = {
        "AZURE_LOCATION": "eastus",
        "AZURE_VNET_NAME": "${CLUSTER_NAME}-vnet",
        "AZURE_RESOURCE_GROUP": "${CLUSTER_NAME}-rg",
        "CONTROL_PLANE_MACHINE_COUNT": "1",
        "KUBERNETES_VERSION": settings.get("kubernetes_version"),
        "AZURE_CONTROL_PLANE_MACHINE_TYPE": "Standard_B2s",
        "WORKER_MACHINE_COUNT": "2",
        "AZURE_NODE_MACHINE_TYPE": "Standard_B2s",
        "FLATCAR_VERSION": settings.get("flatcar_version"),
        "CLUSTER_CLASS_NAME": "default",
    }

    if "aks" in flavor:
        # AKS version support is usually a bit behind CAPI version, so use an older version
        substitutions["KUBERNETES_VERSION"] = settings.get("aks_kubernetes_version")

    for substitution in substitutions:
        value = substitutions[substitution]
        yaml = yaml.replace("${" + substitution + "}", value)

    yaml = shlex.quote(yaml)
    flavor_name = os.path.basename(flavor)
    flavor_cmd = "RANDOM=$(bash -c 'echo $RANDOM'); export CLUSTER_NAME=" + flavor.replace("windows", "win") + "-$RANDOM; make generate-flavors; echo " + yaml + "> ./.tiltbuild/" + flavor + "; cat ./.tiltbuild/" + flavor + " | " + envsubst_cmd + " | " + kubectl_cmd + " apply -f -; echo \"Cluster \'$CLUSTER_NAME\' created, don't forget to delete\""

    # wait for kubeconfig to be available
    flavor_cmd += "; until " + kubectl_cmd + " get secret ${CLUSTER_NAME}-kubeconfig > /dev/null 2>&1; do sleep 5; done; " + kubectl_cmd + " get secret ${CLUSTER_NAME}-kubeconfig -o jsonpath={.data.value} | base64 --decode > ./${CLUSTER_NAME}.kubeconfig; chmod 600 ./${CLUSTER_NAME}.kubeconfig; until " + kubectl_cmd + " --kubeconfig=./${CLUSTER_NAME}.kubeconfig get nodes > /dev/null 2>&1; do sleep 5; done"

    # copy the kubeadm configmap to the calico-system namespace.
    # This is a workaround needed for the calico-node-windows daemonset to be able to run in the calico-system namespace.
    if "windows" in flavor_name:
        flavor_cmd += "; until " + kubectl_cmd + " --kubeconfig ./${CLUSTER_NAME}.kubeconfig get configmap kubeadm-config --namespace=kube-system > /dev/null 2>&1; do sleep 5; done"
        flavor_cmd += "; " + kubectl_cmd + " --kubeconfig ./${CLUSTER_NAME}.kubeconfig create namespace calico-system --dry-run=client -o yaml | " + kubectl_cmd + " --kubeconfig ./${CLUSTER_NAME}.kubeconfig apply -f -; " + kubectl_cmd + " --kubeconfig ./${CLUSTER_NAME}.kubeconfig get configmap kubeadm-config --namespace=kube-system -o yaml | sed 's/namespace: kube-system/namespace: calico-system/' | " + kubectl_cmd + " --kubeconfig ./${CLUSTER_NAME}.kubeconfig apply -f -"

    flavor_cmd += get_addons(flavor_name)

    local_resource(
        name = flavor_name,
        cmd = ["sh", "-ec", flavor_cmd],
        auto_init = False,
        trigger_mode = TRIGGER_MODE_MANUAL,
        labels = ["flavors"],
        allow_parallel = True,
    )

def get_addons(flavor_name):
    # do not install calico and out of tree cloud provider for aks workload cluster
    if "aks" in flavor_name:
        return ""

    addon_cmd = ""
    if "intree-cloud-provider" not in flavor_name:
        addon_cmd += "; export CIDRS=$(" + kubectl_cmd + " get cluster ${CLUSTER_NAME} -o jsonpath='{.spec.clusterNetwork.pods.cidrBlocks[*]}')"
        addon_cmd += "; export CIDR_LIST=$(bash -c 'echo $CIDRS' | tr ' ' ',')"
        addon_cmd += "; " + helm_cmd + " --kubeconfig ./${CLUSTER_NAME}.kubeconfig install --repo https://raw.githubusercontent.com/kubernetes-sigs/cloud-provider-azure/master/helm/repo cloud-provider-azure --generate-name --set infra.clusterName=${CLUSTER_NAME} --set cloudControllerManager.clusterCIDR=${CIDR_LIST}"
        if "flatcar" in flavor_name:  # append caCetDir location to the cloud-provider-azure helm install command for flatcar flavor
            addon_cmd += " --set-string cloudControllerManager.caCertDir=/usr/share/ca-certificates"

    if "azure-cni-v1" in flavor_name:
        addon_cmd += "; " + kubectl_cmd + " apply -f ./templates/addons/azure-cni-v1.yaml --kubeconfig ./${CLUSTER_NAME}.kubeconfig"
    else:
        # install calico
        if "ipv6" in flavor_name:
            calico_values = "./templates/addons/calico-ipv6/values.yaml"
        elif "dual-stack" in flavor_name:
            calico_values = "./templates/addons/calico-dual-stack/values.yaml"
        else:
            calico_values = "./templates/addons/calico/values.yaml"
        addon_cmd += "; " + helm_cmd + " --kubeconfig ./${CLUSTER_NAME}.kubeconfig install --repo https://docs.tigera.io/calico/charts --version ${CALICO_VERSION} calico tigera-operator -f " + calico_values + " --namespace tigera-operator --create-namespace"

    return addon_cmd

def base64_encode(to_encode):
    encode_blob = local("echo '{}' | tr -d '\n' | base64 | tr -d '\n'".format(to_encode), quiet = True, echo_off = True)
    return str(encode_blob)

def base64_encode_file(path_to_encode):
    encode_blob = local("cat {} | tr -d '\n' | base64 | tr -d '\n'".format(path_to_encode), quiet = True)
    return str(encode_blob)

def read_file_from_path(path_to_read):
    str_blob = local("cat {} | tr -d '\n'".format(path_to_read), quiet = True)
    return str(str_blob)

def base64_decode(to_decode):
    decode_blob = local("echo '{}' | base64 --decode".format(to_decode), quiet = True, echo_off = True)
    return str(decode_blob)

def kustomizesub(folder):
    yaml = local("hack/kustomize-sub.sh {}".format(folder), quiet = True)
    return yaml

def waitforsystem():
    local(kubectl_cmd + " wait --for=condition=ready --timeout=300s pod --all -n capi-kubeadm-bootstrap-system")
    local(kubectl_cmd + " wait --for=condition=ready --timeout=300s pod --all -n capi-kubeadm-control-plane-system")
    local(kubectl_cmd + " wait --for=condition=ready --timeout=300s pod --all -n capi-system")

##############################
# Actual work happens here
##############################

validate_auth()

include_user_tilt_files()

load("ext://cert_manager", "deploy_cert_manager")

if settings.get("deploy_cert_manager"):
    deploy_cert_manager(version = settings.get("cert_manager_version"))

deploy_capi()

create_identity_secret()

capz()

observability()

waitforsystem()

create_crs()

flavors()<|MERGE_RESOLUTION|>--- conflicted
+++ resolved
@@ -19,13 +19,8 @@
     "deploy_cert_manager": True,
     "preload_images_for_kind": True,
     "kind_cluster_name": "capz",
-<<<<<<< HEAD
-    "capi_version": "v1.5.2",
-    "cert_manager_version": "v1.13.0",
-=======
     "capi_version": "v1.5.4",
     "cert_manager_version": "v1.13.2",
->>>>>>> f32b78ba
     "kubernetes_version": "v1.28.0",
     "aks_kubernetes_version": "v1.26.3",
     "flatcar_version": "3374.2.1",
