# -*- mode: Python -*-

envsubst_cmd = "./hack/tools/bin/envsubst"
kubectl_cmd = "./hack/tools/bin/kubectl"
helm_cmd = "./hack/tools/bin/helm"
kind_cmd = "./hack/tools/bin/kind"
tools_bin = "./hack/tools/bin"

#Add tools to path
os.putenv("PATH", os.getenv("PATH") + ":" + tools_bin)

update_settings(k8s_upsert_timeout_secs = 60)  # on first tilt up, often can take longer than 30 seconds

# set defaults
settings = {
    "allowed_contexts": [
        "kind-capz",
    ],
    "deploy_cert_manager": True,
    "preload_images_for_kind": True,
    "kind_cluster_name": "capz",
<<<<<<< HEAD
    "capi_version": "v1.4.3",
    "cert_manager_version": "v1.12.1",
    "kubernetes_version": "v1.24.6",
    "aks_kubernetes_version": "v1.24.6",
=======
    "capi_version": "v1.5.2",
    "cert_manager_version": "v1.13.0",
    "kubernetes_version": "v1.28.0",
    "aks_kubernetes_version": "v1.26.3",
>>>>>>> fa947c46
    "flatcar_version": "3374.2.1",
}

keys = ["AZURE_SUBSCRIPTION_ID", "AZURE_TENANT_ID", "AZURE_CLIENT_SECRET", "AZURE_CLIENT_ID"]

# global settings
tilt_file = "./tilt-settings.yaml" if os.path.exists("./tilt-settings.yaml") else "./tilt-settings.json"
settings.update(read_yaml(
    tilt_file,
    default = {},
))

if settings.get("trigger_mode") == "manual":
    trigger_mode(TRIGGER_MODE_MANUAL)

if "allowed_contexts" in settings:
    allow_k8s_contexts(settings.get("allowed_contexts"))

if "default_registry" in settings:
    default_registry(settings.get("default_registry"))

os_arch = str(local("go env GOARCH")).rstrip("\n")

# deploy CAPI
def deploy_capi():
    version = settings.get("capi_version")
    capi_uri = "https://github.com/kubernetes-sigs/cluster-api/releases/download/{}/cluster-api-components.yaml".format(version)
    cmd = "curl --retry 3 -sSL {} | {} | {} apply -f -".format(capi_uri, envsubst_cmd, kubectl_cmd)
    local(cmd, quiet = True)
    if settings.get("extra_args"):
        extra_args = settings.get("extra_args")
        if extra_args.get("core"):
            core_extra_args = extra_args.get("core")
            if core_extra_args:
                for namespace in ["capi-system", "capi-webhook-system"]:
                    patch_args_with_extra_args(namespace, "capi-controller-manager", core_extra_args)
        if extra_args.get("kubeadm-bootstrap"):
            kb_extra_args = extra_args.get("kubeadm-bootstrap")
            if kb_extra_args:
                patch_args_with_extra_args("capi-kubeadm-bootstrap-system", "capi-kubeadm-bootstrap-controller-manager", kb_extra_args)

def patch_args_with_extra_args(namespace, name, extra_args):
    args_str = str(local("{} get deployments {} -n {} -o jsonpath={{.spec.template.spec.containers[1].args}}".format(kubectl_cmd, name, namespace)))
    args_to_add = [arg for arg in extra_args if arg not in args_str]
    if args_to_add:
        args = args_str[1:-1].split()
        args.extend(args_to_add)
        patch = [{
            "op": "replace",
            "path": "/spec/template/spec/containers/1/args",
            "value": args,
        }]
        local("{} patch deployment {} -n {} --type json -p='{}'".format(kubectl_cmd, name, namespace, str(encode_json(patch)).replace("\n", "")))

# Users may define their own Tilt customizations in tilt.d. This directory is excluded from git and these files will
# not be checked in to version control.
def include_user_tilt_files():
    user_tiltfiles = listdir("tilt.d")
    for f in user_tiltfiles:
        include(f)

def append_arg_for_container_in_deployment(yaml_stream, name, namespace, contains_image_name, args):
    for item in yaml_stream:
        if item["kind"] == "Deployment" and item.get("metadata").get("name") == name and item.get("metadata").get("namespace") == namespace:
            containers = item.get("spec").get("template").get("spec").get("containers")
            for container in containers:
                if contains_image_name in container.get("image"):
                    container.get("args").extend(args)

def fixup_yaml_empty_arrays(yaml_str):
    yaml_str = yaml_str.replace("conditions: null", "conditions: []")
    return yaml_str.replace("storedVersions: null", "storedVersions: []")

def validate_auth():
    substitutions = settings.get("kustomize_substitutions", {})
    os.environ.update(substitutions)
    for sub in substitutions:
        if sub[-4:] == "_B64":
            os.environ[sub[:-4]] = base64_decode(os.environ[sub])
    missing = [k for k in keys if not os.environ.get(k)]
    if missing:
        fail("missing kustomize_substitutions keys {} in tilt-setting.json".format(missing))

tilt_helper_dockerfile_header = """
# Tilt image
FROM golang:1.20 as tilt-helper
# Support live reloading with Tilt
RUN wget --output-document /restart.sh --quiet https://raw.githubusercontent.com/windmilleng/rerun-process-wrapper/master/restart.sh  && \
    wget --output-document /start.sh --quiet https://raw.githubusercontent.com/windmilleng/rerun-process-wrapper/master/start.sh && \
    chmod +x /start.sh && chmod +x /restart.sh && \
    touch /process.txt && chmod 0777 /process.txt `# pre-create PID file to allow even non-root users to run the image`
"""

tilt_dockerfile_header = """
FROM gcr.io/distroless/base:debug as tilt
WORKDIR /tilt
RUN ["/busybox/chmod", "0777", "."]
COPY --from=tilt-helper /process.txt .
COPY --from=tilt-helper /start.sh .
COPY --from=tilt-helper /restart.sh .
COPY manager .
"""

# Install the OpenTelemetry helm chart
def observability():
    instrumentation_key = os.getenv("AZURE_INSTRUMENTATION_KEY", "")
    if instrumentation_key == "":
        warn("AZURE_INSTRUMENTATION_KEY is not set, so traces won't be exported to Application Insights")
        trace_links = []
    else:
        trace_links = [link("https://ms.portal.azure.com/#blade/HubsExtension/BrowseResource/resourceType/microsoft.insights%2Fcomponents", "App Insights")]
    k8s_yaml(helm(
        "./hack/observability/opentelemetry/chart",
        name = "opentelemetry-collector",
        namespace = "capz-system",
        values = ["./hack/observability/opentelemetry/values.yaml"],
        set = ["config.exporters.azuremonitor.instrumentation_key=" + instrumentation_key],
    ))
    k8s_yaml(helm(
        "./hack/observability/jaeger/chart",
        name = "jaeger-all-in-one",
        namespace = "capz-system",
        set = [
            "crd.install=false",
            "rbac.create=false",
            "resources.limits.cpu=200m",
            "resources.limits.memory=256Mi",
        ],
    ))

    k8s_yaml(helm(
        "./hack/observability/cluster-api-visualizer/chart",
        name = "visualizer",
        namespace = "capz-system",
    ))

    k8s_resource(
        workload = "jaeger-all-in-one",
        new_name = "traces: jaeger-all-in-one",
        port_forwards = [port_forward(16686, name = "View traces", link_path = "/search?service=capz")],
        links = trace_links,
        labels = ["observability"],
    )
    k8s_resource(
        workload = "prometheus-operator",
        new_name = "metrics: prometheus-operator",
        port_forwards = [port_forward(local_port = 9090, container_port = 9090, name = "View metrics")],
        extra_pod_selectors = [{"app": "prometheus"}],
        labels = ["observability"],
    )
    k8s_resource(workload = "opentelemetry-collector", labels = ["observability"])
    k8s_resource(workload = "opentelemetry-collector-agent", labels = ["observability"])
    k8s_resource(
        workload = "capi-visualizer",
        new_name = "visualizer",
        port_forwards = [port_forward(local_port = 8000, container_port = 8081, name = "View visualization")],
        labels = ["observability"],
    )

    k8s_resource(workload = "capz-controller-manager", labels = ["cluster-api"])
    k8s_resource(workload = "capz-nmi", labels = ["cluster-api"])
    k8s_resource(workload = "azureserviceoperator-controller-manager", labels = ["cluster-api"])

# Build CAPZ and add feature gates
def capz():
    # Apply the kustomized yaml for this provider
    yaml = str(kustomizesub("./hack/observability"))  # build an observable kind deployment by default

    # add extra_args if they are defined
    if settings.get("extra_args"):
        azure_extra_args = settings.get("extra_args").get("azure")
        if azure_extra_args:
            yaml_dict = decode_yaml_stream(yaml)
            append_arg_for_container_in_deployment(yaml_dict, "capz-controller-manager", "capz-system", "cluster-api-azure-controller", azure_extra_args)
            yaml = str(encode_yaml_stream(yaml_dict))
            yaml = fixup_yaml_empty_arrays(yaml)

    # Forge the build command
    ldflags = "-extldflags \"-static\" " + str(local("hack/version.sh")).rstrip("\n")
    build_env = "CGO_ENABLED=0 GOOS=linux GOARCH={arch}".format(arch = os_arch)
    build_cmd = "{build_env} go build -ldflags '{ldflags}' -o .tiltbuild/manager".format(
        build_env = build_env,
        ldflags = ldflags,
    )

    # Set up a local_resource build of the provider's manager binary.
    local_resource(
        "manager",
        cmd = "mkdir -p .tiltbuild; " + build_cmd,
        deps = ["api", "azure", "config", "controllers", "exp", "feature", "pkg", "util", "go.mod", "go.sum", "main.go"],
        labels = ["cluster-api"],
    )

    dockerfile_contents = "\n".join([
        tilt_helper_dockerfile_header,
        tilt_dockerfile_header,
    ])

    entrypoint = ["sh", "/tilt/start.sh", "/tilt/manager"]
    extra_args = settings.get("extra_args")
    if extra_args:
        entrypoint.extend(extra_args)

    # Set up an image build for the provider. The live update configuration syncs the output from the local_resource
    # build into the container.
    docker_build(
        ref = "gcr.io/k8s-staging-cluster-api-azure/cluster-api-azure-controller",
        context = "./.tiltbuild/",
        dockerfile_contents = dockerfile_contents,
        target = "tilt",
        entrypoint = entrypoint,
        only = "manager",
        live_update = [
            sync(".tiltbuild/manager", "/tilt/manager"),
            run("sh /tilt/restart.sh"),
        ],
        ignore = ["templates"],
    )

    k8s_yaml(blob(yaml))

def create_identity_secret():
    #create secret for identity password
    local(kubectl_cmd + " delete secret cluster-identity-secret --ignore-not-found=true")

    os.putenv("AZURE_CLUSTER_IDENTITY_SECRET_NAME", "cluster-identity-secret")
    os.putenv("AZURE_CLUSTER_IDENTITY_SECRET_NAMESPACE", "default")
    os.putenv("CLUSTER_IDENTITY_NAME", "cluster-identity")

    os.putenv("AZURE_CLIENT_SECRET_B64", base64_encode(os.environ.get("AZURE_CLIENT_SECRET")))
    local("cat templates/azure-cluster-identity/secret.yaml | " + envsubst_cmd + " | " + kubectl_cmd + " apply -f -", quiet = True, echo_off = True)
    os.unsetenv("AZURE_CLIENT_SECRET_B64")

def create_crs():
    # create config maps
    local(kubectl_cmd + " delete configmaps csi-proxy-addon --ignore-not-found=true")
    local(kubectl_cmd + " create configmap csi-proxy-addon --from-file=templates/addons/windows/csi-proxy/csi-proxy.yaml")

    # need to set version for kube-proxy on windows.
    os.putenv("KUBERNETES_VERSION", settings.get("kubernetes_version", {}))
    local(kubectl_cmd + " create configmap calico-windows-addon --from-file=templates/addons/windows/calico/ --dry-run=client -o yaml | " + envsubst_cmd + " | " + kubectl_cmd + " apply -f -")

    # set up crs
    local(kubectl_cmd + " apply -f templates/addons/windows/calico-resource-set.yaml")
    local(kubectl_cmd + " apply -f templates/addons/windows/csi-proxy/csi-proxy-resource-set.yaml")

# create flavor resources from cluster-template files in the templates directory
def flavors():
    substitutions = settings.get("kustomize_substitutions", {})

    az_key_b64_name = "AZURE_SSH_PUBLIC_KEY_B64"
    az_key_name = "AZURE_SSH_PUBLIC_KEY"
    default_key_path = "$HOME/.ssh/id_rsa.pub"

    if substitutions.get(az_key_b64_name):
        os.environ.update({az_key_b64_name: substitutions.get(az_key_b64_name)})
        os.environ.update({az_key_name: base64_decode(substitutions.get(az_key_b64_name))})
    else:
        print("{} was not specified in tilt-settings.json, attempting to load {}".format(az_key_b64_name, default_key_path))
        os.environ.update({az_key_b64_name: base64_encode_file(default_key_path)})
        os.environ.update({az_key_name: read_file_from_path(default_key_path)})

    template_list = [item for item in listdir("./templates")]
    template_list = [template for template in template_list if os.path.basename(template).endswith("yaml")]

    for template in template_list:
        deploy_worker_templates(template, substitutions)

    local_resource(
        name = "delete-all-workload-clusters",
        cmd = kubectl_cmd + " delete clusters --all --wait=false",
        auto_init = False,
        trigger_mode = TRIGGER_MODE_MANUAL,
        labels = ["flavors"],
    )

def deploy_worker_templates(template, substitutions):
    # validate template exists
    if not os.path.exists(template):
        fail(template + " not found")

    yaml = str(read_file(template))
    flavor = os.path.basename(template).replace("cluster-template-", "").replace(".yaml", "")

    # for the base cluster-template, flavor is "default"
    flavor = os.path.basename(flavor).replace("cluster-template", "default")

    # azure account and ssh replacements
    for substitution in substitutions:
        value = substitutions[substitution]
        yaml = yaml.replace("${" + substitution + "}", value)

    # if metadata defined for worker-templates in tilt_settings
    if "worker-templates" in settings:
        # first priority replacements defined per template
        if "flavors" in settings.get("worker-templates", {}):
            substitutions = settings.get("worker-templates").get("flavors").get(flavor, {})
            for substitution in substitutions:
                value = substitutions[substitution]
                yaml = yaml.replace("${" + substitution + "}", value)

        # second priority replacements defined common to templates
        if "metadata" in settings.get("worker-templates", {}):
            substitutions = settings.get("worker-templates").get("metadata", {})
            for substitution in substitutions:
                value = substitutions[substitution]
                yaml = yaml.replace("${" + substitution + "}", value)

    # programmatically define any remaining vars
    # "windows" can not be for cluster name because it sets the dns to trademarked name during reconciliation
    substitutions = {
        "AZURE_LOCATION": "eastus",
        "AZURE_VNET_NAME": "${CLUSTER_NAME}-vnet",
        "AZURE_RESOURCE_GROUP": "${CLUSTER_NAME}-rg",
        "CONTROL_PLANE_MACHINE_COUNT": "1",
        "KUBERNETES_VERSION": settings.get("kubernetes_version"),
        "AZURE_CONTROL_PLANE_MACHINE_TYPE": "Standard_B2s",
        "WORKER_MACHINE_COUNT": "2",
        "AZURE_NODE_MACHINE_TYPE": "Standard_B2s",
        "FLATCAR_VERSION": settings.get("flatcar_version"),
        "CLUSTER_CLASS_NAME": "default",
    }

    if flavor == "aks":
        # AKS version support is usually a bit behind CAPI version, so use an older version
        substitutions["KUBERNETES_VERSION"] = settings.get("aks_kubernetes_version")

    for substitution in substitutions:
        value = substitutions[substitution]
        yaml = yaml.replace("${" + substitution + "}", value)

    yaml = shlex.quote(yaml)
    flavor_name = os.path.basename(flavor)
    flavor_cmd = "RANDOM=$(bash -c 'echo $RANDOM'); export CLUSTER_NAME=" + flavor.replace("windows", "win") + "-$RANDOM; make generate-flavors; echo " + yaml + "> ./.tiltbuild/" + flavor + "; cat ./.tiltbuild/" + flavor + " | " + envsubst_cmd + " | " + kubectl_cmd + " apply -f -; echo \"Cluster \'$CLUSTER_NAME\' created, don't forget to delete\""

    # wait for kubeconfig to be available
    flavor_cmd += "; until " + kubectl_cmd + " get secret ${CLUSTER_NAME}-kubeconfig > /dev/null 2>&1; do sleep 5; done; " + kubectl_cmd + " get secret ${CLUSTER_NAME}-kubeconfig -o jsonpath={.data.value} | base64 --decode > ./${CLUSTER_NAME}.kubeconfig; chmod 600 ./${CLUSTER_NAME}.kubeconfig; until " + kubectl_cmd + " --kubeconfig=./${CLUSTER_NAME}.kubeconfig get nodes > /dev/null 2>&1; do sleep 5; done"

    # copy the kubeadm configmap to the calico-system namespace.
    # This is a workaround needed for the calico-node-windows daemonset to be able to run in the calico-system namespace.
    if "windows" in flavor_name:
        flavor_cmd += "; until " + kubectl_cmd + " --kubeconfig ./${CLUSTER_NAME}.kubeconfig get configmap kubeadm-config --namespace=kube-system > /dev/null 2>&1; do sleep 5; done"
        flavor_cmd += "; " + kubectl_cmd + " --kubeconfig ./${CLUSTER_NAME}.kubeconfig create namespace calico-system --dry-run=client -o yaml | " + kubectl_cmd + " --kubeconfig ./${CLUSTER_NAME}.kubeconfig apply -f -; " + kubectl_cmd + " --kubeconfig ./${CLUSTER_NAME}.kubeconfig get configmap kubeadm-config --namespace=kube-system -o yaml | sed 's/namespace: kube-system/namespace: calico-system/' | " + kubectl_cmd + " --kubeconfig ./${CLUSTER_NAME}.kubeconfig apply -f -"

    flavor_cmd += get_addons(flavor_name)

<<<<<<< HEAD
    # install calico
    if "ipv6" in flavor_name:
        calico_values = "./templates/addons/calico-ipv6/values.yaml"
    elif "dual-stack" in flavor_name:
        calico_values = "./templates/addons/calico-dual-stack/values.yaml"
    else:
        calico_values = "./templates/addons/calico/values.yaml"
    flavor_cmd += "; " + helm_cmd + " repo add projectcalico https://docs.tigera.io/calico/charts; " + helm_cmd + " --kubeconfig ./${CLUSTER_NAME}.kubeconfig install --version ${CALICO_VERSION} calico projectcalico/tigera-operator -f " + calico_values + " --namespace tigera-operator --create-namespace"
    if "intree-cloud-provider" not in flavor_name:
        flavor_cmd += "; " + helm_cmd + " --kubeconfig ./${CLUSTER_NAME}.kubeconfig install --repo https://raw.githubusercontent.com/kubernetes-sigs/cloud-provider-azure/master/helm/repo cloud-provider-azure --generate-name --set infra.clusterName=${CLUSTER_NAME}"
        if "flatcar" in flavor_name:  # append caCetDir location to the cloud-provider-azure helm install command for flatcar flavor
            flavor_cmd += " --set-string cloudControllerManager.caCertDir=/usr/share/ca-certificates"

=======
>>>>>>> fa947c46
    local_resource(
        name = flavor_name,
        cmd = ["sh", "-ec", flavor_cmd],
        auto_init = False,
        trigger_mode = TRIGGER_MODE_MANUAL,
        labels = ["flavors"],
        allow_parallel = True,
    )

def get_addons(flavor_name):
    # do not install calico and out of tree cloud provider for aks workload cluster
    if "aks" in flavor_name:
        return ""

    addon_cmd = ""
    if "intree-cloud-provider" not in flavor_name:
        addon_cmd += "; export CIDRS=$(" + kubectl_cmd + " get cluster ${CLUSTER_NAME} -o jsonpath='{.spec.clusterNetwork.pods.cidrBlocks[*]}')"
        addon_cmd += "; export CIDR_LIST=$(bash -c 'echo $CIDRS' | tr ' ' ',')"
        addon_cmd += "; " + helm_cmd + " --kubeconfig ./${CLUSTER_NAME}.kubeconfig install --repo https://raw.githubusercontent.com/kubernetes-sigs/cloud-provider-azure/master/helm/repo cloud-provider-azure --generate-name --set infra.clusterName=${CLUSTER_NAME} --set cloudControllerManager.clusterCIDR=${CIDR_LIST}"
        if "flatcar" in flavor_name:  # append caCetDir location to the cloud-provider-azure helm install command for flatcar flavor
            addon_cmd += " --set-string cloudControllerManager.caCertDir=/usr/share/ca-certificates"

    if "azure-cni-v1" in flavor_name:
        addon_cmd += "; " + kubectl_cmd + " apply -f ./templates/addons/azure-cni-v1.yaml --kubeconfig ./${CLUSTER_NAME}.kubeconfig"
    else:
        # install calico
        if "ipv6" in flavor_name:
            calico_values = "./templates/addons/calico-ipv6/values.yaml"
        elif "dual-stack" in flavor_name:
            calico_values = "./templates/addons/calico-dual-stack/values.yaml"
        else:
            calico_values = "./templates/addons/calico/values.yaml"
        addon_cmd += "; " + helm_cmd + " --kubeconfig ./${CLUSTER_NAME}.kubeconfig install --repo https://docs.tigera.io/calico/charts --version ${CALICO_VERSION} calico tigera-operator -f " + calico_values + " --namespace tigera-operator --create-namespace"

    return addon_cmd

def base64_encode(to_encode):
    encode_blob = local("echo '{}' | tr -d '\n' | base64 | tr -d '\n'".format(to_encode), quiet = True, echo_off = True)
    return str(encode_blob)

def base64_encode_file(path_to_encode):
    encode_blob = local("cat {} | tr -d '\n' | base64 | tr -d '\n'".format(path_to_encode), quiet = True)
    return str(encode_blob)

def read_file_from_path(path_to_read):
    str_blob = local("cat {} | tr -d '\n'".format(path_to_read), quiet = True)
    return str(str_blob)

def base64_decode(to_decode):
    decode_blob = local("echo '{}' | base64 --decode".format(to_decode), quiet = True, echo_off = True)
    return str(decode_blob)

def kustomizesub(folder):
    yaml = local("hack/kustomize-sub.sh {}".format(folder), quiet = True)
    return yaml

def waitforsystem():
    local(kubectl_cmd + " wait --for=condition=ready --timeout=300s pod --all -n capi-kubeadm-bootstrap-system")
    local(kubectl_cmd + " wait --for=condition=ready --timeout=300s pod --all -n capi-kubeadm-control-plane-system")
    local(kubectl_cmd + " wait --for=condition=ready --timeout=300s pod --all -n capi-system")

##############################
# Actual work happens here
##############################

validate_auth()

include_user_tilt_files()

load("ext://cert_manager", "deploy_cert_manager")

if settings.get("deploy_cert_manager"):
    deploy_cert_manager(version = settings.get("cert_manager_version"))

deploy_capi()

create_identity_secret()

capz()

observability()

waitforsystem()

create_crs()

flavors()<|MERGE_RESOLUTION|>--- conflicted
+++ resolved
@@ -19,17 +19,10 @@
     "deploy_cert_manager": True,
     "preload_images_for_kind": True,
     "kind_cluster_name": "capz",
-<<<<<<< HEAD
-    "capi_version": "v1.4.3",
-    "cert_manager_version": "v1.12.1",
-    "kubernetes_version": "v1.24.6",
-    "aks_kubernetes_version": "v1.24.6",
-=======
     "capi_version": "v1.5.2",
     "cert_manager_version": "v1.13.0",
     "kubernetes_version": "v1.28.0",
     "aks_kubernetes_version": "v1.26.3",
->>>>>>> fa947c46
     "flatcar_version": "3374.2.1",
 }
 
@@ -376,22 +369,6 @@
 
     flavor_cmd += get_addons(flavor_name)
 
-<<<<<<< HEAD
-    # install calico
-    if "ipv6" in flavor_name:
-        calico_values = "./templates/addons/calico-ipv6/values.yaml"
-    elif "dual-stack" in flavor_name:
-        calico_values = "./templates/addons/calico-dual-stack/values.yaml"
-    else:
-        calico_values = "./templates/addons/calico/values.yaml"
-    flavor_cmd += "; " + helm_cmd + " repo add projectcalico https://docs.tigera.io/calico/charts; " + helm_cmd + " --kubeconfig ./${CLUSTER_NAME}.kubeconfig install --version ${CALICO_VERSION} calico projectcalico/tigera-operator -f " + calico_values + " --namespace tigera-operator --create-namespace"
-    if "intree-cloud-provider" not in flavor_name:
-        flavor_cmd += "; " + helm_cmd + " --kubeconfig ./${CLUSTER_NAME}.kubeconfig install --repo https://raw.githubusercontent.com/kubernetes-sigs/cloud-provider-azure/master/helm/repo cloud-provider-azure --generate-name --set infra.clusterName=${CLUSTER_NAME}"
-        if "flatcar" in flavor_name:  # append caCetDir location to the cloud-provider-azure helm install command for flatcar flavor
-            flavor_cmd += " --set-string cloudControllerManager.caCertDir=/usr/share/ca-certificates"
-
-=======
->>>>>>> fa947c46
     local_resource(
         name = flavor_name,
         cmd = ["sh", "-ec", flavor_cmd],
