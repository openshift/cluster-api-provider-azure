--- conflicted
+++ resolved
@@ -23,11 +23,7 @@
     "preload_images_for_kind": True,
     "kind_cluster_name": "capz",
     "capi_version": "v1.10.4",
-<<<<<<< HEAD
-    "caaph_version": "v0.2.5",
-=======
     "caaph_version": "v0.3.2",
->>>>>>> ccaba5d5
     "cert_manager_version": "v1.18.1",
     "kubernetes_version": "v1.32.2",
     "aks_kubernetes_version": "v1.30.2",
