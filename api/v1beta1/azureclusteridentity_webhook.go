--- conflicted
+++ resolved
@@ -43,11 +43,7 @@
 }
 
 // ValidateUpdate implements webhook.Validator so a webhook will be registered for the type.
-<<<<<<< HEAD
-func (c *AzureClusterIdentity) ValidateUpdate(oldRaw runtime.Object) error {
-=======
 func (c *AzureClusterIdentity) ValidateUpdate(oldRaw runtime.Object) (admission.Warnings, error) {
->>>>>>> fa947c46
 	var allErrs field.ErrorList
 	old := oldRaw.(*AzureClusterIdentity)
 	if err := webhookutils.ValidateImmutable(
@@ -59,11 +55,7 @@
 	if len(allErrs) == 0 {
 		return c.validateClusterIdentity()
 	}
-<<<<<<< HEAD
-	return apierrors.NewInvalid(GroupVersion.WithKind("AzureClusterIdentity").GroupKind(), c.Name, allErrs)
-=======
 	return nil, apierrors.NewInvalid(GroupVersion.WithKind("AzureClusterIdentity").GroupKind(), c.Name, allErrs)
->>>>>>> fa947c46
 }
 
 // ValidateDelete implements webhook.Validator so a webhook will be registered for the type.
