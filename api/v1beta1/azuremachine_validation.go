/*
Copyright 2021 The Kubernetes Authors.

Licensed under the Apache License, Version 2.0 (the "License");
you may not use this file except in compliance with the License.
You may obtain a copy of the License at

    http://www.apache.org/licenses/LICENSE-2.0

Unless required by applicable law or agreed to in writing, software
distributed under the License is distributed on an "AS IS" BASIS,
WITHOUT WARRANTIES OR CONDITIONS OF ANY KIND, either express or implied.
See the License for the specific language governing permissions and
limitations under the License.
*/

package v1beta1

import (
	"encoding/base64"
	"fmt"

	"github.com/Azure/azure-sdk-for-go/sdk/resourcemanager/compute/armcompute/v5"
	"github.com/google/uuid"
	"golang.org/x/crypto/ssh"
	"k8s.io/apimachinery/pkg/util/validation/field"
	"k8s.io/utils/ptr"
	azureutil "sigs.k8s.io/cluster-api-provider-azure/util/azure"
)

// ValidateAzureMachineSpec checks an AzureMachineSpec and returns any validation errors.
func ValidateAzureMachineSpec(spec AzureMachineSpec) field.ErrorList {
	var allErrs field.ErrorList

	if errs := ValidateImage(spec.Image, field.NewPath("image")); len(errs) > 0 {
		allErrs = append(allErrs, errs...)
	}

	if errs := ValidateOSDisk(spec.OSDisk, field.NewPath("osDisk")); len(errs) > 0 {
		allErrs = append(allErrs, errs...)
	}

	if errs := ValidateConfidentialCompute(spec.OSDisk.ManagedDisk, spec.SecurityProfile, field.NewPath("securityProfile")); len(errs) > 0 {
		allErrs = append(allErrs, errs...)
	}

	if errs := ValidateSSHKey(spec.SSHPublicKey, field.NewPath("sshPublicKey")); len(errs) > 0 {
		allErrs = append(allErrs, errs...)
	}

	if errs := ValidateUserAssignedIdentity(spec.Identity, spec.UserAssignedIdentities, field.NewPath("userAssignedIdentities")); len(errs) > 0 {
		allErrs = append(allErrs, errs...)
	}

	if errs := ValidateDataDisks(spec.DataDisks, field.NewPath("dataDisks")); len(errs) > 0 {
		allErrs = append(allErrs, errs...)
	}

	if errs := ValidateDiagnostics(spec.Diagnostics, field.NewPath("diagnostics")); len(errs) > 0 {
		allErrs = append(allErrs, errs...)
	}

	if errs := ValidateNetwork(spec.SubnetName, spec.AcceleratedNetworking, spec.NetworkInterfaces, field.NewPath("networkInterfaces")); len(errs) > 0 {
		allErrs = append(allErrs, errs...)
	}

	if errs := ValidateSystemAssignedIdentityRole(spec.Identity, spec.RoleAssignmentName, spec.SystemAssignedIdentityRole, field.NewPath("systemAssignedIdentityRole")); len(errs) > 0 {
		allErrs = append(allErrs, errs...)
	}

	if errs := ValidateCapacityReservationGroupID(spec.CapacityReservationGroupID, field.NewPath("capacityReservationGroupID")); len(errs) > 0 {
		allErrs = append(allErrs, errs...)
	}

	if errs := ValidateVMExtensions(spec.DisableExtensionOperations, spec.VMExtensions, field.NewPath("vmExtensions")); len(errs) > 0 {
		allErrs = append(allErrs, errs...)
	}

	return allErrs
}

// ValidateNetwork validates the network configuration.
func ValidateNetwork(subnetName string, acceleratedNetworking *bool, networkInterfaces []NetworkInterface, fldPath *field.Path) field.ErrorList {
	if (networkInterfaces != nil) && len(networkInterfaces) > 0 && subnetName != "" {
		return field.ErrorList{field.Invalid(fldPath, networkInterfaces, "cannot set both networkInterfaces and machine subnetName")}
	}

	if (networkInterfaces != nil) && len(networkInterfaces) > 0 && acceleratedNetworking != nil {
		return field.ErrorList{field.Invalid(fldPath, networkInterfaces, "cannot set both networkInterfaces and machine acceleratedNetworking")}
	}

	for _, nic := range networkInterfaces {
		if nic.PrivateIPConfigs < 1 {
			return field.ErrorList{field.Invalid(fldPath, networkInterfaces, "number of privateIPConfigs per interface must be at least 1")}
		}
	}

	return field.ErrorList{}
}

// ValidateSSHKey validates an SSHKey.
func ValidateSSHKey(sshKey string, fldPath *field.Path) field.ErrorList {
	allErrs := field.ErrorList{}

	decoded, err := base64.StdEncoding.DecodeString(sshKey)
	if err != nil {
		allErrs = append(allErrs, field.Invalid(fldPath, sshKey, "the SSH public key is not properly base64 encoded"))
		return allErrs
	}

	if _, _, _, _, err := ssh.ParseAuthorizedKey(decoded); err != nil {
		allErrs = append(allErrs, field.Invalid(fldPath, sshKey, "the SSH public key is not valid"))
		return allErrs
	}

	return allErrs
}

// ValidateSystemAssignedIdentity validates the system-assigned identities list.
func ValidateSystemAssignedIdentity(identityType VMIdentity, oldIdentity, newIdentity string, fldPath *field.Path) field.ErrorList {
	allErrs := field.ErrorList{}

	if identityType == VMIdentitySystemAssigned {
		if _, err := uuid.Parse(newIdentity); err != nil {
			allErrs = append(allErrs, field.Invalid(fldPath, newIdentity, "Role assignment name must be a valid GUID. It is optional and will be auto-generated when not specified."))
		}
		if oldIdentity != "" && oldIdentity != newIdentity {
			allErrs = append(allErrs, field.Invalid(fldPath, newIdentity, "Role assignment name should not be modified after AzureMachine creation."))
		}
	} else if newIdentity != "" {
		allErrs = append(allErrs, field.Forbidden(fldPath, "Role assignment name should only be set when using system assigned identity."))
	}

	return allErrs
}

// ValidateUserAssignedIdentity validates the user-assigned identities list.
func ValidateUserAssignedIdentity(identityType VMIdentity, userAssignedIdentities []UserAssignedIdentity, fldPath *field.Path) field.ErrorList {
	allErrs := field.ErrorList{}

	if len(userAssignedIdentities) > 0 && identityType != VMIdentityUserAssigned {
		allErrs = append(allErrs, field.Invalid(fldPath, identityType, "must be set to 'UserAssigned' when assigning any user identity to the machine"))
	}

	if identityType == VMIdentityUserAssigned {
		if len(userAssignedIdentities) == 0 {
			allErrs = append(allErrs, field.Required(fldPath, "must be specified for the 'UserAssigned' identity type"))
		}
		for _, identity := range userAssignedIdentities {
			if identity.ProviderID != "" {
				if _, err := azureutil.ParseResourceID(identity.ProviderID); err != nil {
					allErrs = append(allErrs, field.Invalid(fldPath, identity.ProviderID, "must be a valid Azure resource ID"))
				}
			}
		}
	}

	return allErrs
}

// ValidateSystemAssignedIdentityRole validates the system-assigned identity role.
func ValidateSystemAssignedIdentityRole(identityType VMIdentity, roleAssignmentName string, role *SystemAssignedIdentityRole, fldPath *field.Path) field.ErrorList {
	var allErrs field.ErrorList
	if roleAssignmentName != "" && role != nil && role.Name != "" {
		allErrs = append(allErrs, field.Invalid(fldPath, role.Name, "cannot set both roleAssignmentName and systemAssignedIdentityRole.name"))
	}
	if identityType == VMIdentitySystemAssigned && role != nil {
		if role.DefinitionID == "" {
			allErrs = append(allErrs, field.Invalid(field.NewPath("spec", "systemAssignedIdentityRole", "definitionID"), role.DefinitionID, "the definitionID field cannot be empty"))
		}
		if role.Scope == "" {
			allErrs = append(allErrs, field.Invalid(field.NewPath("spec", "systemAssignedIdentityRole", "scope"), role.Scope, "the scope field cannot be empty"))
		}
	}
	if identityType != VMIdentitySystemAssigned && role != nil {
		allErrs = append(allErrs, field.Forbidden(field.NewPath("spec", "role"), "systemAssignedIdentityRole can only be set when identity is set to SystemAssigned"))
	}
	return allErrs
}

// ValidateDataDisks validates a list of data disks.
func ValidateDataDisks(dataDisks []DataDisk, fieldPath *field.Path) field.ErrorList {
	allErrs := field.ErrorList{}
	lunSet := make(map[int32]struct{})
	nameSet := make(map[string]struct{})
	for _, disk := range dataDisks {
		// validate that the disk size is between 4 and 32767.
		if disk.DiskSizeGB < 4 || disk.DiskSizeGB > 32767 {
			allErrs = append(allErrs, field.Invalid(fieldPath.Child("DiskSizeGB"), "", "the disk size should be a value between 4 and 32767"))
		}

		// validate that all names are unique
		if disk.NameSuffix == "" {
			allErrs = append(allErrs, field.Required(fieldPath.Child("NameSuffix"), "the name suffix cannot be empty"))
		}
		if _, ok := nameSet[disk.NameSuffix]; ok {
			allErrs = append(allErrs, field.Duplicate(fieldPath, disk.NameSuffix))
		} else {
			nameSet[disk.NameSuffix] = struct{}{}
		}

		// validate optional managed disk option
		if disk.ManagedDisk != nil {
			if errs := validateManagedDisk(disk.ManagedDisk, fieldPath.Child("managedDisk"), false); len(errs) > 0 {
				allErrs = append(allErrs, errs...)
			}
		}

		// validate that all LUNs are unique and between 0 and 63.
		if disk.Lun == nil {
			allErrs = append(allErrs, field.Required(fieldPath, "LUN should not be nil"))
		} else if *disk.Lun < 0 || *disk.Lun > 63 {
			allErrs = append(allErrs, field.Invalid(fieldPath, disk.Lun, "logical unit number must be between 0 and 63"))
		} else if _, ok := lunSet[*disk.Lun]; ok {
			allErrs = append(allErrs, field.Duplicate(fieldPath, disk.Lun))
		} else {
			lunSet[*disk.Lun] = struct{}{}
		}

		// validate cachingType
		allErrs = append(allErrs, validateCachingType(disk.CachingType, fieldPath, disk.ManagedDisk)...)
	}
	return allErrs
}

// ValidateOSDisk validates the OSDisk spec.
func ValidateOSDisk(osDisk OSDisk, fieldPath *field.Path) field.ErrorList {
	allErrs := field.ErrorList{}

	if osDisk.DiskSizeGB != nil {
		if *osDisk.DiskSizeGB <= 0 || *osDisk.DiskSizeGB > 2048 {
			allErrs = append(allErrs, field.Invalid(fieldPath.Child("DiskSizeGB"), "", "the Disk size should be a value between 1 and 2048"))
		}
	}

	if osDisk.OSType == "" {
		allErrs = append(allErrs, field.Required(fieldPath.Child("OSType"), "the OS type cannot be empty"))
	}

	allErrs = append(allErrs, validateCachingType(osDisk.CachingType, fieldPath, osDisk.ManagedDisk)...)

	if osDisk.ManagedDisk != nil {
		if errs := validateManagedDisk(osDisk.ManagedDisk, fieldPath.Child("managedDisk"), true); len(errs) > 0 {
			allErrs = append(allErrs, errs...)
		}
	}

	if osDisk.DiffDiskSettings != nil && osDisk.ManagedDisk != nil && osDisk.ManagedDisk.DiskEncryptionSet != nil {
		allErrs = append(allErrs, field.Invalid(
			fieldPath.Child("managedDisks").Child("diskEncryptionSet"),
			osDisk.ManagedDisk.DiskEncryptionSet.ID,
			"diskEncryptionSet is not supported when diffDiskSettings.option is 'Local'",
		))
	}
	if osDisk.DiffDiskSettings != nil && osDisk.DiffDiskSettings.Placement != nil {
		if osDisk.DiffDiskSettings.Option != string(armcompute.DiffDiskOptionsLocal) {
			allErrs = append(allErrs, field.Invalid(
				fieldPath.Child("diffDiskSettings"),
				osDisk.DiffDiskSettings,
				"placement is only supported when diffDiskSettings.option is 'Local'",
			))
		}
	}

	return allErrs
}

// validateManagedDisk validates updates to the ManagedDiskParameters field.
func validateManagedDisk(m *ManagedDiskParameters, fieldPath *field.Path, isOSDisk bool) field.ErrorList {
	allErrs := field.ErrorList{}

	if m != nil {
		allErrs = append(allErrs, validateStorageAccountType(m.StorageAccountType, fieldPath.Child("StorageAccountType"), isOSDisk)...)

		// DiskEncryptionSet can only be set when SecurityEncryptionType is set to DiskWithVMGuestState
		// https://learn.microsoft.com/en-us/rest/api/compute/virtual-machines/create-or-update?tabs=HTTP#securityencryptiontypes
		if isOSDisk && m.SecurityProfile != nil && m.SecurityProfile.DiskEncryptionSet != nil {
			if m.SecurityProfile.SecurityEncryptionType != SecurityEncryptionTypeDiskWithVMGuestState {
				allErrs = append(allErrs, field.Invalid(
					fieldPath.Child("securityProfile").Child("diskEncryptionSet"),
					m.SecurityProfile.DiskEncryptionSet.ID,
					"diskEncryptionSet is only supported when securityEncryptionType is set to DiskWithVMGuestState",
				))
			}
		}
	}

	return allErrs
}

// ValidateDataDisksUpdate validates updates to Data disks.
func ValidateDataDisksUpdate(oldDataDisks, newDataDisks []DataDisk, fieldPath *field.Path) field.ErrorList {
	allErrs := field.ErrorList{}

	diskErrMsg := "adding/removing data disks after machine creation is not allowed"
	fieldErrMsg := "modifying data disk's fields after machine creation is not allowed"

	if len(oldDataDisks) != len(newDataDisks) {
		allErrs = append(allErrs, field.Invalid(fieldPath, newDataDisks, diskErrMsg))
		return allErrs
	}

	oldDisks := make(map[string]DataDisk)

	for _, disk := range oldDataDisks {
		oldDisks[disk.NameSuffix] = disk
	}

	for i, newDisk := range newDataDisks {
		if oldDisk, ok := oldDisks[newDisk.NameSuffix]; ok {
			if newDisk.DiskSizeGB != oldDisk.DiskSizeGB {
				allErrs = append(allErrs, field.Invalid(fieldPath.Index(i).Child("diskSizeGB"), newDataDisks, fieldErrMsg))
			}

			allErrs = append(allErrs, validateManagedDisksUpdate(oldDisk.ManagedDisk, newDisk.ManagedDisk, fieldPath.Index(i).Child("managedDisk"))...)

			if (newDisk.Lun != nil && oldDisk.Lun != nil) && (*newDisk.Lun != *oldDisk.Lun) {
				allErrs = append(allErrs, field.Invalid(fieldPath.Index(i).Child("lun"), newDataDisks, fieldErrMsg))
			} else if (newDisk.Lun != nil && oldDisk.Lun == nil) || (newDisk.Lun == nil && oldDisk.Lun != nil) {
				allErrs = append(allErrs, field.Invalid(fieldPath.Index(i).Child("lun"), newDataDisks, fieldErrMsg))
			}

			if newDisk.CachingType != oldDisk.CachingType {
				allErrs = append(allErrs, field.Invalid(fieldPath.Index(i).Child("cachingType"), newDataDisks, fieldErrMsg))
			}
		} else {
			allErrs = append(allErrs, field.Invalid(fieldPath.Index(i).Child("nameSuffix"), newDataDisks, diskErrMsg))
		}
	}

	return allErrs
}

func validateManagedDisksUpdate(oldDiskParams, newDiskParams *ManagedDiskParameters, fieldPath *field.Path) field.ErrorList {
	allErrs := field.ErrorList{}
	fieldErrMsg := "changing managed disk options after machine creation is not allowed"

	if newDiskParams != nil && oldDiskParams != nil {
		if newDiskParams.StorageAccountType != oldDiskParams.StorageAccountType {
			allErrs = append(allErrs, field.Invalid(fieldPath.Child("storageAccountType"), newDiskParams, fieldErrMsg))
		}
		if newDiskParams.DiskEncryptionSet != nil && oldDiskParams.DiskEncryptionSet != nil {
			if newDiskParams.DiskEncryptionSet.ID != oldDiskParams.DiskEncryptionSet.ID {
				allErrs = append(allErrs, field.Invalid(fieldPath.Child("diskEncryptionSet").Child("ID"), newDiskParams, fieldErrMsg))
			}
		} else if (newDiskParams.DiskEncryptionSet != nil && oldDiskParams.DiskEncryptionSet == nil) || (newDiskParams.DiskEncryptionSet == nil && oldDiskParams.DiskEncryptionSet != nil) {
			allErrs = append(allErrs, field.Invalid(fieldPath.Child("diskEncryptionSet"), newDiskParams, fieldErrMsg))
		}
	} else if (newDiskParams != nil && oldDiskParams == nil) || (newDiskParams == nil && oldDiskParams != nil) {
		allErrs = append(allErrs, field.Invalid(fieldPath, newDiskParams, fieldErrMsg))
	}

	return allErrs
}

func validateStorageAccountType(storageAccountType string, fieldPath *field.Path, isOSDisk bool) field.ErrorList {
	allErrs := field.ErrorList{}

	if isOSDisk && storageAccountType == string(armcompute.StorageAccountTypesUltraSSDLRS) {
		allErrs = append(allErrs, field.Invalid(fieldPath.Child("managedDisks").Child("storageAccountType"), storageAccountType, "UltraSSD_LRS can only be used with data disks, it cannot be used with OS Disks"))
	}

	if storageAccountType == "" {
		allErrs = append(allErrs, field.Required(fieldPath, "the Storage Account Type for Managed Disk cannot be empty"))
		return allErrs
	}

	for _, possibleStorageAccountType := range armcompute.PossibleDiskStorageAccountTypesValues() {
		if string(possibleStorageAccountType) == storageAccountType {
			return allErrs
		}
	}
	allErrs = append(allErrs, field.Invalid(fieldPath, "", fmt.Sprintf("allowed values are %v", armcompute.PossibleDiskStorageAccountTypesValues())))
	return allErrs
}

func validateCachingType(cachingType string, fieldPath *field.Path, managedDisk *ManagedDiskParameters) field.ErrorList {
	allErrs := field.ErrorList{}
	cachingTypeChildPath := fieldPath.Child("CachingType")

	if managedDisk != nil && managedDisk.StorageAccountType == string(armcompute.StorageAccountTypesUltraSSDLRS) {
		if cachingType != string(armcompute.CachingTypesNone) {
			allErrs = append(allErrs, field.Invalid(cachingTypeChildPath, cachingType, fmt.Sprintf("cachingType '%s' is not supported when storageAccountType is '%s'. Allowed values are: '%s'", cachingType, armcompute.StorageAccountTypesUltraSSDLRS, armcompute.CachingTypesNone)))
		}
	}

	for _, possibleCachingType := range armcompute.PossibleCachingTypesValues() {
		if string(possibleCachingType) == cachingType {
			return allErrs
		}
	}

	allErrs = append(allErrs, field.Invalid(cachingTypeChildPath, cachingType, fmt.Sprintf("allowed values are %v", armcompute.PossibleCachingTypesValues())))
	return allErrs
}

// ValidateDiagnostics validates the Diagnostic spec.
func ValidateDiagnostics(diagnostics *Diagnostics, fieldPath *field.Path) field.ErrorList {
	var allErrs field.ErrorList

	if diagnostics != nil && diagnostics.Boot != nil {
		switch diagnostics.Boot.StorageAccountType {
		case UserManagedDiagnosticsStorage:
			if diagnostics.Boot.UserManaged == nil {
				allErrs = append(allErrs, field.Required(fieldPath.Child("UserManaged"),
					fmt.Sprintf("userManaged must be specified when storageAccountType is '%s'", UserManagedDiagnosticsStorage)))
			} else if diagnostics.Boot.UserManaged.StorageAccountURI == "" {
				allErrs = append(allErrs, field.Required(fieldPath.Child("StorageAccountURI"),
					fmt.Sprintf("StorageAccountURI cannot be empty when storageAccountType is '%s'", UserManagedDiagnosticsStorage)))
			}
		case ManagedDiagnosticsStorage:
			if diagnostics.Boot.UserManaged != nil &&
				diagnostics.Boot.UserManaged.StorageAccountURI != "" {
				allErrs = append(allErrs, field.Invalid(fieldPath.Child("StorageAccountURI"), diagnostics.Boot.UserManaged.StorageAccountURI,
					fmt.Sprintf("StorageAccountURI cannot be set when storageAccountType is '%s'",
						ManagedDiagnosticsStorage)))
			}
		case DisabledDiagnosticsStorage:
			if diagnostics.Boot.UserManaged != nil &&
				diagnostics.Boot.UserManaged.StorageAccountURI != "" {
				allErrs = append(allErrs, field.Invalid(fieldPath.Child("StorageAccountURI"), diagnostics.Boot.UserManaged.StorageAccountURI,
					fmt.Sprintf("StorageAccountURI cannot be set when storageAccountType is '%s'",
						ManagedDiagnosticsStorage)))
			}
		}
	}

	return allErrs
}

// ValidateConfidentialCompute validates the configuration options when the machine is a Confidential VM.
// https://learn.microsoft.com/en-us/rest/api/compute/virtual-machines/create-or-update?tabs=HTTP#vmdisksecurityprofile
// https://learn.microsoft.com/en-us/rest/api/compute/virtual-machines/create-or-update?tabs=HTTP#securityencryptiontypes
// https://learn.microsoft.com/en-us/rest/api/compute/virtual-machines/create-or-update?tabs=HTTP#uefisettings
func ValidateConfidentialCompute(managedDisk *ManagedDiskParameters, profile *SecurityProfile, fieldPath *field.Path) field.ErrorList {
	var allErrs field.ErrorList

	var securityEncryptionType SecurityEncryptionType

	if managedDisk != nil && managedDisk.SecurityProfile != nil {
		securityEncryptionType = managedDisk.SecurityProfile.SecurityEncryptionType
	}

	if profile != nil && securityEncryptionType != "" {
		// SecurityEncryptionType can only be set for Confindential VMs
		if profile.SecurityType != SecurityTypesConfidentialVM {
			allErrs = append(allErrs, field.Invalid(fieldPath.Child("SecurityType"), profile.SecurityType,
				fmt.Sprintf("SecurityType should be set to '%s' when securityEncryptionType is defined", SecurityTypesConfidentialVM)))
		}

		// Confidential VMs require vTPM to be enabled, irrespective of the SecurityEncryptionType used
		if profile.UefiSettings == nil {
			allErrs = append(allErrs, field.Invalid(fieldPath.Child("UefiSettings"), profile.UefiSettings,
				"UefiSettings should be set when securityEncryptionType is defined"))
		}

		if profile.UefiSettings != nil && (profile.UefiSettings.VTpmEnabled == nil || !*profile.UefiSettings.VTpmEnabled) {
			allErrs = append(allErrs, field.Invalid(fieldPath.Child("VTpmEnabled"), profile.UefiSettings.VTpmEnabled,
				"VTpmEnabled should be set to true when securityEncryptionType is defined"))
		}

		if securityEncryptionType == SecurityEncryptionTypeDiskWithVMGuestState {
			// DiskWithVMGuestState encryption type is not compatible with EncryptionAtHost
			if profile.EncryptionAtHost != nil && *profile.EncryptionAtHost {
				allErrs = append(allErrs, field.Invalid(fieldPath.Child("EncryptionAtHost"), profile.EncryptionAtHost,
					fmt.Sprintf("EncryptionAtHost cannot be set to 'true' when securityEncryptionType is set to '%s'", SecurityEncryptionTypeDiskWithVMGuestState)))
			}

			// DiskWithVMGuestState encryption type requires SecureBoot to be enabled
			if profile.UefiSettings != nil && (profile.UefiSettings.SecureBootEnabled == nil || !*profile.UefiSettings.SecureBootEnabled) {
				allErrs = append(allErrs, field.Invalid(fieldPath.Child("SecureBootEnabled"), profile.UefiSettings.SecureBootEnabled,
					fmt.Sprintf("SecureBootEnabled should be set to true when securityEncryptionType is set to '%s'", SecurityEncryptionTypeDiskWithVMGuestState)))
			}
		}
	}

	return allErrs
}

// ValidateCapacityReservationGroupID validates the capacity reservation group id.
func ValidateCapacityReservationGroupID(capacityReservationGroupID *string, fldPath *field.Path) field.ErrorList {
	allErrs := field.ErrorList{}

	if capacityReservationGroupID != nil {
		if _, err := azureutil.ParseResourceID(*capacityReservationGroupID); err != nil {
			allErrs = append(allErrs, field.Invalid(fldPath, capacityReservationGroupID, "must be a valid Azure resource ID"))
		}
	}

	return allErrs
}

// ValidateVMExtensions validates the VMExtensions spec.
func ValidateVMExtensions(disableExtensionOperations *bool, vmExtensions []VMExtension, fldPath *field.Path) field.ErrorList {
	allErrs := field.ErrorList{}

	if ptr.Deref(disableExtensionOperations, false) && len(vmExtensions) > 0 {
<<<<<<< HEAD
		allErrs = append(allErrs, field.Forbidden(field.NewPath("AzureMachineTemplate", "spec", "template", "spec", "VMExtensions"), "VMExtensions must be empty when DisableExtensionOperations is true"))
=======
		allErrs = append(allErrs, field.Forbidden(field.NewPath("AzureMachineTemplate", "spec", "template", "spec", "vmExtensions"), "VMExtensions must be empty when DisableExtensionOperations is true"))
>>>>>>> 32cd4c75
	}

	return allErrs
}<|MERGE_RESOLUTION|>--- conflicted
+++ resolved
@@ -495,11 +495,7 @@
 	allErrs := field.ErrorList{}
 
 	if ptr.Deref(disableExtensionOperations, false) && len(vmExtensions) > 0 {
-<<<<<<< HEAD
-		allErrs = append(allErrs, field.Forbidden(field.NewPath("AzureMachineTemplate", "spec", "template", "spec", "VMExtensions"), "VMExtensions must be empty when DisableExtensionOperations is true"))
-=======
 		allErrs = append(allErrs, field.Forbidden(field.NewPath("AzureMachineTemplate", "spec", "template", "spec", "vmExtensions"), "VMExtensions must be empty when DisableExtensionOperations is true"))
->>>>>>> 32cd4c75
 	}
 
 	return allErrs
