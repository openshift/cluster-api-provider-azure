/*
Copyright 2021 The Kubernetes Authors.

Licensed under the Apache License, Version 2.0 (the "License");
you may not use this file except in compliance with the License.
You may obtain a copy of the License at

    http://www.apache.org/licenses/LICENSE-2.0

Unless required by applicable law or agreed to in writing, software
distributed under the License is distributed on an "AS IS" BASIS,
WITHOUT WARRANTIES OR CONDITIONS OF ANY KIND, either express or implied.
See the License for the specific language governing permissions and
limitations under the License.
*/

package v1beta1

import (
	"context"
	"fmt"
	"reflect"

	apierrors "k8s.io/apimachinery/pkg/api/errors"
	"k8s.io/apimachinery/pkg/runtime"
	"k8s.io/apimachinery/pkg/util/validation/field"
	"k8s.io/utils/ptr"
	"sigs.k8s.io/cluster-api/util/topology"
	ctrl "sigs.k8s.io/controller-runtime"
	"sigs.k8s.io/controller-runtime/pkg/webhook"
	"sigs.k8s.io/controller-runtime/pkg/webhook/admission"
)

// AzureMachineTemplateImmutableMsg ...
const (
	AzureMachineTemplateImmutableMsg                      = "AzureMachineTemplate spec.template.spec field is immutable. Please create new resource instead. ref doc: https://cluster-api.sigs.k8s.io/tasks/updating-machine-templates.html"
	AzureMachineTemplateRoleAssignmentNameMsg             = "AzureMachineTemplate spec.template.spec.roleAssignmentName field can't be set"
	AzureMachineTemplateSystemAssignedIdentityRoleNameMsg = "AzureMachineTemplate spec.template.spec.systemAssignedIdentityRole.name field can't be set"
)

// SetupWebhookWithManager sets up and registers the webhook with the manager.
func (r *AzureMachineTemplate) SetupWebhookWithManager(mgr ctrl.Manager) error {
	return ctrl.NewWebhookManagedBy(mgr).
		For(r).
		WithValidator(r).
		WithDefaulter(r).
		Complete()
}

// +kubebuilder:webhook:verbs=create;update,path=/mutate-infrastructure-cluster-x-k8s-io-v1beta1-azuremachinetemplate,mutating=true,failurePolicy=fail,matchPolicy=Equivalent,groups=infrastructure.cluster.x-k8s.io,resources=azuremachinetemplates,versions=v1beta1,name=default.azuremachinetemplate.infrastructure.cluster.x-k8s.io,sideEffects=None,admissionReviewVersions=v1;v1beta1
// +kubebuilder:webhook:verbs=create;update,path=/validate-infrastructure-cluster-x-k8s-io-v1beta1-azuremachinetemplate,mutating=false,failurePolicy=fail,matchPolicy=Equivalent,groups=infrastructure.cluster.x-k8s.io,resources=azuremachinetemplates,versions=v1beta1,name=validation.azuremachinetemplate.infrastructure.cluster.x-k8s.io,sideEffects=None,admissionReviewVersions=v1;v1beta1

var _ webhook.CustomDefaulter = &AzureMachineTemplate{}
var _ webhook.CustomValidator = &AzureMachineTemplate{}

// ValidateCreate implements webhook.CustomValidator so a webhook will be registered for the type.
func (r *AzureMachineTemplate) ValidateCreate(ctx context.Context, obj runtime.Object) (admission.Warnings, error) {
	t := obj.(*AzureMachineTemplate)
	spec := t.Spec.Template.Spec

	allErrs := ValidateAzureMachineSpec(spec)

	if spec.RoleAssignmentName != "" {
		allErrs = append(allErrs,
			field.Invalid(field.NewPath("AzureMachineTemplate", "spec", "template", "spec", "roleAssignmentName"), t, AzureMachineTemplateRoleAssignmentNameMsg),
		)
	}

	if spec.SystemAssignedIdentityRole != nil && spec.SystemAssignedIdentityRole.Name != "" {
		allErrs = append(allErrs,
			field.Invalid(field.NewPath("AzureMachineTemplate", "spec", "template", "spec", "systemAssignedIdentityRole", "name"), t, AzureMachineTemplateSystemAssignedIdentityRoleNameMsg),
		)
	}

	if (r.Spec.Template.Spec.NetworkInterfaces != nil) && len(r.Spec.Template.Spec.NetworkInterfaces) > 0 && r.Spec.Template.Spec.SubnetName != "" {
		allErrs = append(allErrs, field.Invalid(field.NewPath("AzureMachineTemplate", "spec", "template", "spec", "networkInterfaces"), r.Spec.Template.Spec.NetworkInterfaces, "cannot set both NetworkInterfaces and machine SubnetName"))
	}

	if (r.Spec.Template.Spec.NetworkInterfaces != nil) && len(r.Spec.Template.Spec.NetworkInterfaces) > 0 && r.Spec.Template.Spec.AcceleratedNetworking != nil {
		allErrs = append(allErrs, field.Invalid(field.NewPath("AzureMachineTemplate", "spec", "template", "spec", "acceleratedNetworking"), r.Spec.Template.Spec.NetworkInterfaces, "cannot set both NetworkInterfaces and machine AcceleratedNetworking"))
	}

	for i, networkInterface := range r.Spec.Template.Spec.NetworkInterfaces {
		if networkInterface.PrivateIPConfigs < 1 {
			allErrs = append(allErrs, field.Invalid(field.NewPath("AzureMachineTemplate", "spec", "template", "spec", "networkInterfaces", "privateIPConfigs"), r.Spec.Template.Spec.NetworkInterfaces[i].PrivateIPConfigs, "networkInterface privateIPConfigs must be set to a minimum value of 1"))
		}
	}

	if ptr.Deref(r.Spec.Template.Spec.DisableExtensionOperations, false) && len(r.Spec.Template.Spec.VMExtensions) > 0 {
<<<<<<< HEAD
		allErrs = append(allErrs, field.Forbidden(field.NewPath("AzureMachineTemplate", "spec", "template", "spec", "VMExtensions"), "VMExtensions must be empty when DisableExtensionOperations is true"))
=======
		allErrs = append(allErrs, field.Forbidden(field.NewPath("AzureMachineTemplate", "spec", "template", "spec", "vmExtensions"), "VMExtensions must be empty when DisableExtensionOperations is true"))
>>>>>>> 32cd4c75
	}

	if len(allErrs) == 0 {
		return nil, nil
	}

	return nil, apierrors.NewInvalid(GroupVersion.WithKind(AzureMachineTemplateKind).GroupKind(), t.Name, allErrs)
}

// ValidateUpdate implements webhook.Validator so a webhook will be registered for the type.
func (r *AzureMachineTemplate) ValidateUpdate(ctx context.Context, oldRaw runtime.Object, newRaw runtime.Object) (admission.Warnings, error) {
	var allErrs field.ErrorList
	old := oldRaw.(*AzureMachineTemplate)
	t := newRaw.(*AzureMachineTemplate)

	req, err := admission.RequestFromContext(ctx)
	if err != nil {
		return nil, apierrors.NewBadRequest(fmt.Sprintf("expected a admission.Request inside context: %v", err))
	}

	if !topology.ShouldSkipImmutabilityChecks(req, t) &&
		!reflect.DeepEqual(t.Spec.Template.Spec, old.Spec.Template.Spec) {
		// The equality failure could be because of default mismatch between v1alpha3 and v1beta1. This happens because
		// the new object `r` will have run through the default webhooks but the old object `old` would not have so.
		// This means if the old object was in v1alpha3, it would not get the new defaults set in v1beta1 resulting
		// in object inequality. To workaround this, we set the v1beta1 defaults here so that the old object also gets
		// the new defaults.

		// We need to set ssh key explicitly, otherwise Default() will create a new one.
		if old.Spec.Template.Spec.SSHPublicKey == "" {
			old.Spec.Template.Spec.SSHPublicKey = t.Spec.Template.Spec.SSHPublicKey
		}

		if err := r.Default(ctx, old); err != nil {
			allErrs = append(allErrs,
				field.Invalid(field.NewPath("AzureMachineTemplate"), r, fmt.Sprintf("Unable to apply defaults: %v", err)),
			)
		}

		// if it's still not equal, return error.
		if !reflect.DeepEqual(t.Spec.Template.Spec, old.Spec.Template.Spec) {
			allErrs = append(allErrs,
				field.Invalid(field.NewPath("AzureMachineTemplate", "spec", "template", "spec"), t, AzureMachineTemplateImmutableMsg),
			)
		}
	}

	if len(allErrs) == 0 {
		return nil, nil
	}
	return nil, apierrors.NewInvalid(GroupVersion.WithKind(AzureMachineTemplateKind).GroupKind(), t.Name, allErrs)
}

// ValidateDelete implements webhook.Validator so a webhook will be registered for the type.
func (r *AzureMachineTemplate) ValidateDelete(ctx context.Context, obj runtime.Object) (admission.Warnings, error) {
	return nil, nil
}

// Default implements webhookutil.defaulter so a webhook will be registered for the type.
func (r *AzureMachineTemplate) Default(ctx context.Context, obj runtime.Object) error {
	t := obj.(*AzureMachineTemplate)
	if err := t.Spec.Template.Spec.SetDefaultSSHPublicKey(); err != nil {
		ctrl.Log.WithName("SetDefault").Error(err, "SetDefaultSSHPublicKey failed")
	}
	t.Spec.Template.Spec.SetDefaultCachingType()
	t.Spec.Template.Spec.SetDataDisksDefaults()
	t.Spec.Template.Spec.SetNetworkInterfacesDefaults()
	return nil
}<|MERGE_RESOLUTION|>--- conflicted
+++ resolved
@@ -87,11 +87,7 @@
 	}
 
 	if ptr.Deref(r.Spec.Template.Spec.DisableExtensionOperations, false) && len(r.Spec.Template.Spec.VMExtensions) > 0 {
-<<<<<<< HEAD
-		allErrs = append(allErrs, field.Forbidden(field.NewPath("AzureMachineTemplate", "spec", "template", "spec", "VMExtensions"), "VMExtensions must be empty when DisableExtensionOperations is true"))
-=======
 		allErrs = append(allErrs, field.Forbidden(field.NewPath("AzureMachineTemplate", "spec", "template", "spec", "vmExtensions"), "VMExtensions must be empty when DisableExtensionOperations is true"))
->>>>>>> 32cd4c75
 	}
 
 	if len(allErrs) == 0 {
