--- conflicted
+++ resolved
@@ -208,24 +208,6 @@
 		allErrs = append(allErrs, err)
 	}
 
-<<<<<<< HEAD
-	oldDNSPrefix := old.Spec.DNSPrefix
-	newDNSPrefix := m.Spec.DNSPrefix
-	if reflect.ValueOf(oldDNSPrefix).IsZero() {
-		oldDNSPrefix = ptr.To(old.Name)
-	}
-
-	if reflect.ValueOf(newDNSPrefix).IsZero() {
-		newDNSPrefix = ptr.To(m.Name)
-	}
-
-	if err := webhookutils.ValidateImmutable(
-		field.NewPath("Spec", "DNSPrefix"),
-		oldDNSPrefix,
-		newDNSPrefix,
-	); err != nil {
-		allErrs = append(allErrs, err)
-=======
 	// This nil check is only to streamline tests from having to define this correctly in every test case.
 	// Normally, the defaulting webhooks will always set the new DNSPrefix so users can never entirely unset it.
 	if m.Spec.DNSPrefix != nil {
@@ -243,7 +225,6 @@
 		); err != nil {
 			allErrs = append(allErrs, err)
 		}
->>>>>>> 7ee3a6a0
 	}
 
 	// Consider removing this once moves out of preview
