/*
Copyright 2023 The Kubernetes Authors.

Licensed under the Apache License, Version 2.0 (the "License");
you may not use this file except in compliance with the License.
You may obtain a copy of the License at

    http://www.apache.org/licenses/LICENSE-2.0

Unless required by applicable law or agreed to in writing, software
distributed under the License is distributed on an "AS IS" BASIS,
WITHOUT WARRANTIES OR CONDITIONS OF ANY KIND, either express or implied.
See the License for the specific language governing permissions and
limitations under the License.
*/

package v1beta1

import (
	"context"
	"testing"

	. "github.com/onsi/gomega"
	metav1 "k8s.io/apimachinery/pkg/apis/meta/v1"
	"k8s.io/apimachinery/pkg/util/validation/field"
	utilfeature "k8s.io/component-base/featuregate/testing"
	"k8s.io/utils/ptr"
	"sigs.k8s.io/cluster-api-provider-azure/feature"
	clusterv1 "sigs.k8s.io/cluster-api/api/v1beta1"
	capifeature "sigs.k8s.io/cluster-api/feature"
)

func TestDefaultingWebhook(t *testing.T) {
	g := NewWithT(t)

	t.Logf("Testing amcp defaulting webhook with no baseline")
	amcp := &AzureManagedControlPlane{
		ObjectMeta: metav1.ObjectMeta{
			Name: "fooName",
			Labels: map[string]string{
				clusterv1.ClusterNameLabel: "fooCluster",
			},
		},
		Spec: AzureManagedControlPlaneSpec{
			AzureManagedControlPlaneClassSpec: AzureManagedControlPlaneClassSpec{
				Location: "fooLocation",
				Version:  "1.17.5",
				Extensions: []AKSExtension{
					{
						Name: "test-extension",
						Plan: &ExtensionPlan{
							Product:   "test-product",
							Publisher: "test-publisher",
						},
					},
				},
			},
			SSHPublicKey: ptr.To(""),
		},
	}
	mcpw := &azureManagedControlPlaneWebhook{}
	err := mcpw.Default(context.Background(), amcp)
	g.Expect(err).NotTo(HaveOccurred())
	g.Expect(amcp.Spec.ResourceGroupName).To(Equal("fooCluster"))
	g.Expect(amcp.Spec.NetworkPlugin).To(Equal(ptr.To(AzureNetworkPluginName)))
	g.Expect(amcp.Spec.LoadBalancerSKU).To(Equal(ptr.To("Standard")))
	g.Expect(amcp.Spec.Version).To(Equal("v1.17.5"))
	g.Expect(*amcp.Spec.SSHPublicKey).NotTo(BeEmpty())
	g.Expect(amcp.Spec.NodeResourceGroupName).To(Equal("MC_fooCluster_fooName_fooLocation"))
	g.Expect(amcp.Spec.VirtualNetwork.Name).To(Equal("fooName"))
	g.Expect(amcp.Spec.VirtualNetwork.CIDRBlock).To(Equal(defaultAKSVnetCIDR))
	g.Expect(amcp.Spec.VirtualNetwork.Subnet.Name).To(Equal("fooName"))
	g.Expect(amcp.Spec.VirtualNetwork.Subnet.CIDRBlock).To(Equal(defaultAKSNodeSubnetCIDR))
	g.Expect(amcp.Spec.SKU.Tier).To(Equal(FreeManagedControlPlaneTier))
	g.Expect(amcp.Spec.Identity.Type).To(Equal(ManagedControlPlaneIdentityTypeSystemAssigned))
	g.Expect(*amcp.Spec.OIDCIssuerProfile.Enabled).To(BeFalse())
	g.Expect(amcp.Spec.DNSPrefix).NotTo(BeNil())
	g.Expect(*amcp.Spec.DNSPrefix).To(Equal(amcp.Name))
	g.Expect(amcp.Spec.Extensions[0].Plan.Name).To(Equal("fooName-test-product"))
	g.Expect(amcp.Spec.EnablePreviewFeatures).NotTo(BeNil())
	g.Expect(*amcp.Spec.EnablePreviewFeatures).To(BeFalse())

	t.Logf("Testing amcp defaulting webhook with baseline")
	netPlug := "kubenet"
	netPol := "azure"
	amcp.Spec.NetworkPlugin = &netPlug
	amcp.Spec.NetworkPolicy = &netPol
	amcp.Spec.Version = "9.99.99"
	amcp.Spec.SSHPublicKey = nil
	amcp.Spec.ResourceGroupName = "fooRg"
	amcp.Spec.NodeResourceGroupName = "fooNodeRg"
	amcp.Spec.VirtualNetwork.Name = "fooVnetName"
	amcp.Spec.VirtualNetwork.Subnet.Name = "fooSubnetName"
	amcp.Spec.SKU.Tier = PaidManagedControlPlaneTier
	amcp.Spec.OIDCIssuerProfile = &OIDCIssuerProfile{
		Enabled: ptr.To(true),
	}
	amcp.Spec.DNSPrefix = ptr.To("test-prefix")
	amcp.Spec.FleetsMember = &FleetsMember{}
	amcp.Spec.AutoUpgradeProfile = &ManagedClusterAutoUpgradeProfile{
		UpgradeChannel: ptr.To(UpgradeChannelPatch),
	}
	amcp.Spec.SecurityProfile = &ManagedClusterSecurityProfile{
		AzureKeyVaultKms: &AzureKeyVaultKms{
			Enabled: true,
		},
		ImageCleaner: &ManagedClusterSecurityProfileImageCleaner{
			Enabled:       true,
			IntervalHours: ptr.To(48),
		},
	}
	amcp.Spec.EnablePreviewFeatures = ptr.To(true)

	err = mcpw.Default(context.Background(), amcp)
	g.Expect(err).NotTo(HaveOccurred())
	g.Expect(*amcp.Spec.NetworkPlugin).To(Equal(netPlug))
	g.Expect(*amcp.Spec.NetworkPolicy).To(Equal(netPol))
	g.Expect(amcp.Spec.Version).To(Equal("v9.99.99"))
	g.Expect(amcp.Spec.SSHPublicKey).To(BeNil())
	g.Expect(amcp.Spec.ResourceGroupName).To(Equal("fooRg"))
	g.Expect(amcp.Spec.NodeResourceGroupName).To(Equal("fooNodeRg"))
	g.Expect(amcp.Spec.VirtualNetwork.Name).To(Equal("fooVnetName"))
	g.Expect(amcp.Spec.VirtualNetwork.Subnet.Name).To(Equal("fooSubnetName"))
	g.Expect(amcp.Spec.SKU.Tier).To(Equal(StandardManagedControlPlaneTier))
	g.Expect(*amcp.Spec.OIDCIssuerProfile.Enabled).To(BeTrue())
	g.Expect(amcp.Spec.DNSPrefix).NotTo(BeNil())
	g.Expect(*amcp.Spec.DNSPrefix).To(Equal("test-prefix"))
	g.Expect(amcp.Spec.FleetsMember.Name).To(Equal("fooCluster"))
	g.Expect(amcp.Spec.AutoUpgradeProfile).NotTo(BeNil())
	g.Expect(amcp.Spec.AutoUpgradeProfile.UpgradeChannel).NotTo(BeNil())
	g.Expect(*amcp.Spec.AutoUpgradeProfile.UpgradeChannel).To(Equal(UpgradeChannelPatch))
	g.Expect(amcp.Spec.SecurityProfile).NotTo(BeNil())
	g.Expect(amcp.Spec.SecurityProfile.AzureKeyVaultKms).NotTo(BeNil())
	g.Expect(amcp.Spec.SecurityProfile.ImageCleaner).NotTo(BeNil())
	g.Expect(amcp.Spec.SecurityProfile.ImageCleaner.IntervalHours).NotTo(BeNil())
	g.Expect(*amcp.Spec.SecurityProfile.ImageCleaner.IntervalHours).To(Equal(48))
	g.Expect(amcp.Spec.EnablePreviewFeatures).NotTo(BeNil())
	g.Expect(*amcp.Spec.EnablePreviewFeatures).To(BeTrue())

	t.Logf("Testing amcp defaulting webhook with overlay")
	amcp = &AzureManagedControlPlane{
		ObjectMeta: metav1.ObjectMeta{
			Name: "fooName",
		},
		Spec: AzureManagedControlPlaneSpec{
			AzureManagedControlPlaneClassSpec: AzureManagedControlPlaneClassSpec{
				ResourceGroupName: "fooRg",
				Location:          "fooLocation",
				Version:           "1.17.5",
				NetworkPluginMode: ptr.To(NetworkPluginModeOverlay),
				AutoUpgradeProfile: &ManagedClusterAutoUpgradeProfile{
					UpgradeChannel: ptr.To(UpgradeChannelRapid),
				},
				SecurityProfile: &ManagedClusterSecurityProfile{
					Defender: &ManagedClusterSecurityProfileDefender{
						LogAnalyticsWorkspaceResourceID: "not empty",
						SecurityMonitoring: ManagedClusterSecurityProfileDefenderSecurityMonitoring{
							Enabled: true,
						},
					},
					WorkloadIdentity: &ManagedClusterSecurityProfileWorkloadIdentity{
						Enabled: true,
					},
				},
			},
			SSHPublicKey: ptr.To(""),
		},
	}
	err = mcpw.Default(context.Background(), amcp)
	g.Expect(err).NotTo(HaveOccurred())
	g.Expect(amcp.Spec.VirtualNetwork.CIDRBlock).To(Equal(defaultAKSVnetCIDRForOverlay))
	g.Expect(amcp.Spec.VirtualNetwork.Subnet.CIDRBlock).To(Equal(defaultAKSNodeSubnetCIDRForOverlay))
	g.Expect(amcp.Spec.AutoUpgradeProfile).NotTo(BeNil())
	g.Expect(amcp.Spec.AutoUpgradeProfile.UpgradeChannel).NotTo(BeNil())
	g.Expect(*amcp.Spec.AutoUpgradeProfile.UpgradeChannel).To(Equal(UpgradeChannelRapid))
}

func TestValidateVersion(t *testing.T) {
	tests := []struct {
		name      string
		version   string
		expectErr bool
	}{
		{
			name:      "Invalid Version",
			version:   "honk",
			expectErr: true,
		},
		{
			name:      "not following the Kubernetes Version pattern: missing leading v",
			version:   "1.19.0",
			expectErr: true,
		},
		{
			name:      "Version not set",
			version:   "",
			expectErr: true,
		},
		{
			name:      "Valid Version",
			version:   "v1.17.8",
			expectErr: false,
		},
	}

	for _, tt := range tests {
		tt := tt
		t.Run(tt.name, func(t *testing.T) {
			g := NewWithT(t)
			allErrs := validateVersion(tt.version, field.NewPath("spec").Child("Version"))
			if tt.expectErr {
				g.Expect(allErrs).NotTo(BeNil())
			} else {
				g.Expect(allErrs).To(BeNil())
			}
		})
	}
}

func TestValidateLoadBalancerProfile(t *testing.T) {
	tests := []struct {
		name        string
		profile     *LoadBalancerProfile
		expectedErr field.Error
	}{
		{
			name: "Valid LoadBalancerProfile",
			profile: &LoadBalancerProfile{
				ManagedOutboundIPs:     ptr.To(10),
				AllocatedOutboundPorts: ptr.To(1000),
				IdleTimeoutInMinutes:   ptr.To(60),
			},
		},
		{
			name: "Invalid LoadBalancerProfile.ManagedOutboundIPs",
			profile: &LoadBalancerProfile{
				ManagedOutboundIPs: ptr.To(200),
			},
			expectedErr: field.Error{
				Type:     field.ErrorTypeInvalid,
				Field:    "spec.LoadBalancerProfile.ManagedOutboundIPs",
				BadValue: ptr.To(200),
				Detail:   "value should be in between 1 and 100",
			},
		},
		{
			name: "Invalid LoadBalancerProfile.IdleTimeoutInMinutes",
			profile: &LoadBalancerProfile{
				IdleTimeoutInMinutes: ptr.To(600),
			},
			expectedErr: field.Error{
				Type:     field.ErrorTypeInvalid,
				Field:    "spec.LoadBalancerProfile.IdleTimeoutInMinutes",
				BadValue: ptr.To(600),
				Detail:   "value should be in between 4 and 120",
			},
		},
		{
			name: "LoadBalancerProfile must specify at most one of ManagedOutboundIPs, OutboundIPPrefixes and OutboundIPs",
			profile: &LoadBalancerProfile{
				ManagedOutboundIPs: ptr.To(1),
				OutboundIPs: []string{
					"/subscriptions/00000000-0000-0000-0000-000000000000/resourceGroups/foo-bar/providers/Microsoft.Network/publicIPAddresses/my-public-ip",
				},
			},
			expectedErr: field.Error{
				Type:     field.ErrorTypeForbidden,
				Field:    "spec.LoadBalancerProfile",
				BadValue: ptr.To(2),
				Detail:   "load balancer profile must specify at most one of ManagedOutboundIPs, OutboundIPPrefixes and OutboundIPs",
			},
		},
	}
	for _, tt := range tests {
		tt := tt
		t.Run(tt.name, func(t *testing.T) {
			g := NewWithT(t)
			allErrs := validateLoadBalancerProfile(tt.profile, field.NewPath("spec").Child("LoadBalancerProfile"))
			if tt.expectedErr != (field.Error{}) {
				g.Expect(allErrs).To(ContainElement(MatchError(tt.expectedErr.Error())))
			} else {
				g.Expect(allErrs).To(BeNil())
			}
		})
	}
}

func TestValidateAutoScalerProfile(t *testing.T) {
	tests := []struct {
		name      string
		profile   *AutoScalerProfile
		expectErr bool
	}{
		{
			name: "Valid AutoScalerProfile",
			profile: &AutoScalerProfile{
				BalanceSimilarNodeGroups:      (*BalanceSimilarNodeGroups)(ptr.To(string(BalanceSimilarNodeGroupsFalse))),
				Expander:                      (*Expander)(ptr.To(string(ExpanderRandom))),
				MaxEmptyBulkDelete:            ptr.To("10"),
				MaxGracefulTerminationSec:     ptr.To("600"),
				MaxNodeProvisionTime:          ptr.To("10m"),
				MaxTotalUnreadyPercentage:     ptr.To("45"),
				NewPodScaleUpDelay:            ptr.To("10m"),
				OkTotalUnreadyCount:           ptr.To("3"),
				ScanInterval:                  ptr.To("60s"),
				ScaleDownDelayAfterAdd:        ptr.To("10m"),
				ScaleDownDelayAfterDelete:     ptr.To("10s"),
				ScaleDownDelayAfterFailure:    ptr.To("10m"),
				ScaleDownUnneededTime:         ptr.To("10m"),
				ScaleDownUnreadyTime:          ptr.To("10m"),
				ScaleDownUtilizationThreshold: ptr.To("0.5"),
				SkipNodesWithLocalStorage:     (*SkipNodesWithLocalStorage)(ptr.To(string(SkipNodesWithLocalStorageTrue))),
				SkipNodesWithSystemPods:       (*SkipNodesWithSystemPods)(ptr.To(string(SkipNodesWithSystemPodsTrue))),
			},
			expectErr: false,
		},
		{
			name: "Testing valid AutoScalerProfile.ExpanderRandom",
			profile: &AutoScalerProfile{
				Expander: (*Expander)(ptr.To(string(ExpanderRandom))),
			},
			expectErr: false,
		},
		{
			name: "Testing valid AutoScalerProfile.ExpanderLeastWaste",
			profile: &AutoScalerProfile{
				Expander: (*Expander)(ptr.To(string(ExpanderLeastWaste))),
			},
			expectErr: false,
		},
		{
			name: "Testing valid AutoScalerProfile.ExpanderMostPods",
			profile: &AutoScalerProfile{
				Expander: (*Expander)(ptr.To(string(ExpanderMostPods))),
			},
			expectErr: false,
		},
		{
			name: "Testing valid AutoScalerProfile.ExpanderPriority",
			profile: &AutoScalerProfile{
				Expander: (*Expander)(ptr.To(string(ExpanderPriority))),
			},
			expectErr: false,
		},
		{
			name: "Testing valid AutoScalerProfile.BalanceSimilarNodeGroupsTrue",
			profile: &AutoScalerProfile{
				BalanceSimilarNodeGroups: (*BalanceSimilarNodeGroups)(ptr.To(string(BalanceSimilarNodeGroupsTrue))),
			},
			expectErr: false,
		},
		{
			name: "Testing valid AutoScalerProfile.BalanceSimilarNodeGroupsFalse",
			profile: &AutoScalerProfile{
				BalanceSimilarNodeGroups: (*BalanceSimilarNodeGroups)(ptr.To(string(BalanceSimilarNodeGroupsFalse))),
			},
			expectErr: false,
		},
		{
			name: "Testing invalid AutoScalerProfile.MaxEmptyBulkDelete",
			profile: &AutoScalerProfile{
				MaxEmptyBulkDelete: ptr.To("invalid"),
			},
			expectErr: true,
		},
		{
			name: "Testing invalid AutoScalerProfile.MaxGracefulTerminationSec",
			profile: &AutoScalerProfile{
				MaxGracefulTerminationSec: ptr.To("invalid"),
			},
			expectErr: true,
		},
		{
			name: "Testing invalid AutoScalerProfile.MaxNodeProvisionTime",
			profile: &AutoScalerProfile{
				MaxNodeProvisionTime: ptr.To("invalid"),
			},
			expectErr: true,
		},
		{
			name: "Testing invalid AutoScalerProfile.MaxTotalUnreadyPercentage",
			profile: &AutoScalerProfile{
				MaxTotalUnreadyPercentage: ptr.To("invalid"),
			},
			expectErr: true,
		},
		{
			name: "Testing invalid AutoScalerProfile.NewPodScaleUpDelay",
			profile: &AutoScalerProfile{
				NewPodScaleUpDelay: ptr.To("invalid"),
			},
			expectErr: true,
		},
		{
			name: "Testing invalid AutoScalerProfile.OkTotalUnreadyCount",
			profile: &AutoScalerProfile{
				OkTotalUnreadyCount: ptr.To("invalid"),
			},
			expectErr: true,
		},
		{
			name: "Testing invalid AutoScalerProfile.ScanInterval",
			profile: &AutoScalerProfile{
				ScanInterval: ptr.To("invalid"),
			},
			expectErr: true,
		},
		{
			name: "Testing invalid AutoScalerProfile.ScaleDownDelayAfterAdd",
			profile: &AutoScalerProfile{
				ScaleDownDelayAfterAdd: ptr.To("invalid"),
			},
			expectErr: true,
		},
		{
			name: "Testing invalid AutoScalerProfile.ScaleDownDelayAfterDelete",
			profile: &AutoScalerProfile{
				ScaleDownDelayAfterDelete: ptr.To("invalid"),
			},
			expectErr: true,
		},
		{
			name: "Testing invalid AutoScalerProfile.ScaleDownDelayAfterFailure",
			profile: &AutoScalerProfile{
				ScaleDownDelayAfterFailure: ptr.To("invalid"),
			},
			expectErr: true,
		},
		{
			name: "Testing invalid AutoScalerProfile.ScaleDownUnneededTime",
			profile: &AutoScalerProfile{
				ScaleDownUnneededTime: ptr.To("invalid"),
			},
			expectErr: true,
		},
		{
			name: "Testing invalid AutoScalerProfile.ScaleDownUnreadyTime",
			profile: &AutoScalerProfile{
				ScaleDownUnreadyTime: ptr.To("invalid"),
			},
			expectErr: true,
		},
		{
			name: "Testing invalid AutoScalerProfile.ScaleDownUtilizationThreshold",
			profile: &AutoScalerProfile{
				ScaleDownUtilizationThreshold: ptr.To("invalid"),
			},
			expectErr: true,
		},
		{
			name: "Testing valid AutoScalerProfile.SkipNodesWithLocalStorageTrue",
			profile: &AutoScalerProfile{
				SkipNodesWithLocalStorage: (*SkipNodesWithLocalStorage)(ptr.To(string(SkipNodesWithLocalStorageTrue))),
			},
			expectErr: false,
		},
		{
			name: "Testing valid AutoScalerProfile.SkipNodesWithLocalStorageFalse",
			profile: &AutoScalerProfile{
				SkipNodesWithSystemPods: (*SkipNodesWithSystemPods)(ptr.To(string(SkipNodesWithSystemPodsFalse))),
			},
			expectErr: false,
		},
	}

	for _, tt := range tests {
		tt := tt
		t.Run(tt.name, func(t *testing.T) {
			g := NewWithT(t)
			allErrs := validateAutoScalerProfile(tt.profile, field.NewPath("spec").Child("AutoScalerProfile"))
			if tt.expectErr {
				g.Expect(allErrs).NotTo(BeNil())
			} else {
				g.Expect(allErrs).To(BeNil())
			}
		})
	}
}

func TestValidatingWebhook(t *testing.T) {
	tests := []struct {
		name      string
		amcp      AzureManagedControlPlane
		expectErr bool
	}{
		{
			name: "Testing valid DNSServiceIP",
			amcp: AzureManagedControlPlane{
				ObjectMeta: getAMCPMetaData(),
				Spec: AzureManagedControlPlaneSpec{
					AzureManagedControlPlaneClassSpec: AzureManagedControlPlaneClassSpec{
						DNSServiceIP: ptr.To("192.168.0.10"),
						Version:      "v1.17.8",
					},
				},
			},
			expectErr: false,
		},
		{
			name: "Testing invalid DNSServiceIP",
			amcp: AzureManagedControlPlane{
				ObjectMeta: getAMCPMetaData(),
				Spec: AzureManagedControlPlaneSpec{
					AzureManagedControlPlaneClassSpec: AzureManagedControlPlaneClassSpec{
						DNSServiceIP: ptr.To("192.168.0.10.3"),
						Version:      "v1.17.8",
					},
				},
			},
			expectErr: true,
		},
		{
			name: "Testing invalid DNSServiceIP",
			amcp: AzureManagedControlPlane{
				ObjectMeta: getAMCPMetaData(),
				Spec: AzureManagedControlPlaneSpec{
					AzureManagedControlPlaneClassSpec: AzureManagedControlPlaneClassSpec{
						DNSServiceIP: ptr.To("192.168.0.11"),
						Version:      "v1.17.8",
					},
				},
			},
			expectErr: true,
		},
		{
			name: "Testing empty DNSServiceIP",
			amcp: AzureManagedControlPlane{
				ObjectMeta: getAMCPMetaData(),
				Spec: AzureManagedControlPlaneSpec{
					AzureManagedControlPlaneClassSpec: AzureManagedControlPlaneClassSpec{
						Version: "v1.17.8",
					},
				},
			},
			expectErr: false,
		},
		{
			name: "Invalid Version",
			amcp: AzureManagedControlPlane{
				ObjectMeta: getAMCPMetaData(),
				Spec: AzureManagedControlPlaneSpec{
					AzureManagedControlPlaneClassSpec: AzureManagedControlPlaneClassSpec{
						DNSServiceIP: ptr.To("192.168.0.10"),
						Version:      "honk",
					},
				},
			},
			expectErr: true,
		},
		{
			name: "not following the Kubernetes Version pattern",
			amcp: AzureManagedControlPlane{
				ObjectMeta: getAMCPMetaData(),
				Spec: AzureManagedControlPlaneSpec{
					AzureManagedControlPlaneClassSpec: AzureManagedControlPlaneClassSpec{
						DNSServiceIP: ptr.To("192.168.0.10"),
						Version:      "1.19.0",
					},
				},
			},
			expectErr: true,
		},
		{
			name: "Version not set",
			amcp: AzureManagedControlPlane{
				ObjectMeta: getAMCPMetaData(),
				Spec: AzureManagedControlPlaneSpec{
					AzureManagedControlPlaneClassSpec: AzureManagedControlPlaneClassSpec{
						DNSServiceIP: ptr.To("192.168.0.10"),
						Version:      "",
					},
				},
			},
			expectErr: true,
		},
		{
			name: "Valid Version",
			amcp: AzureManagedControlPlane{
				ObjectMeta: getAMCPMetaData(),
				Spec: AzureManagedControlPlaneSpec{
					AzureManagedControlPlaneClassSpec: AzureManagedControlPlaneClassSpec{
						DNSServiceIP: ptr.To("192.168.0.10"),
						Version:      "v1.17.8",
					},
				},
			},
			expectErr: false,
		},
		{
			name: "Valid Managed AADProfile",
			amcp: AzureManagedControlPlane{
				ObjectMeta: getAMCPMetaData(),
				Spec: AzureManagedControlPlaneSpec{
					AzureManagedControlPlaneClassSpec: AzureManagedControlPlaneClassSpec{
						Version: "v1.21.2",
						AADProfile: &AADProfile{
							Managed: true,
							AdminGroupObjectIDs: []string{
								"616077a8-5db7-4c98-b856-b34619afg75h",
							},
						},
					},
				},
			},
			expectErr: false,
		},
		{
			name: "Valid LoadBalancerProfile",
			amcp: AzureManagedControlPlane{
				ObjectMeta: getAMCPMetaData(),
				Spec: AzureManagedControlPlaneSpec{
					AzureManagedControlPlaneClassSpec: AzureManagedControlPlaneClassSpec{
						Version: "v1.21.2",
						LoadBalancerProfile: &LoadBalancerProfile{
							ManagedOutboundIPs:     ptr.To(10),
							AllocatedOutboundPorts: ptr.To(1000),
							IdleTimeoutInMinutes:   ptr.To(60),
						},
					},
				},
			},
			expectErr: false,
		},
		{
			name: "Invalid LoadBalancerProfile.ManagedOutboundIPs",
			amcp: AzureManagedControlPlane{
				ObjectMeta: getAMCPMetaData(),
				Spec: AzureManagedControlPlaneSpec{
					AzureManagedControlPlaneClassSpec: AzureManagedControlPlaneClassSpec{
						Version: "v1.21.2",
						LoadBalancerProfile: &LoadBalancerProfile{
							ManagedOutboundIPs: ptr.To(200),
						},
					},
				},
			},
			expectErr: true,
		},
		{
			name: "Invalid LoadBalancerProfile.AllocatedOutboundPorts",
			amcp: AzureManagedControlPlane{
				ObjectMeta: getAMCPMetaData(),
				Spec: AzureManagedControlPlaneSpec{
					AzureManagedControlPlaneClassSpec: AzureManagedControlPlaneClassSpec{
						Version: "v1.21.2",
						LoadBalancerProfile: &LoadBalancerProfile{
							AllocatedOutboundPorts: ptr.To(80000),
						},
					},
				},
			},
			expectErr: true,
		},
		{
			name: "Invalid LoadBalancerProfile.IdleTimeoutInMinutes",
			amcp: AzureManagedControlPlane{
				ObjectMeta: getAMCPMetaData(),
				Spec: AzureManagedControlPlaneSpec{
					AzureManagedControlPlaneClassSpec: AzureManagedControlPlaneClassSpec{
						Version: "v1.21.2",
						LoadBalancerProfile: &LoadBalancerProfile{
							IdleTimeoutInMinutes: ptr.To(600),
						},
					},
				},
			},
			expectErr: true,
		},
		{
			name: "LoadBalancerProfile must specify at most one of ManagedOutboundIPs, OutboundIPPrefixes and OutboundIPs",
			amcp: AzureManagedControlPlane{
				ObjectMeta: getAMCPMetaData(),
				Spec: AzureManagedControlPlaneSpec{
					AzureManagedControlPlaneClassSpec: AzureManagedControlPlaneClassSpec{
						Version: "v1.21.2",
						LoadBalancerProfile: &LoadBalancerProfile{
							ManagedOutboundIPs: ptr.To(1),
							OutboundIPs: []string{
								"/subscriptions/00000000-0000-0000-0000-000000000000/resourceGroups/foo-bar/providers/Microsoft.Network/publicIPAddresses/my-public-ip",
							},
						},
					},
				},
			},
			expectErr: true,
		},
		{
			name: "Invalid CIDR for AuthorizedIPRanges",
			amcp: AzureManagedControlPlane{
				ObjectMeta: getAMCPMetaData(),
				Spec: AzureManagedControlPlaneSpec{
					AzureManagedControlPlaneClassSpec: AzureManagedControlPlaneClassSpec{
						Version: "v1.21.2",
						APIServerAccessProfile: &APIServerAccessProfile{
							AuthorizedIPRanges: []string{"1.2.3.400/32"},
						},
					},
				},
			},
			expectErr: true,
		},
		{
			name: "Testing valid AutoScalerProfile",
			amcp: AzureManagedControlPlane{
				ObjectMeta: getAMCPMetaData(),
				Spec: AzureManagedControlPlaneSpec{
					AzureManagedControlPlaneClassSpec: AzureManagedControlPlaneClassSpec{
						Version: "v1.24.1",
						AutoScalerProfile: &AutoScalerProfile{
							BalanceSimilarNodeGroups:      (*BalanceSimilarNodeGroups)(ptr.To(string(BalanceSimilarNodeGroupsFalse))),
							Expander:                      (*Expander)(ptr.To(string(ExpanderRandom))),
							MaxEmptyBulkDelete:            ptr.To("10"),
							MaxGracefulTerminationSec:     ptr.To("600"),
							MaxNodeProvisionTime:          ptr.To("10m"),
							MaxTotalUnreadyPercentage:     ptr.To("45"),
							NewPodScaleUpDelay:            ptr.To("10m"),
							OkTotalUnreadyCount:           ptr.To("3"),
							ScanInterval:                  ptr.To("60s"),
							ScaleDownDelayAfterAdd:        ptr.To("10m"),
							ScaleDownDelayAfterDelete:     ptr.To("10s"),
							ScaleDownDelayAfterFailure:    ptr.To("10m"),
							ScaleDownUnneededTime:         ptr.To("10m"),
							ScaleDownUnreadyTime:          ptr.To("10m"),
							ScaleDownUtilizationThreshold: ptr.To("0.5"),
							SkipNodesWithLocalStorage:     (*SkipNodesWithLocalStorage)(ptr.To(string(SkipNodesWithLocalStorageTrue))),
							SkipNodesWithSystemPods:       (*SkipNodesWithSystemPods)(ptr.To(string(SkipNodesWithSystemPodsTrue))),
						},
					},
				},
			},
			expectErr: false,
		},
		{
			name: "Testing valid AutoScalerProfile.ExpanderRandom",
			amcp: AzureManagedControlPlane{
				ObjectMeta: getAMCPMetaData(),
				Spec: AzureManagedControlPlaneSpec{
					AzureManagedControlPlaneClassSpec: AzureManagedControlPlaneClassSpec{
						Version: "v1.24.1",
						AutoScalerProfile: &AutoScalerProfile{
							Expander: (*Expander)(ptr.To(string(ExpanderRandom))),
						},
					},
				},
			},
			expectErr: false,
		},
		{
			name: "Testing valid AutoScalerProfile.ExpanderLeastWaste",
			amcp: AzureManagedControlPlane{
				ObjectMeta: getAMCPMetaData(),
				Spec: AzureManagedControlPlaneSpec{
					AzureManagedControlPlaneClassSpec: AzureManagedControlPlaneClassSpec{
						Version: "v1.24.1",
						AutoScalerProfile: &AutoScalerProfile{
							Expander: (*Expander)(ptr.To(string(ExpanderLeastWaste))),
						},
					},
				},
			},
			expectErr: false,
		},
		{
			name: "Testing valid AutoScalerProfile.ExpanderMostPods",
			amcp: AzureManagedControlPlane{
				ObjectMeta: getAMCPMetaData(),
				Spec: AzureManagedControlPlaneSpec{
					AzureManagedControlPlaneClassSpec: AzureManagedControlPlaneClassSpec{
						Version: "v1.24.1",
						AutoScalerProfile: &AutoScalerProfile{
							Expander: (*Expander)(ptr.To(string(ExpanderMostPods))),
						},
					},
				},
			},
			expectErr: false,
		},
		{
			name: "Testing valid AutoScalerProfile.ExpanderPriority",
			amcp: AzureManagedControlPlane{
				ObjectMeta: getAMCPMetaData(),
				Spec: AzureManagedControlPlaneSpec{
					AzureManagedControlPlaneClassSpec: AzureManagedControlPlaneClassSpec{
						Version: "v1.24.1",
						AutoScalerProfile: &AutoScalerProfile{
							Expander: (*Expander)(ptr.To(string(ExpanderPriority))),
						},
					},
				},
			},
			expectErr: false,
		},
		{
			name: "Testing valid AutoScalerProfile.BalanceSimilarNodeGroupsTrue",
			amcp: AzureManagedControlPlane{
				ObjectMeta: getAMCPMetaData(),
				Spec: AzureManagedControlPlaneSpec{
					AzureManagedControlPlaneClassSpec: AzureManagedControlPlaneClassSpec{
						Version: "v1.24.1",
						AutoScalerProfile: &AutoScalerProfile{
							BalanceSimilarNodeGroups: (*BalanceSimilarNodeGroups)(ptr.To(string(BalanceSimilarNodeGroupsTrue))),
						},
					},
				},
			},
			expectErr: false,
		},
		{
			name: "Testing valid AutoScalerProfile.BalanceSimilarNodeGroupsFalse",
			amcp: AzureManagedControlPlane{
				ObjectMeta: getAMCPMetaData(),
				Spec: AzureManagedControlPlaneSpec{
					AzureManagedControlPlaneClassSpec: AzureManagedControlPlaneClassSpec{
						Version: "v1.24.1",
						AutoScalerProfile: &AutoScalerProfile{
							BalanceSimilarNodeGroups: (*BalanceSimilarNodeGroups)(ptr.To(string(BalanceSimilarNodeGroupsFalse))),
						},
					},
				},
			},
			expectErr: false,
		},
		{
			name: "Testing invalid AutoScalerProfile.MaxEmptyBulkDelete",
			amcp: AzureManagedControlPlane{
				ObjectMeta: getAMCPMetaData(),
				Spec: AzureManagedControlPlaneSpec{
					AzureManagedControlPlaneClassSpec: AzureManagedControlPlaneClassSpec{
						Version: "v1.24.1",
						AutoScalerProfile: &AutoScalerProfile{
							MaxEmptyBulkDelete: ptr.To("invalid"),
						},
					},
				},
			},
			expectErr: true,
		},
		{
			name: "Testing invalid AutoScalerProfile.MaxGracefulTerminationSec",
			amcp: AzureManagedControlPlane{
				ObjectMeta: getAMCPMetaData(),
				Spec: AzureManagedControlPlaneSpec{
					AzureManagedControlPlaneClassSpec: AzureManagedControlPlaneClassSpec{
						Version: "v1.24.1",
						AutoScalerProfile: &AutoScalerProfile{
							MaxGracefulTerminationSec: ptr.To("invalid"),
						},
					},
				},
			},
			expectErr: true,
		},
		{
			name: "Testing invalid AutoScalerProfile.MaxNodeProvisionTime",
			amcp: AzureManagedControlPlane{
				ObjectMeta: getAMCPMetaData(),
				Spec: AzureManagedControlPlaneSpec{
					AzureManagedControlPlaneClassSpec: AzureManagedControlPlaneClassSpec{
						Version: "v1.24.1",
						AutoScalerProfile: &AutoScalerProfile{
							MaxNodeProvisionTime: ptr.To("invalid"),
						},
					},
				},
			},
			expectErr: true,
		},
		{
			name: "Testing invalid AutoScalerProfile.MaxTotalUnreadyPercentage",
			amcp: AzureManagedControlPlane{
				ObjectMeta: getAMCPMetaData(),
				Spec: AzureManagedControlPlaneSpec{
					AzureManagedControlPlaneClassSpec: AzureManagedControlPlaneClassSpec{
						Version: "v1.24.1",
						AutoScalerProfile: &AutoScalerProfile{
							MaxTotalUnreadyPercentage: ptr.To("invalid"),
						},
					},
				},
			},
			expectErr: true,
		},
		{
			name: "Testing invalid AutoScalerProfile.NewPodScaleUpDelay",
			amcp: AzureManagedControlPlane{
				ObjectMeta: getAMCPMetaData(),
				Spec: AzureManagedControlPlaneSpec{
					AzureManagedControlPlaneClassSpec: AzureManagedControlPlaneClassSpec{
						Version: "v1.24.1",
						AutoScalerProfile: &AutoScalerProfile{
							NewPodScaleUpDelay: ptr.To("invalid"),
						},
					},
				},
			},
			expectErr: true,
		},
		{
			name: "Testing invalid AutoScalerProfile.OkTotalUnreadyCount",
			amcp: AzureManagedControlPlane{
				ObjectMeta: getAMCPMetaData(),
				Spec: AzureManagedControlPlaneSpec{
					AzureManagedControlPlaneClassSpec: AzureManagedControlPlaneClassSpec{
						Version: "v1.24.1",
						AutoScalerProfile: &AutoScalerProfile{
							OkTotalUnreadyCount: ptr.To("invalid"),
						},
					},
				},
			},
			expectErr: true,
		},
		{
			name: "Testing invalid AutoScalerProfile.ScanInterval",
			amcp: AzureManagedControlPlane{
				ObjectMeta: getAMCPMetaData(),
				Spec: AzureManagedControlPlaneSpec{
					AzureManagedControlPlaneClassSpec: AzureManagedControlPlaneClassSpec{
						Version: "v1.24.1",
						AutoScalerProfile: &AutoScalerProfile{
							ScanInterval: ptr.To("invalid"),
						},
					},
				},
			},
			expectErr: true,
		},
		{
			name: "Testing invalid AutoScalerProfile.ScaleDownDelayAfterAdd",
			amcp: AzureManagedControlPlane{
				ObjectMeta: getAMCPMetaData(),
				Spec: AzureManagedControlPlaneSpec{
					AzureManagedControlPlaneClassSpec: AzureManagedControlPlaneClassSpec{
						Version: "v1.24.1",
						AutoScalerProfile: &AutoScalerProfile{
							ScaleDownDelayAfterAdd: ptr.To("invalid"),
						},
					},
				},
			},
			expectErr: true,
		},
		{
			name: "Testing invalid AutoScalerProfile.ScaleDownDelayAfterDelete",
			amcp: AzureManagedControlPlane{
				ObjectMeta: getAMCPMetaData(),
				Spec: AzureManagedControlPlaneSpec{
					AzureManagedControlPlaneClassSpec: AzureManagedControlPlaneClassSpec{
						Version: "v1.24.1",
						AutoScalerProfile: &AutoScalerProfile{
							ScaleDownDelayAfterDelete: ptr.To("invalid"),
						},
					},
				},
			},
			expectErr: true,
		},
		{
			name: "Testing invalid AutoScalerProfile.ScaleDownDelayAfterFailure",
			amcp: AzureManagedControlPlane{
				ObjectMeta: getAMCPMetaData(),
				Spec: AzureManagedControlPlaneSpec{
					AzureManagedControlPlaneClassSpec: AzureManagedControlPlaneClassSpec{
						Version: "v1.24.1",
						AutoScalerProfile: &AutoScalerProfile{
							ScaleDownDelayAfterFailure: ptr.To("invalid"),
						},
					},
				},
			},
			expectErr: true,
		},
		{
			name: "Testing invalid AutoScalerProfile.ScaleDownUnneededTime",
			amcp: AzureManagedControlPlane{
				ObjectMeta: getAMCPMetaData(),
				Spec: AzureManagedControlPlaneSpec{
					AzureManagedControlPlaneClassSpec: AzureManagedControlPlaneClassSpec{
						Version: "v1.24.1",
						AutoScalerProfile: &AutoScalerProfile{
							ScaleDownUnneededTime: ptr.To("invalid"),
						},
					},
				},
			},
			expectErr: true,
		},
		{
			name: "Testing invalid AutoScalerProfile.ScaleDownUnreadyTime",
			amcp: AzureManagedControlPlane{
				ObjectMeta: getAMCPMetaData(),
				Spec: AzureManagedControlPlaneSpec{
					AzureManagedControlPlaneClassSpec: AzureManagedControlPlaneClassSpec{
						Version: "v1.24.1",
						AutoScalerProfile: &AutoScalerProfile{
							ScaleDownUnreadyTime: ptr.To("invalid"),
						},
					},
				},
			},
			expectErr: true,
		},
		{
			name: "Testing invalid AutoScalerProfile.ScaleDownUtilizationThreshold",
			amcp: AzureManagedControlPlane{
				ObjectMeta: getAMCPMetaData(),
				Spec: AzureManagedControlPlaneSpec{
					AzureManagedControlPlaneClassSpec: AzureManagedControlPlaneClassSpec{
						Version: "v1.24.1",
						AutoScalerProfile: &AutoScalerProfile{
							ScaleDownUtilizationThreshold: ptr.To("invalid"),
						},
					},
				},
			},
			expectErr: true,
		},
		{
			name: "Testing valid AutoScalerProfile.SkipNodesWithLocalStorageTrue",
			amcp: AzureManagedControlPlane{
				ObjectMeta: getAMCPMetaData(),
				Spec: AzureManagedControlPlaneSpec{
					AzureManagedControlPlaneClassSpec: AzureManagedControlPlaneClassSpec{
						Version: "v1.24.1",
						AutoScalerProfile: &AutoScalerProfile{
							SkipNodesWithLocalStorage: (*SkipNodesWithLocalStorage)(ptr.To(string(SkipNodesWithLocalStorageTrue))),
						},
					},
				},
			},
			expectErr: false,
		},
		{
			name: "Testing valid AutoScalerProfile.SkipNodesWithLocalStorageFalse",
			amcp: AzureManagedControlPlane{
				ObjectMeta: getAMCPMetaData(),
				Spec: AzureManagedControlPlaneSpec{
					AzureManagedControlPlaneClassSpec: AzureManagedControlPlaneClassSpec{
						Version: "v1.24.1",
						AutoScalerProfile: &AutoScalerProfile{
							SkipNodesWithLocalStorage: (*SkipNodesWithLocalStorage)(ptr.To(string(SkipNodesWithLocalStorageFalse))),
						},
					},
				},
			},
			expectErr: false,
		},
		{
			name: "Testing valid AutoScalerProfile.SkipNodesWithSystemPodsTrue",
			amcp: AzureManagedControlPlane{
				ObjectMeta: getAMCPMetaData(),
				Spec: AzureManagedControlPlaneSpec{
					AzureManagedControlPlaneClassSpec: AzureManagedControlPlaneClassSpec{
						Version: "v1.24.1",
						AutoScalerProfile: &AutoScalerProfile{
							SkipNodesWithSystemPods: (*SkipNodesWithSystemPods)(ptr.To(string(SkipNodesWithSystemPodsTrue))),
						},
					},
				},
			},
			expectErr: false,
		},
		{
			name: "Testing valid AutoScalerProfile.SkipNodesWithSystemPodsFalse",
			amcp: AzureManagedControlPlane{
				ObjectMeta: getAMCPMetaData(),
				Spec: AzureManagedControlPlaneSpec{
					AzureManagedControlPlaneClassSpec: AzureManagedControlPlaneClassSpec{
						Version: "v1.24.1",
						AutoScalerProfile: &AutoScalerProfile{
							SkipNodesWithSystemPods: (*SkipNodesWithSystemPods)(ptr.To(string(SkipNodesWithSystemPodsFalse))),
						},
					},
				},
			},
			expectErr: false,
		},
		{
			name: "Testing valid Identity: SystemAssigned",
			amcp: AzureManagedControlPlane{
				ObjectMeta: getAMCPMetaData(),
				Spec: AzureManagedControlPlaneSpec{
					AzureManagedControlPlaneClassSpec: AzureManagedControlPlaneClassSpec{
						Version: "v1.24.1",
						Identity: &Identity{
							Type: ManagedControlPlaneIdentityTypeSystemAssigned,
						},
					},
				},
			},
			expectErr: false,
		},
		{
			name: "Testing valid Identity: UserAssigned",
			amcp: AzureManagedControlPlane{
				ObjectMeta: getAMCPMetaData(),
				Spec: AzureManagedControlPlaneSpec{
					AzureManagedControlPlaneClassSpec: AzureManagedControlPlaneClassSpec{
						Version: "v1.24.1",
						Identity: &Identity{
							Type:                           ManagedControlPlaneIdentityTypeUserAssigned,
							UserAssignedIdentityResourceID: "/resource/id",
						},
					},
				},
			},
			expectErr: false,
		},
		{
			name: "Testing invalid Identity: SystemAssigned with UserAssigned values",
			amcp: AzureManagedControlPlane{
				ObjectMeta: getAMCPMetaData(),
				Spec: AzureManagedControlPlaneSpec{
					AzureManagedControlPlaneClassSpec: AzureManagedControlPlaneClassSpec{
						Version: "v1.24.1",
						Identity: &Identity{
							Type:                           ManagedControlPlaneIdentityTypeSystemAssigned,
							UserAssignedIdentityResourceID: "/resource/id",
						},
					},
				},
			},
			expectErr: true,
		},
		{
			name: "Testing invalid Identity: UserAssigned with missing properties",
			amcp: AzureManagedControlPlane{
				ObjectMeta: getAMCPMetaData(),
				Spec: AzureManagedControlPlaneSpec{
					AzureManagedControlPlaneClassSpec: AzureManagedControlPlaneClassSpec{
						Version: "v1.24.1",
						Identity: &Identity{
							Type: ManagedControlPlaneIdentityTypeUserAssigned,
						},
					},
				},
			},
			expectErr: true,
		},
		{
			name: "overlay cannot be used with kubenet",
			amcp: AzureManagedControlPlane{
				ObjectMeta: getAMCPMetaData(),
				Spec: AzureManagedControlPlaneSpec{
					AzureManagedControlPlaneClassSpec: AzureManagedControlPlaneClassSpec{
						Version:           "v1.24.1",
						NetworkPlugin:     ptr.To("kubenet"),
						NetworkPluginMode: ptr.To(NetworkPluginModeOverlay),
					},
				},
			},
			expectErr: true,
		},
		{
			name: "overlay can be used with azure",
			amcp: AzureManagedControlPlane{
				ObjectMeta: getAMCPMetaData(),
				Spec: AzureManagedControlPlaneSpec{
					AzureManagedControlPlaneClassSpec: AzureManagedControlPlaneClassSpec{
						Version:           "v1.24.1",
						NetworkPlugin:     ptr.To("azure"),
						NetworkPluginMode: ptr.To(NetworkPluginModeOverlay),
					},
				},
			},
			expectErr: false,
		},
		{
			name: "Testing valid AKS Extension",
			amcp: AzureManagedControlPlane{
				ObjectMeta: getAMCPMetaData(),
				Spec: AzureManagedControlPlaneSpec{
					AzureManagedControlPlaneClassSpec: AzureManagedControlPlaneClassSpec{
						Version: "v1.17.8",
						Extensions: []AKSExtension{
							{
								Name:          "extension1",
								ExtensionType: ptr.To("test-type"),
								Plan: &ExtensionPlan{
									Name:      "test-plan",
									Product:   "test-product",
									Publisher: "test-publisher",
								},
							},
						},
					},
				},
			},
			expectErr: false,
		},
		{
			name: "Testing invalid AKS Extension: version given when AutoUpgradeMinorVersion is true",
			amcp: AzureManagedControlPlane{
				ObjectMeta: getAMCPMetaData(),
				Spec: AzureManagedControlPlaneSpec{
					AzureManagedControlPlaneClassSpec: AzureManagedControlPlaneClassSpec{
						Version: "v1.17.8",
						Extensions: []AKSExtension{
							{
								Name:                    "extension1",
								ExtensionType:           ptr.To("test-type"),
								Version:                 ptr.To("1.0.0"),
								AutoUpgradeMinorVersion: ptr.To(true),
								Plan: &ExtensionPlan{
									Name:      "test-plan",
									Product:   "test-product",
									Publisher: "test-publisher",
								},
							},
						},
					},
				},
			},
			expectErr: true,
		},
		{
			name: "Testing invalid AKS Extension: missing plan.product and plan.publisher",
			amcp: AzureManagedControlPlane{
				ObjectMeta: getAMCPMetaData(),
				Spec: AzureManagedControlPlaneSpec{
					AzureManagedControlPlaneClassSpec: AzureManagedControlPlaneClassSpec{
						Version: "v1.17.8",
						Extensions: []AKSExtension{
							{
								Name:                    "extension1",
								ExtensionType:           ptr.To("test-type"),
								Version:                 ptr.To("1.0.0"),
								AutoUpgradeMinorVersion: ptr.To(true),
								Plan: &ExtensionPlan{
									Name: "test-plan",
								},
							},
						},
					},
				},
			},
			expectErr: true,
		},
		{
			name: "Test invalid AzureKeyVaultKms",
			amcp: AzureManagedControlPlane{
				Spec: AzureManagedControlPlaneSpec{
					AzureManagedControlPlaneClassSpec: AzureManagedControlPlaneClassSpec{
						Version: "v1.17.8",
						SecurityProfile: &ManagedClusterSecurityProfile{
							AzureKeyVaultKms: &AzureKeyVaultKms{
								Enabled:               true,
								KeyVaultNetworkAccess: ptr.To(KeyVaultNetworkAccessTypesPrivate),
							},
						},
					},
				},
			},
			expectErr: true,
		},
		{
			name: "Valid NetworkDataplane: cilium",
			amcp: AzureManagedControlPlane{
				ObjectMeta: getAMCPMetaData(),
				Spec: AzureManagedControlPlaneSpec{
					AzureManagedControlPlaneClassSpec: AzureManagedControlPlaneClassSpec{
						Version:           "v1.17.8",
						NetworkPluginMode: ptr.To(NetworkPluginModeOverlay),
						NetworkDataplane:  ptr.To(NetworkDataplaneTypeCilium),
						NetworkPolicy:     ptr.To("cilium"),
					},
				},
			},
			expectErr: false,
		},
		{
			name: "Testing invalid NetworkDataplane: cilium dataplane requires overlay network plugin mode",
			amcp: AzureManagedControlPlane{
				ObjectMeta: getAMCPMetaData(),
				Spec: AzureManagedControlPlaneSpec{
					AzureManagedControlPlaneClassSpec: AzureManagedControlPlaneClassSpec{
						Version:           "v1.17.8",
						NetworkPluginMode: nil,
						NetworkDataplane:  ptr.To(NetworkDataplaneTypeCilium),
						NetworkPolicy:     ptr.To("cilium"),
					},
				},
			},
			expectErr: true,
		},
		{
			name: "Test valid AzureKeyVaultKms",
			amcp: AzureManagedControlPlane{
				Spec: AzureManagedControlPlaneSpec{
					AzureManagedControlPlaneClassSpec: AzureManagedControlPlaneClassSpec{
						Version: "v1.17.8",
						Identity: &Identity{
							Type:                           ManagedControlPlaneIdentityTypeUserAssigned,
							UserAssignedIdentityResourceID: "not empty",
						},
						SecurityProfile: &ManagedClusterSecurityProfile{
							AzureKeyVaultKms: &AzureKeyVaultKms{
								Enabled:               true,
								KeyVaultNetworkAccess: ptr.To(KeyVaultNetworkAccessTypesPrivate),
								KeyVaultResourceID:    ptr.To("0000-0000-0000-000"),
							},
						},
					},
				},
			},
			expectErr: false,
		},
		{
			name: "Test valid AzureKeyVaultKms",
			amcp: AzureManagedControlPlane{
				Spec: AzureManagedControlPlaneSpec{
					AzureManagedControlPlaneClassSpec: AzureManagedControlPlaneClassSpec{
						Version: "v1.17.8",
						Identity: &Identity{
							Type:                           ManagedControlPlaneIdentityTypeUserAssigned,
							UserAssignedIdentityResourceID: "not empty",
						},
						SecurityProfile: &ManagedClusterSecurityProfile{
							AzureKeyVaultKms: &AzureKeyVaultKms{
								Enabled:               true,
								KeyVaultNetworkAccess: ptr.To(KeyVaultNetworkAccessTypesPublic),
							},
						},
					},
				},
			},
			expectErr: false,
		},
		{
			name: "Testing invalid NetworkDataplane: cilium dataplane requires network policy to be cilium",
			amcp: AzureManagedControlPlane{
				ObjectMeta: getAMCPMetaData(),
				Spec: AzureManagedControlPlaneSpec{
					AzureManagedControlPlaneClassSpec: AzureManagedControlPlaneClassSpec{
						Version:           "v1.17.8",
						NetworkPluginMode: nil,
						NetworkDataplane:  ptr.To(NetworkDataplaneTypeCilium),
						NetworkPolicy:     ptr.To("azure"),
					},
				},
			},
			expectErr: true,
		},
		{
			name: "Testing invalid NetworkPolicy: cilium network policy can only be used with cilium network dataplane",
			amcp: AzureManagedControlPlane{
				ObjectMeta: getAMCPMetaData(),
				Spec: AzureManagedControlPlaneSpec{
					AzureManagedControlPlaneClassSpec: AzureManagedControlPlaneClassSpec{
						Version:           "v1.17.8",
						NetworkPluginMode: nil,
						NetworkDataplane:  ptr.To(NetworkDataplaneTypeAzure),
						NetworkPolicy:     ptr.To("cilium"),
					},
				},
			},
			expectErr: true,
		},
		{
			name: "Testing valid FleetsMember",
			amcp: AzureManagedControlPlane{
				ObjectMeta: getAMCPMetaData(),
				Spec: AzureManagedControlPlaneSpec{
					FleetsMember: &FleetsMember{
						Name: "fleetmember1",
					},
					AzureManagedControlPlaneClassSpec: AzureManagedControlPlaneClassSpec{
						Version: "v1.17.8",
					},
				},
			},
			expectErr: false,
		},
		{
			name: "Testing invalid FleetsMember: Fleets member name cannot contain capital letters",
			amcp: AzureManagedControlPlane{
				ObjectMeta: getAMCPMetaData(),
				Spec: AzureManagedControlPlaneSpec{
					FleetsMember: &FleetsMember{
						Name: "FleetMember1",
					},
					AzureManagedControlPlaneClassSpec: AzureManagedControlPlaneClassSpec{
						Version: "v1.17.8",
					},
				},
			},
			expectErr: true,
		},
	}

	for _, tt := range tests {
		tt := tt
		// client is used to fetch the AzureManagedControlPlane, we do not want to return an error on client.Get
		client := mockClient{ReturnError: false}
		t.Run(tt.name, func(t *testing.T) {
			g := NewWithT(t)
			mcpw := &azureManagedControlPlaneWebhook{
				Client: client,
			}
			_, err := mcpw.ValidateCreate(context.Background(), &tt.amcp)
			if tt.expectErr {
				g.Expect(err).To(HaveOccurred())
			} else {
				g.Expect(err).NotTo(HaveOccurred())
			}
		})
	}
}

func TestAzureManagedControlPlane_ValidateCreate(t *testing.T) {
	tests := []struct {
		name     string
		amcp     *AzureManagedControlPlane
		wantErr  bool
		errorLen int
	}{
		{
			name:    "all valid",
			amcp:    getKnownValidAzureManagedControlPlane(),
			wantErr: false,
		},
		{
			name:     "invalid DNSServiceIP",
			amcp:     createAzureManagedControlPlane("192.168.0.10.3", "v1.18.0", generateSSHPublicKey(true)),
			wantErr:  true,
			errorLen: 1,
		},
		{
			name:     "invalid DNSServiceIP",
			amcp:     createAzureManagedControlPlane("192.168.0.11", "v1.18.0", generateSSHPublicKey(true)),
			wantErr:  true,
			errorLen: 1,
		},
		{
			name:     "invalid sshKey",
			amcp:     createAzureManagedControlPlane("192.168.0.10", "v1.18.0", generateSSHPublicKey(false)),
			wantErr:  true,
			errorLen: 1,
		},
		{
			name:     "invalid sshKey with a simple text and invalid DNSServiceIP",
			amcp:     createAzureManagedControlPlane("192.168.0.10.3", "v1.18.0", "invalid_sshkey_honk"),
			wantErr:  true,
			errorLen: 2,
		},
		{
			name:     "invalid version",
			amcp:     createAzureManagedControlPlane("192.168.0.10", "honk.version", generateSSHPublicKey(true)),
			wantErr:  true,
			errorLen: 1,
		},
		{
			name: "Testing inValid DNSPrefix for starting with invalid characters",
			amcp: &AzureManagedControlPlane{
				Spec: AzureManagedControlPlaneSpec{
					DNSPrefix: ptr.To("-thisi$"),
					AzureManagedControlPlaneClassSpec: AzureManagedControlPlaneClassSpec{
						Version: "v1.17.8",
					},
				},
			},
			wantErr: true,
		},
		{
			name: "Testing inValid DNSPrefix with more then 54 characters",
			amcp: &AzureManagedControlPlane{
				Spec: AzureManagedControlPlaneSpec{
					DNSPrefix: ptr.To("thisisaverylong$^clusternameconsistingofmorethan54characterswhichshouldbeinvalid"),
					AzureManagedControlPlaneClassSpec: AzureManagedControlPlaneClassSpec{
						Version: "v1.17.8",
					},
				},
			},
			wantErr: true,
		},
		{
			name: "Testing inValid DNSPrefix with underscore",
			amcp: &AzureManagedControlPlane{
				Spec: AzureManagedControlPlaneSpec{
					DNSPrefix: ptr.To("no_underscore"),
					AzureManagedControlPlaneClassSpec: AzureManagedControlPlaneClassSpec{
						Version: "v1.17.8",
					},
				},
			},
			wantErr: true,
		},
		{
			name: "Testing inValid DNSPrefix with special characters",
			amcp: &AzureManagedControlPlane{
				Spec: AzureManagedControlPlaneSpec{
					DNSPrefix: ptr.To("no-dollar$@%"),
					AzureManagedControlPlaneClassSpec: AzureManagedControlPlaneClassSpec{
						Version: "v1.17.8",
					},
				},
			},
			wantErr: true,
		},
		{
			name: "Testing Valid DNSPrefix with hyphen characters",
			amcp: &AzureManagedControlPlane{
				Spec: AzureManagedControlPlaneSpec{
					DNSPrefix: ptr.To("hyphen-allowed"),
					AzureManagedControlPlaneClassSpec: AzureManagedControlPlaneClassSpec{
						Version: "v1.17.8",
					},
				},
			},
			wantErr: false,
		},
		{
			name: "Testing Valid DNSPrefix with hyphen characters",
			amcp: &AzureManagedControlPlane{
				Spec: AzureManagedControlPlaneSpec{
					DNSPrefix: ptr.To("palette-test07"),
					AzureManagedControlPlaneClassSpec: AzureManagedControlPlaneClassSpec{
						Version: "v1.17.8",
					},
				},
			},
			wantErr: false,
		},
		{
			name: "Testing valid DNSPrefix ",
			amcp: &AzureManagedControlPlane{
				Spec: AzureManagedControlPlaneSpec{
					DNSPrefix: ptr.To("thisisavlerylongclu7l0sternam3leconsistingofmorethan54"),
					AzureManagedControlPlaneClassSpec: AzureManagedControlPlaneClassSpec{
						Version: "v1.17.8",
					},
				},
			},
			wantErr: false,
		},
		{
			name: "invalid name with microsoft",
			amcp: &AzureManagedControlPlane{
				ObjectMeta: metav1.ObjectMeta{
					Name: "microsoft-cluster",
				},
				Spec: AzureManagedControlPlaneSpec{
					SSHPublicKey: ptr.To(generateSSHPublicKey(true)),
					AzureManagedControlPlaneClassSpec: AzureManagedControlPlaneClassSpec{
						DNSServiceIP: ptr.To("192.168.0.10"),
						Version:      "v1.23.5",
					},
				},
			},
			wantErr:  true,
			errorLen: 1,
		},
		{
			name: "invalid name with windows",
			amcp: &AzureManagedControlPlane{
				ObjectMeta: metav1.ObjectMeta{
					Name: "a-windows-cluster",
				},
				Spec: AzureManagedControlPlaneSpec{
					SSHPublicKey: ptr.To(generateSSHPublicKey(true)),
					AzureManagedControlPlaneClassSpec: AzureManagedControlPlaneClassSpec{
						DNSServiceIP: ptr.To("192.168.0.10"),
						Version:      "v1.23.5",
					},
				},
			},
			wantErr:  true,
			errorLen: 1,
		},
		{
			name: "set Spec.ControlPlaneEndpoint.Host during create (clusterctl move scenario)",
			amcp: &AzureManagedControlPlane{
				Spec: AzureManagedControlPlaneSpec{
					ControlPlaneEndpoint: clusterv1.APIEndpoint{
						Host: "my-host",
					},
					SSHPublicKey: ptr.To(generateSSHPublicKey(true)),
					AzureManagedControlPlaneClassSpec: AzureManagedControlPlaneClassSpec{
						DNSServiceIP: ptr.To("192.168.0.10"),
						Version:      "v1.18.0",
						AADProfile: &AADProfile{
							Managed: true,
							AdminGroupObjectIDs: []string{
								"616077a8-5db7-4c98-b856-b34619afg75h",
							},
						},
					},
				},
			},
			wantErr: false,
		},
		{
			name: "can set Spec.ControlPlaneEndpoint.Port during create (clusterctl move scenario)",
			amcp: &AzureManagedControlPlane{
				Spec: AzureManagedControlPlaneSpec{
					ControlPlaneEndpoint: clusterv1.APIEndpoint{
						Port: 444,
					},
					SSHPublicKey: ptr.To(generateSSHPublicKey(true)),
					AzureManagedControlPlaneClassSpec: AzureManagedControlPlaneClassSpec{
						DNSServiceIP: ptr.To("192.168.0.10"),
						Version:      "v1.18.0",
						AADProfile: &AADProfile{
							Managed: true,
							AdminGroupObjectIDs: []string{
								"616077a8-5db7-4c98-b856-b34619afg75h",
							},
						},
					},
				},
			},
			wantErr: false,
		},
		{
			name: "DisableLocalAccounts cannot be set for non AAD clusters",
			amcp: &AzureManagedControlPlane{
				Spec: AzureManagedControlPlaneSpec{
					AzureManagedControlPlaneClassSpec: AzureManagedControlPlaneClassSpec{
						Version:              "v1.21.2",
						DisableLocalAccounts: ptr.To[bool](true),
					},
				},
			},
			wantErr: true,
		},
		{
			name: "DisableLocalAccounts can be set for AAD clusters",
			amcp: &AzureManagedControlPlane{
				Spec: AzureManagedControlPlaneSpec{
					AzureManagedControlPlaneClassSpec: AzureManagedControlPlaneClassSpec{
						Version: "v1.21.2",
						AADProfile: &AADProfile{
							Managed:             true,
							AdminGroupObjectIDs: []string{"00000000-0000-0000-0000-000000000000"},
						},
						DisableLocalAccounts: ptr.To[bool](true),
					},
				},
			},
			wantErr: false,
		},
	}
	client := mockClient{ReturnError: false}
	for _, tc := range tests {
		t.Run(tc.name, func(t *testing.T) {
			g := NewWithT(t)
			mcpw := &azureManagedControlPlaneWebhook{
				Client: client,
			}
			_, err := mcpw.ValidateCreate(context.Background(), tc.amcp)
			if tc.wantErr {
				g.Expect(err).To(HaveOccurred())
				if tc.errorLen > 0 {
					g.Expect(err).To(HaveLen(tc.errorLen))
				}
			} else {
				g.Expect(err).NotTo(HaveOccurred())
			}
		})
	}
}

func TestAzureManagedControlPlane_ValidateCreateFailure(t *testing.T) {
	tests := []struct {
		name        string
		amcp        *AzureManagedControlPlane
		deferFunc   func()
		expectError bool
	}{
		{
			name:        "feature gate explicitly disabled",
			amcp:        getKnownValidAzureManagedControlPlane(),
			deferFunc:   utilfeature.SetFeatureGateDuringTest(t, feature.Gates, capifeature.MachinePool, false),
			expectError: true,
		},
		{
			name:        "feature gate implicitly enabled",
			amcp:        getKnownValidAzureManagedControlPlane(),
			deferFunc:   func() {},
			expectError: false,
		},
	}
	client := mockClient{ReturnError: false}
	for _, tc := range tests {
		t.Run(tc.name, func(t *testing.T) {
			g := NewWithT(t)
			defer tc.deferFunc()
			mcpw := &azureManagedControlPlaneWebhook{
				Client: client,
			}
			_, err := mcpw.ValidateCreate(context.Background(), tc.amcp)
			if tc.expectError {
				g.Expect(err).To(HaveOccurred())
			} else {
				g.Expect(err).NotTo(HaveOccurred())
			}
		})
	}
}

func TestAzureManagedControlPlane_ValidateUpdate(t *testing.T) {
	commonSSHKey := generateSSHPublicKey(true)
	tests := []struct {
		name    string
		oldAMCP *AzureManagedControlPlane
		amcp    *AzureManagedControlPlane
		wantErr bool
	}{
		{
			name:    "can't add a SSHPublicKey to an existing AzureManagedControlPlane",
			oldAMCP: createAzureManagedControlPlane("192.168.0.10", "v1.18.0", ""),
			amcp:    createAzureManagedControlPlane("192.168.0.10", "v1.18.0", generateSSHPublicKey(true)),
			wantErr: true,
		},
		{
			name:    "same SSHPublicKey is valid",
			oldAMCP: createAzureManagedControlPlane("192.168.0.10", "v1.18.0", commonSSHKey),
			amcp:    createAzureManagedControlPlane("192.168.0.10", "v1.18.0", commonSSHKey),
			wantErr: false,
		},
		{
			name:    "AzureManagedControlPlane with invalid serviceIP",
			oldAMCP: createAzureManagedControlPlane("", "v1.18.0", ""),
			amcp:    createAzureManagedControlPlane("192.168.0.10.3", "v1.18.0", generateSSHPublicKey(true)),
			wantErr: true,
		},
		{
			name:    "AzureManagedControlPlane with invalid serviceIP",
			oldAMCP: createAzureManagedControlPlane("", "v1.18.0", ""),
			amcp:    createAzureManagedControlPlane("192.168.0.11", "v1.18.0", generateSSHPublicKey(true)),
			wantErr: true,
		},
		{
			name:    "AzureManagedControlPlane with invalid version",
			oldAMCP: createAzureManagedControlPlane("", "v1.18.0", ""),
			amcp:    createAzureManagedControlPlane("192.168.0.10", "1.999.9", generateSSHPublicKey(true)),
			wantErr: true,
		},
		{
			name: "AzureManagedControlPlane AddonProfiles is mutable",
			oldAMCP: &AzureManagedControlPlane{
				Spec: AzureManagedControlPlaneSpec{
					AzureManagedControlPlaneClassSpec: AzureManagedControlPlaneClassSpec{
						Version: "v1.18.0",
					},
				},
			},
			amcp: &AzureManagedControlPlane{
				Spec: AzureManagedControlPlaneSpec{
					AzureManagedControlPlaneClassSpec: AzureManagedControlPlaneClassSpec{
						Version: "v1.18.0",
						AddonProfiles: []AddonProfile{
							{
								Name:    "first-addon-profile",
								Enabled: true,
							},
						},
					},
				},
			},
			wantErr: false,
		},
		{
			name: "AzureManagedControlPlane AddonProfiles can be disabled",
			oldAMCP: &AzureManagedControlPlane{
				Spec: AzureManagedControlPlaneSpec{
					AzureManagedControlPlaneClassSpec: AzureManagedControlPlaneClassSpec{
						AddonProfiles: []AddonProfile{
							{
								Name:    "first-addon-profile",
								Enabled: true,
							},
						},
						Version: "v1.18.0",
					},
				},
			},
			amcp: &AzureManagedControlPlane{
				Spec: AzureManagedControlPlaneSpec{
					AzureManagedControlPlaneClassSpec: AzureManagedControlPlaneClassSpec{
						Version: "v1.18.0",
						AddonProfiles: []AddonProfile{
							{
								Name:    "first-addon-profile",
								Enabled: false,
							},
						},
					},
				},
			},
			wantErr: false,
		},
		{
			name: "AzureManagedControlPlane AddonProfiles cannot update to empty array",
			oldAMCP: &AzureManagedControlPlane{
				Spec: AzureManagedControlPlaneSpec{
					AzureManagedControlPlaneClassSpec: AzureManagedControlPlaneClassSpec{
						AddonProfiles: []AddonProfile{
							{
								Name:    "first-addon-profile",
								Enabled: true,
							},
						},
						Version: "v1.18.0",
					},
				},
			},
			amcp: &AzureManagedControlPlane{
				Spec: AzureManagedControlPlaneSpec{
					AzureManagedControlPlaneClassSpec: AzureManagedControlPlaneClassSpec{
						Version: "v1.18.0",
					},
				},
			},
			wantErr: true,
		},
		{
			name: "AzureManagedControlPlane AddonProfiles cannot be completely removed",
			oldAMCP: &AzureManagedControlPlane{
				Spec: AzureManagedControlPlaneSpec{
					AzureManagedControlPlaneClassSpec: AzureManagedControlPlaneClassSpec{
						AddonProfiles: []AddonProfile{
							{
								Name:    "first-addon-profile",
								Enabled: true,
							},
							{
								Name:    "second-addon-profile",
								Enabled: true,
							},
						},
						Version: "v1.18.0",
					},
				},
			},
			amcp: &AzureManagedControlPlane{
				Spec: AzureManagedControlPlaneSpec{
					AzureManagedControlPlaneClassSpec: AzureManagedControlPlaneClassSpec{
						AddonProfiles: []AddonProfile{
							{
								Name:    "first-addon-profile",
								Enabled: true,
							},
						},
						Version: "v1.18.0",
					},
				},
			},
			wantErr: true,
		},
		{
			name: "AzureManagedControlPlane invalid version downgrade change",
			oldAMCP: &AzureManagedControlPlane{
				Spec: AzureManagedControlPlaneSpec{
					AzureManagedControlPlaneClassSpec: AzureManagedControlPlaneClassSpec{
						Version: "v1.18.0",
					},
				},
			},
			amcp: &AzureManagedControlPlane{
				Spec: AzureManagedControlPlaneSpec{
					AzureManagedControlPlaneClassSpec: AzureManagedControlPlaneClassSpec{
						Version: "v1.17.0",
					},
				},
			},
			wantErr: true,
		},
		{
			name: "AzureManagedControlPlane invalid version downgrade change",
			oldAMCP: &AzureManagedControlPlane{
				Spec: AzureManagedControlPlaneSpec{
					AzureManagedControlPlaneClassSpec: AzureManagedControlPlaneClassSpec{
						Version: "v1.18.0",
					},
				},
				Status: AzureManagedControlPlaneStatus{
					AutoUpgradeVersion: "v1.18.3",
				},
			},
			amcp: &AzureManagedControlPlane{
				Spec: AzureManagedControlPlaneSpec{
					AzureManagedControlPlaneClassSpec: AzureManagedControlPlaneClassSpec{
						Version: "v1.18.1",
					},
				},
			},
			wantErr: true,
		},
		{
			name: "AzureManagedControlPlane Autoupgrade cannot be set to nil",
			oldAMCP: &AzureManagedControlPlane{
				Spec: AzureManagedControlPlaneSpec{
					AzureManagedControlPlaneClassSpec: AzureManagedControlPlaneClassSpec{
						DNSServiceIP:   ptr.To("192.168.0.10"),
						SubscriptionID: "212ec1q8",
						Version:        "v1.18.0",
						AutoUpgradeProfile: &ManagedClusterAutoUpgradeProfile{
							UpgradeChannel: ptr.To(UpgradeChannelStable),
						},
					},
				},
			},
			amcp: &AzureManagedControlPlane{
				Spec: AzureManagedControlPlaneSpec{
					AzureManagedControlPlaneClassSpec: AzureManagedControlPlaneClassSpec{
						DNSServiceIP:   ptr.To("192.168.0.10"),
						SubscriptionID: "212ec1q8",
						Version:        "v1.18.0",
					},
				},
			},
			wantErr: true,
		},
		{
			name: "AzureManagedControlPlane Autoupgrade cannot be set to nil",
			oldAMCP: &AzureManagedControlPlane{
				Spec: AzureManagedControlPlaneSpec{
					AzureManagedControlPlaneClassSpec: AzureManagedControlPlaneClassSpec{
						DNSServiceIP:   ptr.To("192.168.0.10"),
						SubscriptionID: "212ec1q8",
						Version:        "v1.18.0",
						AutoUpgradeProfile: &ManagedClusterAutoUpgradeProfile{
							UpgradeChannel: ptr.To(UpgradeChannelStable),
						},
					},
				},
			},
			amcp: &AzureManagedControlPlane{
				Spec: AzureManagedControlPlaneSpec{
					AzureManagedControlPlaneClassSpec: AzureManagedControlPlaneClassSpec{
						DNSServiceIP:       ptr.To("192.168.0.10"),
						SubscriptionID:     "212ec1q8",
						Version:            "v1.18.0",
						AutoUpgradeProfile: &ManagedClusterAutoUpgradeProfile{},
					},
				},
			},
			wantErr: true,
		},
		{
			name: "AzureManagedControlPlane Autoupgrade is mutable",
			oldAMCP: &AzureManagedControlPlane{
				Spec: AzureManagedControlPlaneSpec{
					AzureManagedControlPlaneClassSpec: AzureManagedControlPlaneClassSpec{
						DNSServiceIP:   ptr.To("192.168.0.10"),
						SubscriptionID: "212ec1q8",
						Version:        "v1.18.0",
						AutoUpgradeProfile: &ManagedClusterAutoUpgradeProfile{
							UpgradeChannel: ptr.To(UpgradeChannelStable),
						},
					},
				},
			},
			amcp: &AzureManagedControlPlane{
				Spec: AzureManagedControlPlaneSpec{
					AzureManagedControlPlaneClassSpec: AzureManagedControlPlaneClassSpec{
						DNSServiceIP:   ptr.To("192.168.0.10"),
						SubscriptionID: "212ec1q8",
						Version:        "v1.18.0",
						AutoUpgradeProfile: &ManagedClusterAutoUpgradeProfile{
							UpgradeChannel: ptr.To(UpgradeChannelNone),
						},
					},
				},
			},
			wantErr: false,
		},
		{
			name: "AzureManagedControlPlane SubscriptionID is immutable",
			oldAMCP: &AzureManagedControlPlane{
				Spec: AzureManagedControlPlaneSpec{
					AzureManagedControlPlaneClassSpec: AzureManagedControlPlaneClassSpec{
						DNSServiceIP:   ptr.To("192.168.0.10"),
						SubscriptionID: "212ec1q8",
						Version:        "v1.18.0",
					},
				},
			},
			amcp: &AzureManagedControlPlane{
				Spec: AzureManagedControlPlaneSpec{
					AzureManagedControlPlaneClassSpec: AzureManagedControlPlaneClassSpec{
						DNSServiceIP:   ptr.To("192.168.0.10"),
						SubscriptionID: "212ec1q9",
						Version:        "v1.18.0",
					},
				},
			},
			wantErr: true,
		},
		{
			name: "AzureManagedControlPlane ResourceGroupName is immutable",
			oldAMCP: &AzureManagedControlPlane{
				Spec: AzureManagedControlPlaneSpec{
					AzureManagedControlPlaneClassSpec: AzureManagedControlPlaneClassSpec{
						DNSServiceIP:      ptr.To("192.168.0.10"),
						Version:           "v1.18.0",
						ResourceGroupName: "hello-1",
					},
				},
			},
			amcp: &AzureManagedControlPlane{
				Spec: AzureManagedControlPlaneSpec{
					AzureManagedControlPlaneClassSpec: AzureManagedControlPlaneClassSpec{
						DNSServiceIP:      ptr.To("192.168.0.10"),
						Version:           "v1.18.0",
						ResourceGroupName: "hello-2",
					},
				},
			},
			wantErr: true,
		},
		{
			name: "AzureManagedControlPlane NodeResourceGroupName is immutable",
			oldAMCP: &AzureManagedControlPlane{
				Spec: AzureManagedControlPlaneSpec{
					AzureManagedControlPlaneClassSpec: AzureManagedControlPlaneClassSpec{
						DNSServiceIP: ptr.To("192.168.0.10"),
						Version:      "v1.18.0",
					},
					NodeResourceGroupName: "hello-1",
				},
			},
			amcp: &AzureManagedControlPlane{
				Spec: AzureManagedControlPlaneSpec{
					AzureManagedControlPlaneClassSpec: AzureManagedControlPlaneClassSpec{
						DNSServiceIP: ptr.To("192.168.0.10"),
						Version:      "v1.18.0",
					},
					NodeResourceGroupName: "hello-2",
				},
			},
			wantErr: true,
		},
		{
			name: "AzureManagedControlPlane Location is immutable",
			oldAMCP: &AzureManagedControlPlane{
				Spec: AzureManagedControlPlaneSpec{
					AzureManagedControlPlaneClassSpec: AzureManagedControlPlaneClassSpec{
						DNSServiceIP: ptr.To("192.168.0.10"),
						Location:     "westeurope",
						Version:      "v1.18.0",
					},
				},
			},
			amcp: &AzureManagedControlPlane{
				Spec: AzureManagedControlPlaneSpec{
					AzureManagedControlPlaneClassSpec: AzureManagedControlPlaneClassSpec{
						DNSServiceIP: ptr.To("192.168.0.10"),
						Location:     "eastus",
						Version:      "v1.18.0",
					},
				},
			},
			wantErr: true,
		},
		{
			name: "AzureManagedControlPlane SSHPublicKey is immutable",
			oldAMCP: &AzureManagedControlPlane{
				Spec: AzureManagedControlPlaneSpec{
					AzureManagedControlPlaneClassSpec: AzureManagedControlPlaneClassSpec{
						DNSServiceIP: ptr.To("192.168.0.10"),
						Version:      "v1.18.0",
					},
					SSHPublicKey: ptr.To(generateSSHPublicKey(true)),
				},
			},
			amcp: &AzureManagedControlPlane{
				Spec: AzureManagedControlPlaneSpec{
					AzureManagedControlPlaneClassSpec: AzureManagedControlPlaneClassSpec{
						DNSServiceIP: ptr.To("192.168.0.10"),
						Version:      "v1.18.0",
					},
					SSHPublicKey: ptr.To(generateSSHPublicKey(true)),
				},
			},
			wantErr: true,
		},
		{
			name: "AzureManagedControlPlane DNSServiceIP is immutable",
			oldAMCP: &AzureManagedControlPlane{
				Spec: AzureManagedControlPlaneSpec{
					AzureManagedControlPlaneClassSpec: AzureManagedControlPlaneClassSpec{
						DNSServiceIP: ptr.To("192.168.0.10"),
						Version:      "v1.18.0",
					},
				},
			},
			amcp: &AzureManagedControlPlane{
				Spec: AzureManagedControlPlaneSpec{
					AzureManagedControlPlaneClassSpec: AzureManagedControlPlaneClassSpec{
						DNSServiceIP: ptr.To("192.168.1.1"),
						Version:      "v1.18.0",
					},
				},
			},
			wantErr: true,
		},
		{
			name: "AzureManagedControlPlane DNSServiceIP is immutable, unsetting is not allowed",
			oldAMCP: &AzureManagedControlPlane{
				Spec: AzureManagedControlPlaneSpec{
					AzureManagedControlPlaneClassSpec: AzureManagedControlPlaneClassSpec{
						DNSServiceIP: ptr.To("192.168.0.10"),
						Version:      "v1.18.0",
					},
				},
			},
			amcp: &AzureManagedControlPlane{
				Spec: AzureManagedControlPlaneSpec{
					AzureManagedControlPlaneClassSpec: AzureManagedControlPlaneClassSpec{
						Version: "v1.18.0",
					},
				},
			},
			wantErr: true,
		},
		{
			name: "AzureManagedControlPlane NetworkPlugin is immutable",
			oldAMCP: &AzureManagedControlPlane{
				Spec: AzureManagedControlPlaneSpec{
					AzureManagedControlPlaneClassSpec: AzureManagedControlPlaneClassSpec{
						DNSServiceIP:  ptr.To("192.168.0.10"),
						NetworkPlugin: ptr.To("azure"),
						Version:       "v1.18.0",
					},
				},
			},
			amcp: &AzureManagedControlPlane{
				Spec: AzureManagedControlPlaneSpec{
					AzureManagedControlPlaneClassSpec: AzureManagedControlPlaneClassSpec{
						DNSServiceIP:  ptr.To("192.168.0.10"),
						NetworkPlugin: ptr.To("kubenet"),
						Version:       "v1.18.0",
					},
				},
			},
			wantErr: true,
		},
		{
			name: "AzureManagedControlPlane NetworkPlugin is immutable, unsetting is not allowed",
			oldAMCP: &AzureManagedControlPlane{
				Spec: AzureManagedControlPlaneSpec{
					AzureManagedControlPlaneClassSpec: AzureManagedControlPlaneClassSpec{
						DNSServiceIP:  ptr.To("192.168.0.10"),
						NetworkPlugin: ptr.To("azure"),
						Version:       "v1.18.0",
					},
				},
			},
			amcp: &AzureManagedControlPlane{
				Spec: AzureManagedControlPlaneSpec{
					AzureManagedControlPlaneClassSpec: AzureManagedControlPlaneClassSpec{
						DNSServiceIP: ptr.To("192.168.0.10"),
						Version:      "v1.18.0",
					},
				},
			},
			wantErr: true,
		},
		{
			name: "AzureManagedControlPlane NetworkPolicy is immutable",
			oldAMCP: &AzureManagedControlPlane{
				Spec: AzureManagedControlPlaneSpec{
					AzureManagedControlPlaneClassSpec: AzureManagedControlPlaneClassSpec{
						DNSServiceIP:  ptr.To("192.168.0.10"),
						NetworkPolicy: ptr.To("azure"),
						Version:       "v1.18.0",
					},
				},
			},
			amcp: &AzureManagedControlPlane{
				Spec: AzureManagedControlPlaneSpec{
					AzureManagedControlPlaneClassSpec: AzureManagedControlPlaneClassSpec{
						DNSServiceIP:  ptr.To("192.168.0.10"),
						NetworkPolicy: ptr.To("calico"),
						Version:       "v1.18.0",
					},
				},
			},
			wantErr: true,
		},
		{
			name: "AzureManagedControlPlane NetworkPolicy is immutable, unsetting is not allowed",
			oldAMCP: &AzureManagedControlPlane{
				Spec: AzureManagedControlPlaneSpec{
					AzureManagedControlPlaneClassSpec: AzureManagedControlPlaneClassSpec{
						DNSServiceIP:  ptr.To("192.168.0.10"),
						NetworkPolicy: ptr.To("azure"),
						Version:       "v1.18.0",
					},
				},
			},
			amcp: &AzureManagedControlPlane{
				Spec: AzureManagedControlPlaneSpec{
					AzureManagedControlPlaneClassSpec: AzureManagedControlPlaneClassSpec{
						DNSServiceIP: ptr.To("192.168.0.10"),
						Version:      "v1.18.0",
					},
				},
			},
			wantErr: true,
		},
		{
			name: "AzureManagedControlPlane NetworkPolicy is immutable",
			oldAMCP: &AzureManagedControlPlane{
				Spec: AzureManagedControlPlaneSpec{
					AzureManagedControlPlaneClassSpec: AzureManagedControlPlaneClassSpec{
						DNSServiceIP:     ptr.To("192.168.0.10"),
						NetworkDataplane: ptr.To(NetworkDataplaneTypeCilium),
						Version:          "v1.18.0",
					},
				},
			},
			amcp: &AzureManagedControlPlane{
				Spec: AzureManagedControlPlaneSpec{
					AzureManagedControlPlaneClassSpec: AzureManagedControlPlaneClassSpec{
						DNSServiceIP:     ptr.To("192.168.0.10"),
						NetworkDataplane: ptr.To(NetworkDataplaneTypeAzure),
						Version:          "v1.18.0",
					},
				},
			},
			wantErr: true,
		},
		{
			name: "AzureManagedControlPlane NetworkDataplane is immutable, unsetting is not allowed",
			oldAMCP: &AzureManagedControlPlane{
				Spec: AzureManagedControlPlaneSpec{
					AzureManagedControlPlaneClassSpec: AzureManagedControlPlaneClassSpec{
						DNSServiceIP:     ptr.To("192.168.0.10"),
						NetworkDataplane: ptr.To(NetworkDataplaneTypeCilium),
						Version:          "v1.18.0",
					},
				},
			},
			amcp: &AzureManagedControlPlane{
				Spec: AzureManagedControlPlaneSpec{
					AzureManagedControlPlaneClassSpec: AzureManagedControlPlaneClassSpec{
						DNSServiceIP: ptr.To("192.168.0.10"),
						Version:      "v1.18.0",
					},
				},
			},
			wantErr: true,
		},
		{
			name: "AzureManagedControlPlane LoadBalancerSKU is immutable",
			oldAMCP: &AzureManagedControlPlane{
				Spec: AzureManagedControlPlaneSpec{
					AzureManagedControlPlaneClassSpec: AzureManagedControlPlaneClassSpec{
						DNSServiceIP:    ptr.To("192.168.0.10"),
						LoadBalancerSKU: ptr.To("Standard"),
						Version:         "v1.18.0",
					},
				},
			},
			amcp: &AzureManagedControlPlane{
				Spec: AzureManagedControlPlaneSpec{
					AzureManagedControlPlaneClassSpec: AzureManagedControlPlaneClassSpec{
						DNSServiceIP:    ptr.To("192.168.0.10"),
						LoadBalancerSKU: ptr.To(LoadBalancerSKUBasic),
						Version:         "v1.18.0",
					},
				},
			},
			wantErr: true,
		},
		{
			name: "AzureManagedControlPlane LoadBalancerSKU is immutable, unsetting is not allowed",
			oldAMCP: &AzureManagedControlPlane{
				Spec: AzureManagedControlPlaneSpec{
					AzureManagedControlPlaneClassSpec: AzureManagedControlPlaneClassSpec{
						DNSServiceIP:    ptr.To("192.168.0.10"),
						LoadBalancerSKU: ptr.To(LoadBalancerSKUStandard),
						Version:         "v1.18.0",
					},
				},
			},
			amcp: &AzureManagedControlPlane{
				Spec: AzureManagedControlPlaneSpec{
					AzureManagedControlPlaneClassSpec: AzureManagedControlPlaneClassSpec{
						DNSServiceIP: ptr.To("192.168.0.10"),
						Version:      "v1.18.0",
					},
				},
			},
			wantErr: true,
		},
		{
			name: "AzureManagedControlPlane ManagedAad can be set after cluster creation",
			oldAMCP: &AzureManagedControlPlane{
				Spec: AzureManagedControlPlaneSpec{
					AzureManagedControlPlaneClassSpec: AzureManagedControlPlaneClassSpec{
						Version: "v1.18.0",
					},
				},
			},
			amcp: &AzureManagedControlPlane{
				Spec: AzureManagedControlPlaneSpec{
					AzureManagedControlPlaneClassSpec: AzureManagedControlPlaneClassSpec{
						Version: "v1.18.0",
						AADProfile: &AADProfile{
							Managed: true,
							AdminGroupObjectIDs: []string{
								"616077a8-5db7-4c98-b856-b34619afg75h",
							},
						},
					},
				},
			},
			wantErr: false,
		},
		{
			name: "AzureManagedControlPlane ManagedAad cannot be disabled",
			oldAMCP: &AzureManagedControlPlane{
				Spec: AzureManagedControlPlaneSpec{
					AzureManagedControlPlaneClassSpec: AzureManagedControlPlaneClassSpec{
						Version: "v1.18.0",
						AADProfile: &AADProfile{
							Managed: true,
							AdminGroupObjectIDs: []string{
								"616077a8-5db7-4c98-b856-b34619afg75h",
							},
						},
					},
				},
			},
			amcp: &AzureManagedControlPlane{
				Spec: AzureManagedControlPlaneSpec{
					AzureManagedControlPlaneClassSpec: AzureManagedControlPlaneClassSpec{
						Version:    "v1.18.0",
						AADProfile: &AADProfile{},
					},
				},
			},
			wantErr: true,
		},
		{
			name: "AzureManagedControlPlane managed field cannot set to false",
			oldAMCP: &AzureManagedControlPlane{
				Spec: AzureManagedControlPlaneSpec{
					AzureManagedControlPlaneClassSpec: AzureManagedControlPlaneClassSpec{
						Version: "v1.18.0",
						AADProfile: &AADProfile{
							Managed: true,
							AdminGroupObjectIDs: []string{
								"616077a8-5db7-4c98-b856-b34619afg75h",
							},
						},
					},
				},
			},
			amcp: &AzureManagedControlPlane{
				Spec: AzureManagedControlPlaneSpec{
					AzureManagedControlPlaneClassSpec: AzureManagedControlPlaneClassSpec{
						Version: "v1.18.0",
						AADProfile: &AADProfile{
							Managed: false,
							AdminGroupObjectIDs: []string{
								"616077a8-5db7-4c98-b856-b34619afg75h",
							},
						},
					},
				},
			},
			wantErr: true,
		},
		{
			name: "AzureManagedControlPlane adminGroupObjectIDs cannot set to empty",
			oldAMCP: &AzureManagedControlPlane{
				Spec: AzureManagedControlPlaneSpec{
					AzureManagedControlPlaneClassSpec: AzureManagedControlPlaneClassSpec{
						Version: "v1.18.0",
						AADProfile: &AADProfile{
							Managed: true,
							AdminGroupObjectIDs: []string{
								"616077a8-5db7-4c98-b856-b34619afg75h",
							},
						},
					},
				},
			},
			amcp: &AzureManagedControlPlane{
				Spec: AzureManagedControlPlaneSpec{
					AzureManagedControlPlaneClassSpec: AzureManagedControlPlaneClassSpec{
						Version: "v1.18.0",
						AADProfile: &AADProfile{
							Managed:             true,
							AdminGroupObjectIDs: []string{},
						},
					},
				},
			},
			wantErr: true,
		},
		{
			name: "AzureManagedControlPlane ManagedAad cannot be disabled",
			oldAMCP: &AzureManagedControlPlane{
				Spec: AzureManagedControlPlaneSpec{
					AzureManagedControlPlaneClassSpec: AzureManagedControlPlaneClassSpec{
						Version: "v1.18.0",
						AADProfile: &AADProfile{
							Managed: true,
							AdminGroupObjectIDs: []string{
								"616077a8-5db7-4c98-b856-b34619afg75h",
							},
						},
					},
				},
			},
			amcp: &AzureManagedControlPlane{
				Spec: AzureManagedControlPlaneSpec{
					AzureManagedControlPlaneClassSpec: AzureManagedControlPlaneClassSpec{
						Version: "v1.18.0",
					},
				},
			},
			wantErr: true,
		},
		{
			name: "AzureManagedControlPlane EnablePrivateCluster is immutable",
			oldAMCP: &AzureManagedControlPlane{
				Spec: AzureManagedControlPlaneSpec{
					AzureManagedControlPlaneClassSpec: AzureManagedControlPlaneClassSpec{
						DNSServiceIP: ptr.To("192.168.0.10"),
						Version:      "v1.18.0",
					},
				},
			},
			amcp: &AzureManagedControlPlane{
				Spec: AzureManagedControlPlaneSpec{
					AzureManagedControlPlaneClassSpec: AzureManagedControlPlaneClassSpec{
						DNSServiceIP: ptr.To("192.168.0.10"),
						Version:      "v1.18.0",
						APIServerAccessProfile: &APIServerAccessProfile{
							APIServerAccessProfileClassSpec: APIServerAccessProfileClassSpec{
								EnablePrivateCluster: ptr.To(true),
							},
						},
					},
				},
			},
			wantErr: true,
		},
		{
			name: "AzureManagedControlPlane AuthorizedIPRanges is mutable",
			oldAMCP: &AzureManagedControlPlane{
				Spec: AzureManagedControlPlaneSpec{
					AzureManagedControlPlaneClassSpec: AzureManagedControlPlaneClassSpec{
						DNSServiceIP: ptr.To("192.168.0.10"),
						Version:      "v1.18.0",
					},
				},
			},
			amcp: &AzureManagedControlPlane{
				Spec: AzureManagedControlPlaneSpec{
					AzureManagedControlPlaneClassSpec: AzureManagedControlPlaneClassSpec{
						DNSServiceIP: ptr.To("192.168.0.10"),
						Version:      "v1.18.0",
						APIServerAccessProfile: &APIServerAccessProfile{
							AuthorizedIPRanges: []string{"192.168.0.1/32"},
						},
					},
				},
			},
			wantErr: false,
		},
		{
			name: "AzureManagedControlPlane.VirtualNetwork Name is mutable",
			oldAMCP: &AzureManagedControlPlane{
				ObjectMeta: metav1.ObjectMeta{
					Name: "test-cluster",
				},
				Spec: AzureManagedControlPlaneSpec{
					AzureManagedControlPlaneClassSpec: AzureManagedControlPlaneClassSpec{
						DNSServiceIP: ptr.To("192.168.0.10"),
						Version:      "v1.18.0",
						VirtualNetwork: ManagedControlPlaneVirtualNetwork{
							Name: "test-network",
							ManagedControlPlaneVirtualNetworkClassSpec: ManagedControlPlaneVirtualNetworkClassSpec{
								CIDRBlock: "10.0.0.0/8",
								Subnet: ManagedControlPlaneSubnet{
									Name:      "test-subnet",
									CIDRBlock: "10.0.2.0/24",
								},
							},
							ResourceGroup: "test-rg",
						},
					},
				},
			},
			amcp: &AzureManagedControlPlane{
				ObjectMeta: metav1.ObjectMeta{
					Name: "test-cluster",
				},
				Spec: AzureManagedControlPlaneSpec{
					AzureManagedControlPlaneClassSpec: AzureManagedControlPlaneClassSpec{
						DNSServiceIP: ptr.To("192.168.0.10"),
						Version:      "v1.18.0",
					},
				},
			},
			wantErr: true,
		},
		{
			name: "AzureManagedControlPlane.VirtualNetwork Name is mutable",
			oldAMCP: &AzureManagedControlPlane{
				ObjectMeta: metav1.ObjectMeta{
					Name: "test-cluster",
				},
				Spec: AzureManagedControlPlaneSpec{
					AzureManagedControlPlaneClassSpec: AzureManagedControlPlaneClassSpec{
						DNSServiceIP: ptr.To("192.168.0.10"),
						Version:      "v1.18.0",
					},
				},
			},
			amcp: &AzureManagedControlPlane{
				ObjectMeta: metav1.ObjectMeta{
					Name: "test-cluster",
				},
				Spec: AzureManagedControlPlaneSpec{
					AzureManagedControlPlaneClassSpec: AzureManagedControlPlaneClassSpec{
						DNSServiceIP: ptr.To("192.168.0.10"),
						Version:      "v1.18.0",
						VirtualNetwork: ManagedControlPlaneVirtualNetwork{
							Name: "test-network",
							ManagedControlPlaneVirtualNetworkClassSpec: ManagedControlPlaneVirtualNetworkClassSpec{
								CIDRBlock: "10.0.0.0/8",
								Subnet: ManagedControlPlaneSubnet{
									Name:      "test-subnet",
									CIDRBlock: "10.0.2.0/24",
								},
							},
							ResourceGroup: "test-rg",
						},
					},
				},
			},
			wantErr: true,
		},
		{
			name: "AzureManagedControlPlane.VirtualNetwork Name is mutable",
			oldAMCP: &AzureManagedControlPlane{
				ObjectMeta: metav1.ObjectMeta{
					Name: "test-cluster",
				},
				Spec: AzureManagedControlPlaneSpec{
					AzureManagedControlPlaneClassSpec: AzureManagedControlPlaneClassSpec{
						DNSServiceIP: ptr.To("192.168.0.10"),
						Version:      "v1.18.0",
						VirtualNetwork: ManagedControlPlaneVirtualNetwork{
							Name: "test-network",
							ManagedControlPlaneVirtualNetworkClassSpec: ManagedControlPlaneVirtualNetworkClassSpec{
								CIDRBlock: "10.0.0.0/8",
								Subnet: ManagedControlPlaneSubnet{
									Name:      "test-subnet",
									CIDRBlock: "10.0.2.0/24",
								},
							},
							ResourceGroup: "test-rg",
						},
					},
				},
			},
			amcp: &AzureManagedControlPlane{
				ObjectMeta: metav1.ObjectMeta{
					Name: "test-cluster",
				},
				Spec: AzureManagedControlPlaneSpec{
					AzureManagedControlPlaneClassSpec: AzureManagedControlPlaneClassSpec{
						DNSServiceIP: ptr.To("192.168.0.10"),
						Version:      "v1.18.0",
						VirtualNetwork: ManagedControlPlaneVirtualNetwork{
							Name: "test-network",
							ManagedControlPlaneVirtualNetworkClassSpec: ManagedControlPlaneVirtualNetworkClassSpec{
								CIDRBlock: "10.0.0.0/8",
								Subnet: ManagedControlPlaneSubnet{
									Name:      "test-subnet",
									CIDRBlock: "10.0.2.0/24",
								},
							},
							ResourceGroup: "test-rg",
						},
					},
				},
			},
			wantErr: false,
		},
		{
			name: "OutboundType update",
			oldAMCP: &AzureManagedControlPlane{
				ObjectMeta: metav1.ObjectMeta{
					Name: "test-cluster",
				},
				Spec: AzureManagedControlPlaneSpec{
					AzureManagedControlPlaneClassSpec: AzureManagedControlPlaneClassSpec{
						OutboundType: (*ManagedControlPlaneOutboundType)(ptr.To(string(ManagedControlPlaneOutboundTypeUserDefinedRouting))),
					},
				},
			},
			amcp: &AzureManagedControlPlane{
				ObjectMeta: metav1.ObjectMeta{
					Name: "test-cluster",
				},
				Spec: AzureManagedControlPlaneSpec{
					AzureManagedControlPlaneClassSpec: AzureManagedControlPlaneClassSpec{
						OutboundType: (*ManagedControlPlaneOutboundType)(ptr.To(string(ManagedControlPlaneOutboundTypeLoadBalancer))),
					},
				},
			},
			wantErr: true,
		},
		{
			name: "AzureManagedControlPlane HTTPProxyConfig is immutable",
			oldAMCP: &AzureManagedControlPlane{
				ObjectMeta: metav1.ObjectMeta{
					Name: "test-cluster",
				},
				Spec: AzureManagedControlPlaneSpec{
					AzureManagedControlPlaneClassSpec: AzureManagedControlPlaneClassSpec{
						HTTPProxyConfig: &HTTPProxyConfig{
							HTTPProxy:  ptr.To("http://1.2.3.4:8080"),
							HTTPSProxy: ptr.To("https://5.6.7.8:8443"),
							NoProxy:    []string{"endpoint1", "endpoint2"},
							TrustedCA:  ptr.To("ca"),
						},
					},
				},
			},
			amcp: &AzureManagedControlPlane{
				ObjectMeta: metav1.ObjectMeta{
					Name: "test-cluster",
				},
				Spec: AzureManagedControlPlaneSpec{
					AzureManagedControlPlaneClassSpec: AzureManagedControlPlaneClassSpec{
						HTTPProxyConfig: &HTTPProxyConfig{
							HTTPProxy:  ptr.To("http://10.20.3.4:8080"),
							HTTPSProxy: ptr.To("https://5.6.7.8:8443"),
							NoProxy:    []string{"endpoint1", "endpoint2"},
							TrustedCA:  ptr.To("ca"),
						},
					},
				},
			},
			wantErr: true,
		},
		{
			name: "NetworkPluginMode cannot change to \"overlay\" when NetworkPolicy is set",
			oldAMCP: &AzureManagedControlPlane{
				ObjectMeta: metav1.ObjectMeta{
					Name: "test-cluster",
				},
				Spec: AzureManagedControlPlaneSpec{
					AzureManagedControlPlaneClassSpec: AzureManagedControlPlaneClassSpec{
						NetworkPolicy:     ptr.To("anything"),
						NetworkPluginMode: nil,
					},
				},
			},
			amcp: &AzureManagedControlPlane{
				ObjectMeta: metav1.ObjectMeta{
					Name: "test-cluster",
				},
				Spec: AzureManagedControlPlaneSpec{
					AzureManagedControlPlaneClassSpec: AzureManagedControlPlaneClassSpec{
						NetworkPolicy:     ptr.To("anything"),
						NetworkPluginMode: ptr.To(NetworkPluginModeOverlay),
					},
				},
			},
			wantErr: true,
		},
		{
			name: "NetworkPluginMode can change to \"overlay\" when NetworkPolicy is not set",
			oldAMCP: &AzureManagedControlPlane{
				ObjectMeta: metav1.ObjectMeta{
					Name: "test-cluster",
				},
				Spec: AzureManagedControlPlaneSpec{
					AzureManagedControlPlaneClassSpec: AzureManagedControlPlaneClassSpec{
						NetworkPolicy:     nil,
						NetworkPluginMode: nil,
					},
				},
			},
			amcp: &AzureManagedControlPlane{
				ObjectMeta: metav1.ObjectMeta{
					Name: "test-cluster",
				},
				Spec: AzureManagedControlPlaneSpec{
					AzureManagedControlPlaneClassSpec: AzureManagedControlPlaneClassSpec{
						Version:           "v0.0.0",
						NetworkPluginMode: ptr.To(NetworkPluginModeOverlay),
					},
				},
			},
			wantErr: false,
		},
		{
			name: "NetworkPolicy is allowed when NetworkPluginMode is not changed",
			oldAMCP: &AzureManagedControlPlane{
				ObjectMeta: metav1.ObjectMeta{
					Name: "test-cluster",
				},
				Spec: AzureManagedControlPlaneSpec{
					AzureManagedControlPlaneClassSpec: AzureManagedControlPlaneClassSpec{
						NetworkPolicy:     ptr.To("anything"),
						NetworkPluginMode: ptr.To(NetworkPluginModeOverlay),
					},
				},
			},
			amcp: &AzureManagedControlPlane{
				ObjectMeta: metav1.ObjectMeta{
					Name: "test-cluster",
				},
				Spec: AzureManagedControlPlaneSpec{
					AzureManagedControlPlaneClassSpec: AzureManagedControlPlaneClassSpec{
						NetworkPolicy:     ptr.To("anything"),
						Version:           "v0.0.0",
						NetworkPluginMode: ptr.To(NetworkPluginModeOverlay),
					},
				},
			},
			wantErr: false,
		},
		{
			name: "AzureManagedControlPlane OIDCIssuerProfile.Enabled false -> false OK",
			oldAMCP: &AzureManagedControlPlane{
				ObjectMeta: metav1.ObjectMeta{
					Name: "test-cluster",
				},
				Spec: AzureManagedControlPlaneSpec{
					AzureManagedControlPlaneClassSpec: AzureManagedControlPlaneClassSpec{
						OIDCIssuerProfile: &OIDCIssuerProfile{
							Enabled: ptr.To(false),
						},
					},
				},
			},
			amcp: &AzureManagedControlPlane{
				ObjectMeta: metav1.ObjectMeta{
					Name: "test-cluster",
				},
				Spec: AzureManagedControlPlaneSpec{
					AzureManagedControlPlaneClassSpec: AzureManagedControlPlaneClassSpec{
						Version: "v0.0.0",
						OIDCIssuerProfile: &OIDCIssuerProfile{
							Enabled: ptr.To(false),
						},
					},
				},
			},
			wantErr: false,
		},
		{
			name: "AzureManagedControlPlane OIDCIssuerProfile.Enabled false -> true OK",
			oldAMCP: &AzureManagedControlPlane{
				ObjectMeta: metav1.ObjectMeta{
					Name: "test-cluster",
				},
				Spec: AzureManagedControlPlaneSpec{
					AzureManagedControlPlaneClassSpec: AzureManagedControlPlaneClassSpec{
						OIDCIssuerProfile: &OIDCIssuerProfile{
							Enabled: ptr.To(false),
						},
					},
				},
			},
			amcp: &AzureManagedControlPlane{
				ObjectMeta: metav1.ObjectMeta{
					Name: "test-cluster",
				},
				Spec: AzureManagedControlPlaneSpec{
					AzureManagedControlPlaneClassSpec: AzureManagedControlPlaneClassSpec{
						Version: "v0.0.0",
						OIDCIssuerProfile: &OIDCIssuerProfile{
							Enabled: ptr.To(true),
						},
					},
				},
			},
			wantErr: false,
		},
		{
			name: "AzureManagedControlPlane OIDCIssuerProfile.Enabled true -> false err",
			oldAMCP: &AzureManagedControlPlane{
				ObjectMeta: metav1.ObjectMeta{
					Name: "test-cluster",
				},
				Spec: AzureManagedControlPlaneSpec{
					AzureManagedControlPlaneClassSpec: AzureManagedControlPlaneClassSpec{
						OIDCIssuerProfile: &OIDCIssuerProfile{
							Enabled: ptr.To(true),
						},
					},
				},
			},
			amcp: &AzureManagedControlPlane{
				ObjectMeta: metav1.ObjectMeta{
					Name: "test-cluster",
				},
				Spec: AzureManagedControlPlaneSpec{
					AzureManagedControlPlaneClassSpec: AzureManagedControlPlaneClassSpec{
						Version: "v0.0.0",
						OIDCIssuerProfile: &OIDCIssuerProfile{
							Enabled: ptr.To(false),
						},
					},
				},
			},
			wantErr: true,
		},
		{
			name: "AzureManagedControlPlane OIDCIssuerProfile.Enabled true -> true OK",
			oldAMCP: &AzureManagedControlPlane{
				ObjectMeta: metav1.ObjectMeta{
					Name: "test-cluster",
				},
				Spec: AzureManagedControlPlaneSpec{
					AzureManagedControlPlaneClassSpec: AzureManagedControlPlaneClassSpec{
						OIDCIssuerProfile: &OIDCIssuerProfile{
							Enabled: ptr.To(true),
						},
					},
				},
			},
			amcp: &AzureManagedControlPlane{
				ObjectMeta: metav1.ObjectMeta{
					Name: "test-cluster",
				},
				Spec: AzureManagedControlPlaneSpec{
					AzureManagedControlPlaneClassSpec: AzureManagedControlPlaneClassSpec{
						Version: "v0.0.0",
						OIDCIssuerProfile: &OIDCIssuerProfile{
							Enabled: ptr.To(true),
						},
					},
				},
			},
			wantErr: false,
		},
		{
			name: "AzureManagedControlPlane DNSPrefix is immutable error",
			oldAMCP: &AzureManagedControlPlane{
				Spec: AzureManagedControlPlaneSpec{
					DNSPrefix: ptr.To("capz-aks-1"),
					AzureManagedControlPlaneClassSpec: AzureManagedControlPlaneClassSpec{
						Version: "v1.18.0",
					},
				},
			},
			amcp: &AzureManagedControlPlane{
				Spec: AzureManagedControlPlaneSpec{
					DNSPrefix: ptr.To("capz-aks"),
					AzureManagedControlPlaneClassSpec: AzureManagedControlPlaneClassSpec{
						Version: "v1.18.0",
					},
				},
			},
			wantErr: true,
		},
		{
			name: "AzureManagedControlPlane DNSPrefix is immutable no error",
			oldAMCP: &AzureManagedControlPlane{
				Spec: AzureManagedControlPlaneSpec{
					DNSPrefix: ptr.To("capz-aks"),
					AzureManagedControlPlaneClassSpec: AzureManagedControlPlaneClassSpec{
						Version: "v1.18.0",
					},
				},
			},
			amcp: &AzureManagedControlPlane{
				Spec: AzureManagedControlPlaneSpec{
					DNSPrefix: ptr.To("capz-aks"),
					AzureManagedControlPlaneClassSpec: AzureManagedControlPlaneClassSpec{
						Version: "v1.18.0",
					},
				},
			},
			wantErr: false,
		},
		{
			name: "DisableLocalAccounts can be set only for AAD enabled clusters",
			oldAMCP: &AzureManagedControlPlane{
				ObjectMeta: metav1.ObjectMeta{
					Name: "test-cluster",
				},
				Spec: AzureManagedControlPlaneSpec{
					AzureManagedControlPlaneClassSpec: AzureManagedControlPlaneClassSpec{
						Version: "v1.18.0",
						AADProfile: &AADProfile{
							Managed:             true,
							AdminGroupObjectIDs: []string{"00000000-0000-0000-0000-000000000000"},
						},
					},
				},
			},
			amcp: &AzureManagedControlPlane{
				ObjectMeta: metav1.ObjectMeta{
					Name: "test-cluster",
				},
				Spec: AzureManagedControlPlaneSpec{
					AzureManagedControlPlaneClassSpec: AzureManagedControlPlaneClassSpec{
						Version: "v1.18.0",
						AADProfile: &AADProfile{
							Managed:             true,
							AdminGroupObjectIDs: []string{"00000000-0000-0000-0000-000000000000"},
						},
						DisableLocalAccounts: ptr.To[bool](true),
					},
				},
			},
			wantErr: false,
		},
		{
			name: "DisableLocalAccounts cannot be disabled",
			oldAMCP: &AzureManagedControlPlane{
				ObjectMeta: metav1.ObjectMeta{
					Name: "test-cluster",
				},
				Spec: AzureManagedControlPlaneSpec{
					AzureManagedControlPlaneClassSpec: AzureManagedControlPlaneClassSpec{
						Version: "v1.18.0",
						AADProfile: &AADProfile{
							Managed:             true,
							AdminGroupObjectIDs: []string{"00000000-0000-0000-0000-000000000000"},
						},
						DisableLocalAccounts: ptr.To[bool](true),
					},
				},
			},
			amcp: &AzureManagedControlPlane{
				ObjectMeta: metav1.ObjectMeta{
					Name: "test-cluster",
				},
				Spec: AzureManagedControlPlaneSpec{
					AzureManagedControlPlaneClassSpec: AzureManagedControlPlaneClassSpec{
						Version: "v1.18.0",
						AADProfile: &AADProfile{
							Managed:             true,
							AdminGroupObjectIDs: []string{"00000000-0000-0000-0000-000000000000"},
						},
					},
				},
			},
			wantErr: true,
		},
		{
			name: "DisableLocalAccounts cannot be disabled",
			oldAMCP: &AzureManagedControlPlane{
				ObjectMeta: metav1.ObjectMeta{
					Name: "test-cluster",
				},
				Spec: AzureManagedControlPlaneSpec{
					AzureManagedControlPlaneClassSpec: AzureManagedControlPlaneClassSpec{
						Version: "v1.18.0",
						AADProfile: &AADProfile{
							Managed:             true,
							AdminGroupObjectIDs: []string{"00000000-0000-0000-0000-000000000000"},
						},
						DisableLocalAccounts: ptr.To[bool](true),
					},
				},
			},
			amcp: &AzureManagedControlPlane{
				ObjectMeta: metav1.ObjectMeta{
					Name: "test-cluster",
				},
				Spec: AzureManagedControlPlaneSpec{
					AzureManagedControlPlaneClassSpec: AzureManagedControlPlaneClassSpec{
						Version: "v1.18.0",
						AADProfile: &AADProfile{
							Managed:             true,
							AdminGroupObjectIDs: []string{"00000000-0000-0000-0000-000000000000"},
						},
						DisableLocalAccounts: ptr.To[bool](false),
					},
				},
			},
			wantErr: true,
		},
		{
			name: "AzureManagedControlPlane DNSPrefix is immutable error nil -> capz-aks",
			oldAMCP: &AzureManagedControlPlane{
				Spec: AzureManagedControlPlaneSpec{
					DNSPrefix: nil,
					AzureManagedControlPlaneClassSpec: AzureManagedControlPlaneClassSpec{
						Version: "v1.18.0",
					},
				},
			},
			amcp: &AzureManagedControlPlane{
				Spec: AzureManagedControlPlaneSpec{
					DNSPrefix: ptr.To("capz-aks"),
					AzureManagedControlPlaneClassSpec: AzureManagedControlPlaneClassSpec{
						Version: "v1.18.0",
					},
				},
			},
			wantErr: true,
		},
		{
			name: "AzureManagedControlPlane DNSPrefix can be updated from nil when resource name matches",
			oldAMCP: &AzureManagedControlPlane{
				ObjectMeta: metav1.ObjectMeta{
					Name: "capz-aks",
				},
				Spec: AzureManagedControlPlaneSpec{
					DNSPrefix: nil,
					AzureManagedControlPlaneClassSpec: AzureManagedControlPlaneClassSpec{
						Version: "v1.18.0",
					},
				},
			},
			amcp: &AzureManagedControlPlane{
				Spec: AzureManagedControlPlaneSpec{
					DNSPrefix: ptr.To("capz-aks"),
					AzureManagedControlPlaneClassSpec: AzureManagedControlPlaneClassSpec{
						Version: "v1.18.0",
					},
				},
			},
			wantErr: false,
		},
		{
			name: "DisableLocalAccounts cannot be set for non AAD clusters",
			oldAMCP: &AzureManagedControlPlane{
				ObjectMeta: metav1.ObjectMeta{
					Name: "test-cluster",
				},
				Spec: AzureManagedControlPlaneSpec{
					AzureManagedControlPlaneClassSpec: AzureManagedControlPlaneClassSpec{
						Version: "v1.18.0",
					},
				},
			},
			amcp: &AzureManagedControlPlane{
				ObjectMeta: metav1.ObjectMeta{
					Name: "test-cluster",
				},
				Spec: AzureManagedControlPlaneSpec{
					AzureManagedControlPlaneClassSpec: AzureManagedControlPlaneClassSpec{
						Version:              "v1.18.0",
						DisableLocalAccounts: ptr.To[bool](true),
					},
				},
			},
			wantErr: true,
		},
		{
			name: "AzureManagedControlPlane DNSPrefix is immutable error nil -> empty",
			oldAMCP: &AzureManagedControlPlane{
				Spec: AzureManagedControlPlaneSpec{
					DNSPrefix: nil,
					AzureManagedControlPlaneClassSpec: AzureManagedControlPlaneClassSpec{
						Version: "v1.18.0",
					},
				},
			},
			amcp: &AzureManagedControlPlane{
				Spec: AzureManagedControlPlaneSpec{
					DNSPrefix: ptr.To(""),
					AzureManagedControlPlaneClassSpec: AzureManagedControlPlaneClassSpec{
						Version: "v1.18.0",
					},
				},
			},
			wantErr: true,
		},
		{
			name: "AzureManagedControlPlane DNSPrefix is immutable no error nil -> nil",
			oldAMCP: &AzureManagedControlPlane{
				Spec: AzureManagedControlPlaneSpec{
					DNSPrefix: nil,
					AzureManagedControlPlaneClassSpec: AzureManagedControlPlaneClassSpec{
						Version: "v1.18.0",
					},
				},
			},
			amcp: &AzureManagedControlPlane{
				Spec: AzureManagedControlPlaneSpec{
					DNSPrefix: nil,
					AzureManagedControlPlaneClassSpec: AzureManagedControlPlaneClassSpec{
						Version: "v1.18.0",
					},
				},
			},
			wantErr: false,
		},
		{
			name: "AzureManagedControlPlane AKSExtensions ConfigurationSettings and AutoUpgradeMinorVersion are mutable",
			oldAMCP: &AzureManagedControlPlane{
				Spec: AzureManagedControlPlaneSpec{
					AzureManagedControlPlaneClassSpec: AzureManagedControlPlaneClassSpec{
						Version: "v1.18.0",
						Extensions: []AKSExtension{
							{
								Name:                    "extension1",
								AutoUpgradeMinorVersion: ptr.To(false),
								ConfigurationSettings: map[string]string{
									"key1": "value1",
								},
								Plan: &ExtensionPlan{
									Name:      "planName",
									Product:   "planProduct",
									Publisher: "planPublisher",
								},
							},
						},
					},
				},
			},
			amcp: &AzureManagedControlPlane{
				Spec: AzureManagedControlPlaneSpec{
					AzureManagedControlPlaneClassSpec: AzureManagedControlPlaneClassSpec{
						Version: "v1.18.0",
						Extensions: []AKSExtension{
							{
								Name:                    "extension1",
								AutoUpgradeMinorVersion: ptr.To(true),
								ConfigurationSettings: map[string]string{
									"key1": "value1",
									"key2": "value2",
								},
								Plan: &ExtensionPlan{
									Name:      "planName",
									Product:   "planProduct",
									Publisher: "planPublisher",
								},
							},
						},
					},
				},
			},
			wantErr: false,
		},
		{
			name: "AzureManagedControlPlane all other fields are immutable",
			oldAMCP: &AzureManagedControlPlane{
				Spec: AzureManagedControlPlaneSpec{
					AzureManagedControlPlaneClassSpec: AzureManagedControlPlaneClassSpec{
						Version: "v1.18.0",
						Extensions: []AKSExtension{
							{
								Name:                    "extension1",
								AKSAssignedIdentityType: AKSAssignedIdentitySystemAssigned,
								ExtensionType:           ptr.To("extensionType"),
								Plan: &ExtensionPlan{
									Name:      "planName",
									Product:   "planProduct",
									Publisher: "planPublisher",
								},
								Scope: &ExtensionScope{
									ScopeType:        "Cluster",
									ReleaseNamespace: "default",
								},
								ReleaseTrain: ptr.To("releaseTrain"),
								Version:      ptr.To("v1.0.0"),
							},
						},
					},
				},
			},
			amcp: &AzureManagedControlPlane{
				Spec: AzureManagedControlPlaneSpec{
					AzureManagedControlPlaneClassSpec: AzureManagedControlPlaneClassSpec{
						Version: "v1.18.0",
						Extensions: []AKSExtension{
							{
								Name:                    "extension2",
								AKSAssignedIdentityType: AKSAssignedIdentityUserAssigned,
								ExtensionType:           ptr.To("extensionType1"),
								Plan: &ExtensionPlan{
									Name:      "planName1",
									Product:   "planProduct1",
									Publisher: "planPublisher1",
								},
								Scope: &ExtensionScope{
									ScopeType:        "Namespace",
									ReleaseNamespace: "default",
								},
								ReleaseTrain: ptr.To("releaseTrain1"),
								Version:      ptr.To("v1.1.0"),
							},
						},
					},
				},
			},
			wantErr: true,
		},
	}
	client := mockClient{ReturnError: false}
	for _, tc := range tests {
		t.Run(tc.name, func(t *testing.T) {
			g := NewWithT(t)
			mcpw := &azureManagedControlPlaneWebhook{
				Client: client,
			}
			_, err := mcpw.ValidateUpdate(context.Background(), tc.oldAMCP, tc.amcp)
			if tc.wantErr {
				g.Expect(err).To(HaveOccurred())
			} else {
				g.Expect(err).NotTo(HaveOccurred())
			}
		})
	}
}

func createAzureManagedControlPlane(serviceIP, version, sshKey string) *AzureManagedControlPlane {
	return &AzureManagedControlPlane{
		ObjectMeta: getAMCPMetaData(),
		Spec: AzureManagedControlPlaneSpec{
			SSHPublicKey: &sshKey,
			AzureManagedControlPlaneClassSpec: AzureManagedControlPlaneClassSpec{
				DNSServiceIP: ptr.To(serviceIP),
				Version:      version,
			},
		},
	}
}

func getKnownValidAzureManagedControlPlane() *AzureManagedControlPlane {
	return &AzureManagedControlPlane{
		ObjectMeta: getAMCPMetaData(),
		Spec: AzureManagedControlPlaneSpec{
			AzureManagedControlPlaneClassSpec: AzureManagedControlPlaneClassSpec{
				DNSServiceIP: ptr.To("192.168.0.10"),
				Version:      "v1.18.0",
				AADProfile: &AADProfile{
					Managed: true,
					AdminGroupObjectIDs: []string{
						"616077a8-5db7-4c98-b856-b34619afg75h",
					},
				},
			},
			SSHPublicKey: ptr.To(generateSSHPublicKey(true)),
		},
	}
}

func getAMCPMetaData() metav1.ObjectMeta {
	return metav1.ObjectMeta{
		Name: "test-AMCP",
		Labels: map[string]string{
			"cluster.x-k8s.io/cluster-name": "test-cluster",
		},
		Namespace: "default",
	}
}

<<<<<<< HEAD
=======
func TestAzureManagedClusterSecurityProfileValidateCreate(t *testing.T) {
	testsCreate := []struct {
		name    string
		amcp    *AzureManagedControlPlane
		wantErr string
	}{
		{
			name: "Cannot enable Workload Identity without enabling OIDC issuer",
			amcp: &AzureManagedControlPlane{
				Spec: AzureManagedControlPlaneSpec{
					AzureManagedControlPlaneClassSpec: AzureManagedControlPlaneClassSpec{
						Version: "v1.17.8",
						SecurityProfile: &ManagedClusterSecurityProfile{
							WorkloadIdentity: &ManagedClusterSecurityProfileWorkloadIdentity{
								Enabled: true,
							},
						},
					},
				},
			},
			wantErr: "Spec.SecurityProfile.WorkloadIdentity: Invalid value: v1beta1.ManagedClusterSecurityProfileWorkloadIdentity{Enabled:true}: Spec.SecurityProfile.WorkloadIdentity cannot be enabled when Spec.OIDCIssuerProfile is disabled",
		},
		{
			name: "Cannot enable AzureKms without user assigned identity",
			amcp: &AzureManagedControlPlane{
				Spec: AzureManagedControlPlaneSpec{
					AzureManagedControlPlaneClassSpec: AzureManagedControlPlaneClassSpec{
						Version: "v1.17.8",
						SecurityProfile: &ManagedClusterSecurityProfile{
							AzureKeyVaultKms: &AzureKeyVaultKms{
								Enabled: true,
							},
						},
					},
				},
			},
			wantErr: "Spec.SecurityProfile.AzureKeyVaultKms.KeyVaultResourceID: Invalid value: \"null\": Spec.SecurityProfile.AzureKeyVaultKms can be set only when Spec.Identity.Type is UserAssigned",
		},
		{
			name: "When AzureKms.KeyVaultNetworkAccess is private AzureKeyVaultKms.KeyVaultResourceID cannot be empty",
			amcp: &AzureManagedControlPlane{
				Spec: AzureManagedControlPlaneSpec{
					AzureManagedControlPlaneClassSpec: AzureManagedControlPlaneClassSpec{
						Identity: &Identity{
							Type:                           ManagedControlPlaneIdentityTypeUserAssigned,
							UserAssignedIdentityResourceID: "not empty",
						},
						Version: "v1.17.8",
						SecurityProfile: &ManagedClusterSecurityProfile{
							AzureKeyVaultKms: &AzureKeyVaultKms{
								Enabled:               true,
								KeyID:                 "not empty",
								KeyVaultNetworkAccess: ptr.To(KeyVaultNetworkAccessTypesPrivate),
							},
						},
					},
				},
			},
			wantErr: "Spec.SecurityProfile.AzureKeyVaultKms.KeyVaultResourceID: Invalid value: \"null\": Spec.SecurityProfile.AzureKeyVaultKms.KeyVaultResourceID cannot be empty when Spec.SecurityProfile.AzureKeyVaultKms.KeyVaultNetworkAccess is Private",
		},
		{
			name: "When AzureKms.KeyVaultNetworkAccess is public AzureKeyVaultKms.KeyVaultResourceID should be empty",
			amcp: &AzureManagedControlPlane{
				Spec: AzureManagedControlPlaneSpec{
					AzureManagedControlPlaneClassSpec: AzureManagedControlPlaneClassSpec{
						Version: "v1.17.8",
						Identity: &Identity{
							Type:                           ManagedControlPlaneIdentityTypeUserAssigned,
							UserAssignedIdentityResourceID: "not empty",
						},
						SecurityProfile: &ManagedClusterSecurityProfile{
							AzureKeyVaultKms: &AzureKeyVaultKms{
								Enabled:               true,
								KeyID:                 "not empty",
								KeyVaultNetworkAccess: ptr.To(KeyVaultNetworkAccessTypesPublic),
								KeyVaultResourceID:    ptr.To("not empty"),
							},
						},
					},
				},
			},
			wantErr: "Spec.SecurityProfile.AzureKeyVaultKms.KeyVaultResourceID: Invalid value: \"not empty\": Spec.SecurityProfile.AzureKeyVaultKms.KeyVaultResourceID should be empty when Spec.SecurityProfile.AzureKeyVaultKms.KeyVaultNetworkAccess is Public",
		},
		{
			name: "Valid profile",
			amcp: &AzureManagedControlPlane{
				Spec: AzureManagedControlPlaneSpec{
					AzureManagedControlPlaneClassSpec: AzureManagedControlPlaneClassSpec{
						Version: "v1.17.8",
						Identity: &Identity{
							Type:                           ManagedControlPlaneIdentityTypeUserAssigned,
							UserAssignedIdentityResourceID: "not empty",
						},
						OIDCIssuerProfile: &OIDCIssuerProfile{
							Enabled: ptr.To(true),
						},
						SecurityProfile: &ManagedClusterSecurityProfile{
							AzureKeyVaultKms: &AzureKeyVaultKms{
								Enabled:               true,
								KeyID:                 "not empty",
								KeyVaultNetworkAccess: ptr.To(KeyVaultNetworkAccessTypesPublic),
							},
							Defender: &ManagedClusterSecurityProfileDefender{
								LogAnalyticsWorkspaceResourceID: "not empty",
								SecurityMonitoring: ManagedClusterSecurityProfileDefenderSecurityMonitoring{
									Enabled: true,
								},
							},
							WorkloadIdentity: &ManagedClusterSecurityProfileWorkloadIdentity{
								Enabled: true,
							},
							ImageCleaner: &ManagedClusterSecurityProfileImageCleaner{
								Enabled:       true,
								IntervalHours: ptr.To(24),
							},
						},
					},
				},
			},
			wantErr: "",
		},
	}
	client := mockClient{ReturnError: false}
	for _, tc := range testsCreate {
		t.Run(tc.name, func(t *testing.T) {
			g := NewWithT(t)
			mcpw := &azureManagedControlPlaneWebhook{
				Client: client,
			}
			_, err := mcpw.ValidateCreate(context.Background(), tc.amcp)
			if tc.wantErr != "" {
				g.Expect(err).To(HaveOccurred())
				g.Expect(err.Error()).To(Equal(tc.wantErr))
			} else {
				g.Expect(err).NotTo(HaveOccurred())
			}
		})
	}
}

func TestAzureClusterSecurityProfileValidateUpdate(t *testing.T) {
	tests := []struct {
		name    string
		oldAMCP *AzureManagedControlPlane
		amcp    *AzureManagedControlPlane
		wantErr string
	}{
		{
			name: "AzureManagedControlPlane SecurityProfile.Defender is mutable",
			oldAMCP: &AzureManagedControlPlane{
				Spec: AzureManagedControlPlaneSpec{
					AzureManagedControlPlaneClassSpec: AzureManagedControlPlaneClassSpec{
						Version: "v1.18.0",
					},
				},
			},
			amcp: &AzureManagedControlPlane{
				Spec: AzureManagedControlPlaneSpec{
					AzureManagedControlPlaneClassSpec: AzureManagedControlPlaneClassSpec{
						Version: "v1.18.0",
						SecurityProfile: &ManagedClusterSecurityProfile{
							Defender: &ManagedClusterSecurityProfileDefender{
								LogAnalyticsWorkspaceResourceID: "0000-0000-0000-0000",
								SecurityMonitoring: ManagedClusterSecurityProfileDefenderSecurityMonitoring{
									Enabled: true,
								},
							},
						},
					},
				},
			},
			wantErr: "",
		},
		{
			name: "AzureManagedControlPlane SecurityProfile.Defender is mutable and cannot be unset",
			oldAMCP: &AzureManagedControlPlane{
				Spec: AzureManagedControlPlaneSpec{
					AzureManagedControlPlaneClassSpec: AzureManagedControlPlaneClassSpec{
						Version: "v1.18.0",
						SecurityProfile: &ManagedClusterSecurityProfile{
							Defender: &ManagedClusterSecurityProfileDefender{
								LogAnalyticsWorkspaceResourceID: "0000-0000-0000-0000",
								SecurityMonitoring: ManagedClusterSecurityProfileDefenderSecurityMonitoring{
									Enabled: true,
								},
							},
						},
					},
				},
			},
			amcp: &AzureManagedControlPlane{
				Spec: AzureManagedControlPlaneSpec{
					AzureManagedControlPlaneClassSpec: AzureManagedControlPlaneClassSpec{
						Version: "v1.18.0",
					},
				},
			},
			wantErr: "AzureManagedControlPlane.infrastructure.cluster.x-k8s.io \"\" is invalid: Spec.SecurityProfile.Defender: Invalid value: \"null\": cannot unset Spec.SecurityProfile.Defender, to disable defender please set Spec.SecurityProfile.Defender.SecurityMonitoring.Enabled to false",
		},
		{
			name: "AzureManagedControlPlane SecurityProfile.Defender is mutable and can be disabled",
			oldAMCP: &AzureManagedControlPlane{
				Spec: AzureManagedControlPlaneSpec{
					AzureManagedControlPlaneClassSpec: AzureManagedControlPlaneClassSpec{
						Version: "v1.18.0",
						SecurityProfile: &ManagedClusterSecurityProfile{
							Defender: &ManagedClusterSecurityProfileDefender{
								LogAnalyticsWorkspaceResourceID: "0000-0000-0000-0000",
								SecurityMonitoring: ManagedClusterSecurityProfileDefenderSecurityMonitoring{
									Enabled: true,
								},
							},
						},
					},
				},
			},
			amcp: &AzureManagedControlPlane{
				Spec: AzureManagedControlPlaneSpec{
					AzureManagedControlPlaneClassSpec: AzureManagedControlPlaneClassSpec{
						Version: "v1.18.0",
						SecurityProfile: &ManagedClusterSecurityProfile{
							Defender: &ManagedClusterSecurityProfileDefender{
								LogAnalyticsWorkspaceResourceID: "0000-0000-0000-0000",
								SecurityMonitoring: ManagedClusterSecurityProfileDefenderSecurityMonitoring{
									Enabled: false,
								},
							},
						},
					},
				},
			},
			wantErr: "",
		},
		{
			name: "AzureManagedControlPlane SecurityProfile.WorkloadIdentity is mutable",
			oldAMCP: &AzureManagedControlPlane{
				Spec: AzureManagedControlPlaneSpec{
					AzureManagedControlPlaneClassSpec: AzureManagedControlPlaneClassSpec{
						Version: "v1.18.0",
					},
				},
			},
			amcp: &AzureManagedControlPlane{
				Spec: AzureManagedControlPlaneSpec{
					AzureManagedControlPlaneClassSpec: AzureManagedControlPlaneClassSpec{
						Version: "v1.18.0",
						OIDCIssuerProfile: &OIDCIssuerProfile{
							Enabled: ptr.To(true),
						},
						SecurityProfile: &ManagedClusterSecurityProfile{
							WorkloadIdentity: &ManagedClusterSecurityProfileWorkloadIdentity{
								Enabled: true,
							},
						},
					},
				},
			},
			wantErr: "",
		},
		{
			name: "AzureManagedControlPlane SecurityProfile.WorkloadIdentity cannot be enabled without OIDC issuer",
			oldAMCP: &AzureManagedControlPlane{
				Spec: AzureManagedControlPlaneSpec{
					AzureManagedControlPlaneClassSpec: AzureManagedControlPlaneClassSpec{
						Version: "v1.18.0",
					},
				},
			},
			amcp: &AzureManagedControlPlane{
				Spec: AzureManagedControlPlaneSpec{
					AzureManagedControlPlaneClassSpec: AzureManagedControlPlaneClassSpec{
						Version: "v1.18.0",
						SecurityProfile: &ManagedClusterSecurityProfile{
							WorkloadIdentity: &ManagedClusterSecurityProfileWorkloadIdentity{
								Enabled: true,
							},
						},
					},
				},
			},
			wantErr: "Spec.SecurityProfile.WorkloadIdentity: Invalid value: v1beta1.ManagedClusterSecurityProfileWorkloadIdentity{Enabled:true}: Spec.SecurityProfile.WorkloadIdentity cannot be enabled when Spec.OIDCIssuerProfile is disabled",
		},
		{
			name: "AzureManagedControlPlane SecurityProfile.WorkloadIdentity cannot unset values",
			oldAMCP: &AzureManagedControlPlane{
				Spec: AzureManagedControlPlaneSpec{
					AzureManagedControlPlaneClassSpec: AzureManagedControlPlaneClassSpec{
						Version: "v1.18.0",
						OIDCIssuerProfile: &OIDCIssuerProfile{
							Enabled: ptr.To(true),
						},
						SecurityProfile: &ManagedClusterSecurityProfile{
							WorkloadIdentity: &ManagedClusterSecurityProfileWorkloadIdentity{
								Enabled: true,
							},
						},
					},
				},
			},
			amcp: &AzureManagedControlPlane{
				Spec: AzureManagedControlPlaneSpec{
					AzureManagedControlPlaneClassSpec: AzureManagedControlPlaneClassSpec{
						Version: "v1.18.0",
						OIDCIssuerProfile: &OIDCIssuerProfile{
							Enabled: ptr.To(true),
						},
					},
				},
			},
			wantErr: "AzureManagedControlPlane.infrastructure.cluster.x-k8s.io \"\" is invalid: Spec.SecurityProfile.WorkloadIdentity: Invalid value: \"null\": cannot unset Spec.SecurityProfile.WorkloadIdentity, to disable workloadIdentity please set Spec.SecurityProfile.WorkloadIdentity.Enabled to false",
		},
		{
			name: "AzureManagedControlPlane SecurityProfile.WorkloadIdentity can be disabled",
			oldAMCP: &AzureManagedControlPlane{
				Spec: AzureManagedControlPlaneSpec{
					AzureManagedControlPlaneClassSpec: AzureManagedControlPlaneClassSpec{
						Version: "v1.18.0",
						OIDCIssuerProfile: &OIDCIssuerProfile{
							Enabled: ptr.To(true),
						},
						SecurityProfile: &ManagedClusterSecurityProfile{
							WorkloadIdentity: &ManagedClusterSecurityProfileWorkloadIdentity{
								Enabled: true,
							},
						},
					},
				},
			},
			amcp: &AzureManagedControlPlane{
				Spec: AzureManagedControlPlaneSpec{
					AzureManagedControlPlaneClassSpec: AzureManagedControlPlaneClassSpec{
						Version: "v1.18.0",
						OIDCIssuerProfile: &OIDCIssuerProfile{
							Enabled: ptr.To(true),
						},
						SecurityProfile: &ManagedClusterSecurityProfile{
							WorkloadIdentity: &ManagedClusterSecurityProfileWorkloadIdentity{
								Enabled: false,
							},
						},
					},
				},
			},
			wantErr: "",
		},
		{
			name: "AzureManagedControlPlane SecurityProfile.AzureKeyVaultKms is mutable",
			oldAMCP: &AzureManagedControlPlane{
				Spec: AzureManagedControlPlaneSpec{
					AzureManagedControlPlaneClassSpec: AzureManagedControlPlaneClassSpec{
						Version: "v1.18.0",
					},
				},
			},
			amcp: &AzureManagedControlPlane{
				Spec: AzureManagedControlPlaneSpec{
					AzureManagedControlPlaneClassSpec: AzureManagedControlPlaneClassSpec{
						Version: "v1.18.0",
						Identity: &Identity{
							Type:                           ManagedControlPlaneIdentityTypeUserAssigned,
							UserAssignedIdentityResourceID: "not empty",
						},
						SecurityProfile: &ManagedClusterSecurityProfile{
							AzureKeyVaultKms: &AzureKeyVaultKms{
								Enabled:               true,
								KeyID:                 "0000-0000-0000-0000",
								KeyVaultNetworkAccess: ptr.To(KeyVaultNetworkAccessTypesPrivate),
								KeyVaultResourceID:    ptr.To("0000-0000-0000-0000"),
							},
						},
					},
				},
			},
			wantErr: "",
		},
		{
			name: "AzureManagedControlPlane SecurityProfile.AzureKeyVaultKms.KeyVaultNetworkAccess can be updated when KMS is enabled",
			oldAMCP: &AzureManagedControlPlane{
				Spec: AzureManagedControlPlaneSpec{
					AzureManagedControlPlaneClassSpec: AzureManagedControlPlaneClassSpec{
						Version: "v1.18.0",
						Identity: &Identity{
							Type:                           ManagedControlPlaneIdentityTypeUserAssigned,
							UserAssignedIdentityResourceID: "not empty",
						},
						SecurityProfile: &ManagedClusterSecurityProfile{
							AzureKeyVaultKms: &AzureKeyVaultKms{
								Enabled:               true,
								KeyID:                 "0000-0000-0000-0000",
								KeyVaultNetworkAccess: ptr.To(KeyVaultNetworkAccessTypesPublic),
							},
						},
					},
				},
			},
			amcp: &AzureManagedControlPlane{
				Spec: AzureManagedControlPlaneSpec{
					AzureManagedControlPlaneClassSpec: AzureManagedControlPlaneClassSpec{
						Version: "v1.18.0",
						Identity: &Identity{
							Type:                           ManagedControlPlaneIdentityTypeUserAssigned,
							UserAssignedIdentityResourceID: "not empty",
						},
						SecurityProfile: &ManagedClusterSecurityProfile{
							AzureKeyVaultKms: &AzureKeyVaultKms{
								Enabled:               true,
								KeyID:                 "0000-0000-0000-0000",
								KeyVaultNetworkAccess: ptr.To(KeyVaultNetworkAccessTypesPrivate),
								KeyVaultResourceID:    ptr.To("0000-0000-0000-0000"),
							},
						},
					},
				},
			},
			wantErr: "",
		},
		{
			name: "AzureManagedControlPlane SecurityProfile.AzureKeyVaultKms.Enabled can be disabled",
			oldAMCP: &AzureManagedControlPlane{
				Spec: AzureManagedControlPlaneSpec{
					AzureManagedControlPlaneClassSpec: AzureManagedControlPlaneClassSpec{
						Version: "v1.18.0",
						Identity: &Identity{
							Type:                           ManagedControlPlaneIdentityTypeUserAssigned,
							UserAssignedIdentityResourceID: "not empty",
						},
						SecurityProfile: &ManagedClusterSecurityProfile{
							AzureKeyVaultKms: &AzureKeyVaultKms{
								Enabled:               true,
								KeyID:                 "0000-0000-0000-0000",
								KeyVaultNetworkAccess: ptr.To(KeyVaultNetworkAccessTypesPublic),
							},
						},
					},
				},
			},
			amcp: &AzureManagedControlPlane{
				Spec: AzureManagedControlPlaneSpec{
					AzureManagedControlPlaneClassSpec: AzureManagedControlPlaneClassSpec{
						Version: "v1.18.0",
						Identity: &Identity{
							Type:                           ManagedControlPlaneIdentityTypeUserAssigned,
							UserAssignedIdentityResourceID: "not empty",
						},
						SecurityProfile: &ManagedClusterSecurityProfile{
							AzureKeyVaultKms: &AzureKeyVaultKms{
								Enabled:               false,
								KeyID:                 "0000-0000-0000-0000",
								KeyVaultNetworkAccess: ptr.To(KeyVaultNetworkAccessTypesPublic),
							},
						},
					},
				},
			},
			wantErr: "",
		},
		{
			name: "AzureManagedControlPlane SecurityProfile.AzureKeyVaultKms cannot unset",
			oldAMCP: &AzureManagedControlPlane{
				Spec: AzureManagedControlPlaneSpec{
					AzureManagedControlPlaneClassSpec: AzureManagedControlPlaneClassSpec{
						Version: "v1.18.0",
						Identity: &Identity{
							Type:                           ManagedControlPlaneIdentityTypeUserAssigned,
							UserAssignedIdentityResourceID: "not empty",
						},
						SecurityProfile: &ManagedClusterSecurityProfile{
							AzureKeyVaultKms: &AzureKeyVaultKms{
								Enabled:               true,
								KeyID:                 "0000-0000-0000-0000",
								KeyVaultNetworkAccess: ptr.To(KeyVaultNetworkAccessTypesPublic),
							},
						},
					},
				},
			},
			amcp: &AzureManagedControlPlane{
				Spec: AzureManagedControlPlaneSpec{
					AzureManagedControlPlaneClassSpec: AzureManagedControlPlaneClassSpec{
						Version: "v1.18.0",
						Identity: &Identity{
							Type:                           ManagedControlPlaneIdentityTypeUserAssigned,
							UserAssignedIdentityResourceID: "not empty",
						},
					},
				},
			},
			wantErr: "AzureManagedControlPlane.infrastructure.cluster.x-k8s.io \"\" is invalid: Spec.SecurityProfile.AzureKeyVaultKms: Invalid value: \"null\": cannot unset Spec.SecurityProfile.AzureKeyVaultKms profile to disable the profile please set Spec.SecurityProfile.AzureKeyVaultKms.Enabled to false",
		},
		{
			name: "AzureManagedControlPlane SecurityProfile.AzureKeyVaultKms cannot be enabled without UserAssigned Identity",
			oldAMCP: &AzureManagedControlPlane{
				Spec: AzureManagedControlPlaneSpec{
					AzureManagedControlPlaneClassSpec: AzureManagedControlPlaneClassSpec{
						Version: "v1.18.0",
					},
				},
			},
			amcp: &AzureManagedControlPlane{
				Spec: AzureManagedControlPlaneSpec{
					AzureManagedControlPlaneClassSpec: AzureManagedControlPlaneClassSpec{
						Version: "v1.18.0",
						SecurityProfile: &ManagedClusterSecurityProfile{
							AzureKeyVaultKms: &AzureKeyVaultKms{
								Enabled:               true,
								KeyID:                 "0000-0000-0000-0000",
								KeyVaultNetworkAccess: ptr.To(KeyVaultNetworkAccessTypesPrivate),
								KeyVaultResourceID:    ptr.To("0000-0000-0000-0000"),
							},
						},
					},
				},
			},
			wantErr: "Spec.SecurityProfile.AzureKeyVaultKms.KeyVaultResourceID: Invalid value: \"0000-0000-0000-0000\": Spec.SecurityProfile.AzureKeyVaultKms can be set only when Spec.Identity.Type is UserAssigned",
		},
		{
			name: "AzureManagedControlPlane SecurityProfile.ImageCleaner is mutable",
			oldAMCP: &AzureManagedControlPlane{
				Spec: AzureManagedControlPlaneSpec{
					AzureManagedControlPlaneClassSpec: AzureManagedControlPlaneClassSpec{
						Version: "v1.18.0",
					},
				},
			},
			amcp: &AzureManagedControlPlane{
				Spec: AzureManagedControlPlaneSpec{
					AzureManagedControlPlaneClassSpec: AzureManagedControlPlaneClassSpec{
						Version: "v1.18.0",
						SecurityProfile: &ManagedClusterSecurityProfile{
							ImageCleaner: &ManagedClusterSecurityProfileImageCleaner{
								Enabled:       true,
								IntervalHours: ptr.To(28),
							},
						},
					},
				},
			},
			wantErr: "",
		},
		{
			name: "AzureManagedControlPlane SecurityProfile.ImageCleaner cannot be unset",
			oldAMCP: &AzureManagedControlPlane{
				Spec: AzureManagedControlPlaneSpec{
					AzureManagedControlPlaneClassSpec: AzureManagedControlPlaneClassSpec{
						Version: "v1.18.0",
						SecurityProfile: &ManagedClusterSecurityProfile{
							ImageCleaner: &ManagedClusterSecurityProfileImageCleaner{
								Enabled:       true,
								IntervalHours: ptr.To(48),
							},
						},
					},
				},
			},
			amcp: &AzureManagedControlPlane{
				Spec: AzureManagedControlPlaneSpec{
					AzureManagedControlPlaneClassSpec: AzureManagedControlPlaneClassSpec{
						Version:         "v1.18.0",
						SecurityProfile: &ManagedClusterSecurityProfile{},
					},
				},
			},
			wantErr: "AzureManagedControlPlane.infrastructure.cluster.x-k8s.io \"\" is invalid: Spec.SecurityProfile.ImageCleaner: Invalid value: \"null\": cannot unset Spec.SecurityProfile.ImageCleaner, to disable imageCleaner please set Spec.SecurityProfile.ImageCleaner.Enabled to false",
		},
		{
			name: "AzureManagedControlPlane SecurityProfile.ImageCleaner is mutable",
			oldAMCP: &AzureManagedControlPlane{
				Spec: AzureManagedControlPlaneSpec{
					AzureManagedControlPlaneClassSpec: AzureManagedControlPlaneClassSpec{
						Version: "v1.18.0",
						SecurityProfile: &ManagedClusterSecurityProfile{
							ImageCleaner: &ManagedClusterSecurityProfileImageCleaner{
								Enabled: true,
							},
						},
					},
				},
			},
			amcp: &AzureManagedControlPlane{
				Spec: AzureManagedControlPlaneSpec{
					AzureManagedControlPlaneClassSpec: AzureManagedControlPlaneClassSpec{
						Version: "v1.18.0",
						SecurityProfile: &ManagedClusterSecurityProfile{
							ImageCleaner: &ManagedClusterSecurityProfileImageCleaner{
								IntervalHours: ptr.To(48),
							},
						},
					},
				},
			},
			wantErr: "",
		},
		{
			name: "AzureManagedControlPlane SecurityProfile.ImageCleaner can be disabled",
			oldAMCP: &AzureManagedControlPlane{
				Spec: AzureManagedControlPlaneSpec{
					AzureManagedControlPlaneClassSpec: AzureManagedControlPlaneClassSpec{
						Version: "v1.18.0",
						SecurityProfile: &ManagedClusterSecurityProfile{
							ImageCleaner: &ManagedClusterSecurityProfileImageCleaner{
								Enabled:       true,
								IntervalHours: ptr.To(48),
							},
						},
					},
				},
			},
			amcp: &AzureManagedControlPlane{
				Spec: AzureManagedControlPlaneSpec{
					AzureManagedControlPlaneClassSpec: AzureManagedControlPlaneClassSpec{
						Version: "v1.18.0",
						SecurityProfile: &ManagedClusterSecurityProfile{
							ImageCleaner: &ManagedClusterSecurityProfileImageCleaner{
								Enabled:       false,
								IntervalHours: ptr.To(36),
							},
						},
					},
				},
			},
			wantErr: "",
		},
	}
	client := mockClient{ReturnError: false}
	for _, tc := range tests {
		t.Run(tc.name, func(t *testing.T) {
			g := NewWithT(t)
			mcpw := &azureManagedControlPlaneWebhook{
				Client: client,
			}
			_, err := mcpw.ValidateUpdate(context.Background(), tc.oldAMCP, tc.amcp)
			if tc.wantErr != "" {
				g.Expect(err).To(HaveOccurred())
				g.Expect(err.Error()).To(Equal(tc.wantErr))
			} else {
				g.Expect(err).NotTo(HaveOccurred())
			}
		})
	}
}

func TestValidateAPIServerAccessProfile(t *testing.T) {
	tests := []struct {
		name      string
		profile   *APIServerAccessProfile
		expectErr bool
	}{
		{
			name: "Testing valid PrivateDNSZone:System",
			profile: &APIServerAccessProfile{
				APIServerAccessProfileClassSpec: APIServerAccessProfileClassSpec{
					PrivateDNSZone: ptr.To("System"),
				},
			},
			expectErr: false,
		},
		{
			name: "Testing valid PrivateDNSZone:None",
			profile: &APIServerAccessProfile{
				APIServerAccessProfileClassSpec: APIServerAccessProfileClassSpec{
					PrivateDNSZone: ptr.To("None"),
				},
			},
			expectErr: false,
		},
		{
			name: "Testing valid PrivateDNSZone:With privatelink region",
			profile: &APIServerAccessProfile{
				APIServerAccessProfileClassSpec: APIServerAccessProfileClassSpec{
					EnablePrivateCluster: ptr.To(true),
					PrivateDNSZone:       ptr.To("/subscriptions/00000000-0000-0000-0000-000000000000/resourceGroups/rg1/providers/Microsoft.Network/privateDnsZones/privatelink.eastus.azmk8s.io"),
				},
			},
			expectErr: false,
		},
		{
			name: "Testing valid PrivateDNSZone:With private region",
			profile: &APIServerAccessProfile{
				APIServerAccessProfileClassSpec: APIServerAccessProfileClassSpec{
					EnablePrivateCluster: ptr.To(true),
					PrivateDNSZone:       ptr.To("/subscriptions/00000000-0000-0000-0000-000000000000/resourceGroups/rg1/providers/Microsoft.Network/privateDnsZones/private.eastus.azmk8s.io"),
				},
			},
			expectErr: false,
		},
		{
			name: "Testing invalid EnablePrivateCluster and valid PrivateDNSZone",
			profile: &APIServerAccessProfile{
				APIServerAccessProfileClassSpec: APIServerAccessProfileClassSpec{
					EnablePrivateCluster: ptr.To(false),
					PrivateDNSZone:       ptr.To("/subscriptions/00000000-0000-0000-0000-000000000000/resourceGroups/rg1/providers/Microsoft.Network/privateDnsZones/private.eastus.azmk8s.io"),
				},
			},
			expectErr: true,
		},
		{
			name: "Testing valid PrivateDNSZone:With privatelink region and sub-region",
			profile: &APIServerAccessProfile{
				APIServerAccessProfileClassSpec: APIServerAccessProfileClassSpec{
					EnablePrivateCluster: ptr.To(true),
					PrivateDNSZone:       ptr.To("/subscriptions/00000000-0000-0000-0000-000000000000/resourceGroups/rg1/providers/Microsoft.Network/privateDnsZones/sublocation2.privatelink.eastus.azmk8s.io"),
				},
			},
			expectErr: false,
		},
		{
			name: "Testing valid PrivateDNSZone:With private region and sub-region",
			profile: &APIServerAccessProfile{
				APIServerAccessProfileClassSpec: APIServerAccessProfileClassSpec{
					EnablePrivateCluster: ptr.To(true),
					PrivateDNSZone:       ptr.To("/subscriptions/00000000-0000-0000-0000-000000000000/resourceGroups/rg1/providers/Microsoft.Network/privateDnsZones/sublocation2.private.eastus.azmk8s.io"),
				},
			},
			expectErr: false,
		},
		{
			name: "Testing invalid PrivateDNSZone: privatelink region: len(sub-region) > 32 characters",
			profile: &APIServerAccessProfile{
				APIServerAccessProfileClassSpec: APIServerAccessProfileClassSpec{
					EnablePrivateCluster: ptr.To(true),
					PrivateDNSZone:       ptr.To("/subscriptions/00000000-0000-0000-0000-000000000000/resourceGroups/rg1/providers/Microsoft.Network/privateDnsZones/thissublocationismorethan32characters.privatelink.eastus.azmk8s.io"),
				},
			},
			expectErr: true,
		},
		{
			name: "Testing invalid PrivateDNSZone: private region: len(sub-region) > 32 characters",
			profile: &APIServerAccessProfile{
				APIServerAccessProfileClassSpec: APIServerAccessProfileClassSpec{
					EnablePrivateCluster: ptr.To(true),
					PrivateDNSZone:       ptr.To("/subscriptions/00000000-0000-0000-0000-000000000000/resourceGroups/rg1/providers/Microsoft.Network/privateDnsZones/thissublocationismorethan32characters.private.eastus.azmk8s.io"),
				},
			},
			expectErr: true,
		},
		{
			name: "Testing invalid PrivateDNSZone: random string",
			profile: &APIServerAccessProfile{
				APIServerAccessProfileClassSpec: APIServerAccessProfileClassSpec{
					EnablePrivateCluster: ptr.To(true),
					PrivateDNSZone:       ptr.To("WrongPrivateDNSZone"),
				},
			},
			expectErr: true,
		},
		{
			name: "Testing invalid PrivateDNSZone: subzone has an invalid char %",
			profile: &APIServerAccessProfile{
				APIServerAccessProfileClassSpec: APIServerAccessProfileClassSpec{
					EnablePrivateCluster: ptr.To(true),
					PrivateDNSZone:       ptr.To("/subscriptions/00000000-0000-0000-0000-000000000000/resourceGroups/rg1/providers/Microsoft.Network/privateDnsZones/subzone%1.privatelink.eastus.azmk8s.io"),
				},
			},
			expectErr: true,
		},
		{
			name: "Testing invalid PrivateDNSZone: subzone has an invalid char _",
			profile: &APIServerAccessProfile{
				APIServerAccessProfileClassSpec: APIServerAccessProfileClassSpec{
					EnablePrivateCluster: ptr.To(true),
					PrivateDNSZone:       ptr.To("/subscriptions/00000000-0000-0000-0000-000000000000/resourceGroups/rg1/providers/Microsoft.Network/privateDnsZones/subzone_1.privatelink.eastus.azmk8s.io"),
				},
			},
			expectErr: true,
		},
		{
			name: "Testing invalid PrivateDNSZone: region has invalid char",
			profile: &APIServerAccessProfile{
				APIServerAccessProfileClassSpec: APIServerAccessProfileClassSpec{
					EnablePrivateCluster: ptr.To(true),
					PrivateDNSZone:       ptr.To("/subscriptions/00000000-0000-0000-0000-000000000000/resourceGroups/rg1/providers/Microsoft.Network/privateDnsZones/subzone1.privatelink.location@1.azmk8s.io"),
				},
			},
			expectErr: true,
		},
	}

	for _, tc := range tests {
		t.Run(tc.name, func(t *testing.T) {
			g := NewWithT(t)
			errs := validateAPIServerAccessProfile(tc.profile, field.NewPath("profile"))
			if tc.expectErr {
				g.Expect(errs).To(HaveLen(1))
			} else {
				g.Expect(errs).To(BeEmpty())
			}
		})
	}
}

>>>>>>> e1f1f754
func TestValidateAMCPVirtualNetwork(t *testing.T) {
	tests := []struct {
		name    string
		amcp    *AzureManagedControlPlane
		wantErr string
	}{
		{
			name: "Testing valid VirtualNetwork in same resource group",
			amcp: &AzureManagedControlPlane{
				ObjectMeta: metav1.ObjectMeta{
					Name: "fooName",
					Labels: map[string]string{
						clusterv1.ClusterNameLabel: "fooCluster",
					},
				},
				Spec: AzureManagedControlPlaneSpec{
<<<<<<< HEAD
					ResourceGroupName: "rg1",
					AzureManagedControlPlaneClassSpec: AzureManagedControlPlaneClassSpec{
						VirtualNetwork: ManagedControlPlaneVirtualNetwork{
							ResourceGroup: "rg1",
							ManagedControlPlaneVirtualNetworkClassSpec: ManagedControlPlaneVirtualNetworkClassSpec{
								Name:      "vnet1",
=======
					AzureManagedControlPlaneClassSpec: AzureManagedControlPlaneClassSpec{
						ResourceGroupName: "rg1",
						VirtualNetwork: ManagedControlPlaneVirtualNetwork{
							ResourceGroup: "rg1",
							Name:          "vnet1",
							ManagedControlPlaneVirtualNetworkClassSpec: ManagedControlPlaneVirtualNetworkClassSpec{
>>>>>>> e1f1f754
								CIDRBlock: defaultAKSVnetCIDR,
								Subnet: ManagedControlPlaneSubnet{
									Name:      "subnet1",
									CIDRBlock: defaultAKSNodeSubnetCIDR,
								},
							},
						},
					},
				},
			},
			wantErr: "",
		},
		{
			name: "Testing valid VirtualNetwork in different resource group",
			amcp: &AzureManagedControlPlane{
				ObjectMeta: metav1.ObjectMeta{
					Name: "fooName",
					Labels: map[string]string{
						clusterv1.ClusterNameLabel: "fooCluster",
					},
				},
				Spec: AzureManagedControlPlaneSpec{
<<<<<<< HEAD
					ResourceGroupName: "rg1",
					AzureManagedControlPlaneClassSpec: AzureManagedControlPlaneClassSpec{
						VirtualNetwork: ManagedControlPlaneVirtualNetwork{
							ResourceGroup: "rg2",
							ManagedControlPlaneVirtualNetworkClassSpec: ManagedControlPlaneVirtualNetworkClassSpec{
								Name:      "vnet1",
=======
					AzureManagedControlPlaneClassSpec: AzureManagedControlPlaneClassSpec{
						ResourceGroupName: "rg1",
						VirtualNetwork: ManagedControlPlaneVirtualNetwork{
							ResourceGroup: "rg2",
							Name:          "vnet1",
							ManagedControlPlaneVirtualNetworkClassSpec: ManagedControlPlaneVirtualNetworkClassSpec{
>>>>>>> e1f1f754
								CIDRBlock: defaultAKSVnetCIDR,
								Subnet: ManagedControlPlaneSubnet{
									Name:      "subnet1",
									CIDRBlock: defaultAKSNodeSubnetCIDR,
								},
							},
						},
					},
				},
			},
			wantErr: "",
		},
		{
			name: "Testing invalid VirtualNetwork in different resource group: invalid subnet CIDR",
			amcp: &AzureManagedControlPlane{
				ObjectMeta: metav1.ObjectMeta{
					Name: "fooName",
					Labels: map[string]string{
						clusterv1.ClusterNameLabel: "fooCluster",
					},
				},
				Spec: AzureManagedControlPlaneSpec{
<<<<<<< HEAD
					ResourceGroupName: "rg1",
					AzureManagedControlPlaneClassSpec: AzureManagedControlPlaneClassSpec{
						VirtualNetwork: ManagedControlPlaneVirtualNetwork{
							ResourceGroup: "rg2",
							ManagedControlPlaneVirtualNetworkClassSpec: ManagedControlPlaneVirtualNetworkClassSpec{
								Name:      "vnet1",
=======
					AzureManagedControlPlaneClassSpec: AzureManagedControlPlaneClassSpec{
						ResourceGroupName: "rg1",
						VirtualNetwork: ManagedControlPlaneVirtualNetwork{
							ResourceGroup: "rg2",
							Name:          "vnet1",
							ManagedControlPlaneVirtualNetworkClassSpec: ManagedControlPlaneVirtualNetworkClassSpec{
>>>>>>> e1f1f754
								CIDRBlock: "10.1.0.0/16",
								Subnet: ManagedControlPlaneSubnet{
									Name:      "subnet1",
									CIDRBlock: "10.0.0.0/24",
								},
							},
						},
					},
				},
			},
			wantErr: "pre-existing virtual networks CIDR block should contain the subnet CIDR block",
		},
		{
			name: "Testing invalid VirtualNetwork in different resource group: no subnet CIDR",
			amcp: &AzureManagedControlPlane{
				ObjectMeta: metav1.ObjectMeta{
					Name: "fooName",
					Labels: map[string]string{
						clusterv1.ClusterNameLabel: "fooCluster",
					},
				},
				Spec: AzureManagedControlPlaneSpec{
<<<<<<< HEAD
					ResourceGroupName: "rg1",
					AzureManagedControlPlaneClassSpec: AzureManagedControlPlaneClassSpec{
						VirtualNetwork: ManagedControlPlaneVirtualNetwork{
							ResourceGroup: "rg2",
							ManagedControlPlaneVirtualNetworkClassSpec: ManagedControlPlaneVirtualNetworkClassSpec{
								Name:      "vnet1",
=======
					AzureManagedControlPlaneClassSpec: AzureManagedControlPlaneClassSpec{
						ResourceGroupName: "rg1",
						VirtualNetwork: ManagedControlPlaneVirtualNetwork{
							ResourceGroup: "rg2",
							Name:          "vnet1",
							ManagedControlPlaneVirtualNetworkClassSpec: ManagedControlPlaneVirtualNetworkClassSpec{
>>>>>>> e1f1f754
								CIDRBlock: "10.1.0.0/16",
								Subnet: ManagedControlPlaneSubnet{
									Name: "subnet1",
								},
							},
						},
					},
				},
			},
			wantErr: "pre-existing virtual networks CIDR block should contain the subnet CIDR block",
		},
		{
			name: "Testing invalid VirtualNetwork in different resource group: no VNet CIDR",
			amcp: &AzureManagedControlPlane{
				ObjectMeta: metav1.ObjectMeta{
					Name: "fooName",
					Labels: map[string]string{
						clusterv1.ClusterNameLabel: "fooCluster",
					},
				},
				Spec: AzureManagedControlPlaneSpec{
<<<<<<< HEAD
					ResourceGroupName: "rg1",
					AzureManagedControlPlaneClassSpec: AzureManagedControlPlaneClassSpec{
						VirtualNetwork: ManagedControlPlaneVirtualNetwork{
							ResourceGroup: "rg2",
							ManagedControlPlaneVirtualNetworkClassSpec: ManagedControlPlaneVirtualNetworkClassSpec{
								Name: "vnet1",
=======
					AzureManagedControlPlaneClassSpec: AzureManagedControlPlaneClassSpec{
						ResourceGroupName: "rg1",
						VirtualNetwork: ManagedControlPlaneVirtualNetwork{
							ResourceGroup: "rg2",
							Name:          "vnet1",
							ManagedControlPlaneVirtualNetworkClassSpec: ManagedControlPlaneVirtualNetworkClassSpec{
>>>>>>> e1f1f754
								Subnet: ManagedControlPlaneSubnet{
									Name:      "subnet1",
									CIDRBlock: "11.0.0.0/24",
								},
							},
						},
					},
				},
			},
			wantErr: "pre-existing virtual networks CIDR block should contain the subnet CIDR block",
		},
		{
			name: "Testing invalid VirtualNetwork in different resource group: invalid VNet CIDR",
			amcp: &AzureManagedControlPlane{
				ObjectMeta: metav1.ObjectMeta{
					Name: "fooName",
					Labels: map[string]string{
						clusterv1.ClusterNameLabel: "fooCluster",
					},
				},
				Spec: AzureManagedControlPlaneSpec{
<<<<<<< HEAD
					ResourceGroupName: "rg1",
					AzureManagedControlPlaneClassSpec: AzureManagedControlPlaneClassSpec{
						VirtualNetwork: ManagedControlPlaneVirtualNetwork{
							ResourceGroup: "rg2",
							ManagedControlPlaneVirtualNetworkClassSpec: ManagedControlPlaneVirtualNetworkClassSpec{
								Name:      "vnet1",
=======
					AzureManagedControlPlaneClassSpec: AzureManagedControlPlaneClassSpec{
						ResourceGroupName: "rg1",
						VirtualNetwork: ManagedControlPlaneVirtualNetwork{
							ResourceGroup: "rg2",
							Name:          "vnet1",
							ManagedControlPlaneVirtualNetworkClassSpec: ManagedControlPlaneVirtualNetworkClassSpec{
>>>>>>> e1f1f754
								CIDRBlock: "invalid_vnet_CIDR",
								Subnet: ManagedControlPlaneSubnet{
									Name:      "subnet1",
									CIDRBlock: "11.0.0.0/24",
								},
							},
						},
					},
				},
			},
			wantErr: "pre-existing virtual networks CIDR block is invalid",
		},
		{
			name: "Testing invalid VirtualNetwork in different resource group: invalid Subnet CIDR",
			amcp: &AzureManagedControlPlane{
				ObjectMeta: metav1.ObjectMeta{
					Name: "fooName",
					Labels: map[string]string{
						clusterv1.ClusterNameLabel: "fooCluster",
					},
				},
				Spec: AzureManagedControlPlaneSpec{
<<<<<<< HEAD
					ResourceGroupName: "rg1",
					AzureManagedControlPlaneClassSpec: AzureManagedControlPlaneClassSpec{
						VirtualNetwork: ManagedControlPlaneVirtualNetwork{
							ResourceGroup: "rg2",
							ManagedControlPlaneVirtualNetworkClassSpec: ManagedControlPlaneVirtualNetworkClassSpec{
								Name: "vnet1",
=======
					AzureManagedControlPlaneClassSpec: AzureManagedControlPlaneClassSpec{
						ResourceGroupName: "rg1",
						VirtualNetwork: ManagedControlPlaneVirtualNetwork{
							ResourceGroup: "rg2",
							Name:          "vnet1",
							ManagedControlPlaneVirtualNetworkClassSpec: ManagedControlPlaneVirtualNetworkClassSpec{
>>>>>>> e1f1f754
								Subnet: ManagedControlPlaneSubnet{
									Name:      "subnet1",
									CIDRBlock: "invalid_subnet_CIDR",
								},
							},
						},
					},
				},
			},
			wantErr: "pre-existing subnets CIDR block is invalid",
		},
	}

	for _, tc := range tests {
		t.Run(tc.name, func(t *testing.T) {
			g := NewWithT(t)
			mcpw := &azureManagedControlPlaneWebhook{}
			err := mcpw.Default(context.Background(), tc.amcp)
			g.Expect(err).NotTo(HaveOccurred())

			errs := validateAMCPVirtualNetwork(tc.amcp.Spec.VirtualNetwork, field.NewPath("spec", "VirtualNetwork"))
			if tc.wantErr != "" {
				g.Expect(errs).ToNot(BeEmpty())
				g.Expect(errs[0].Detail).To(Equal(tc.wantErr))
			} else {
				g.Expect(err).NotTo(HaveOccurred())
			}
		})
	}
}<|MERGE_RESOLUTION|>--- conflicted
+++ resolved
@@ -3250,8 +3250,6 @@
 	}
 }
 
-<<<<<<< HEAD
-=======
 func TestAzureManagedClusterSecurityProfileValidateCreate(t *testing.T) {
 	testsCreate := []struct {
 		name    string
@@ -4042,7 +4040,6 @@
 	}
 }
 
->>>>>>> e1f1f754
 func TestValidateAMCPVirtualNetwork(t *testing.T) {
 	tests := []struct {
 		name    string
@@ -4059,21 +4056,12 @@
 					},
 				},
 				Spec: AzureManagedControlPlaneSpec{
-<<<<<<< HEAD
-					ResourceGroupName: "rg1",
-					AzureManagedControlPlaneClassSpec: AzureManagedControlPlaneClassSpec{
-						VirtualNetwork: ManagedControlPlaneVirtualNetwork{
-							ResourceGroup: "rg1",
-							ManagedControlPlaneVirtualNetworkClassSpec: ManagedControlPlaneVirtualNetworkClassSpec{
-								Name:      "vnet1",
-=======
 					AzureManagedControlPlaneClassSpec: AzureManagedControlPlaneClassSpec{
 						ResourceGroupName: "rg1",
 						VirtualNetwork: ManagedControlPlaneVirtualNetwork{
 							ResourceGroup: "rg1",
 							Name:          "vnet1",
 							ManagedControlPlaneVirtualNetworkClassSpec: ManagedControlPlaneVirtualNetworkClassSpec{
->>>>>>> e1f1f754
 								CIDRBlock: defaultAKSVnetCIDR,
 								Subnet: ManagedControlPlaneSubnet{
 									Name:      "subnet1",
@@ -4096,21 +4084,12 @@
 					},
 				},
 				Spec: AzureManagedControlPlaneSpec{
-<<<<<<< HEAD
-					ResourceGroupName: "rg1",
-					AzureManagedControlPlaneClassSpec: AzureManagedControlPlaneClassSpec{
-						VirtualNetwork: ManagedControlPlaneVirtualNetwork{
-							ResourceGroup: "rg2",
-							ManagedControlPlaneVirtualNetworkClassSpec: ManagedControlPlaneVirtualNetworkClassSpec{
-								Name:      "vnet1",
-=======
 					AzureManagedControlPlaneClassSpec: AzureManagedControlPlaneClassSpec{
 						ResourceGroupName: "rg1",
 						VirtualNetwork: ManagedControlPlaneVirtualNetwork{
 							ResourceGroup: "rg2",
 							Name:          "vnet1",
 							ManagedControlPlaneVirtualNetworkClassSpec: ManagedControlPlaneVirtualNetworkClassSpec{
->>>>>>> e1f1f754
 								CIDRBlock: defaultAKSVnetCIDR,
 								Subnet: ManagedControlPlaneSubnet{
 									Name:      "subnet1",
@@ -4133,21 +4112,12 @@
 					},
 				},
 				Spec: AzureManagedControlPlaneSpec{
-<<<<<<< HEAD
-					ResourceGroupName: "rg1",
-					AzureManagedControlPlaneClassSpec: AzureManagedControlPlaneClassSpec{
-						VirtualNetwork: ManagedControlPlaneVirtualNetwork{
-							ResourceGroup: "rg2",
-							ManagedControlPlaneVirtualNetworkClassSpec: ManagedControlPlaneVirtualNetworkClassSpec{
-								Name:      "vnet1",
-=======
 					AzureManagedControlPlaneClassSpec: AzureManagedControlPlaneClassSpec{
 						ResourceGroupName: "rg1",
 						VirtualNetwork: ManagedControlPlaneVirtualNetwork{
 							ResourceGroup: "rg2",
 							Name:          "vnet1",
 							ManagedControlPlaneVirtualNetworkClassSpec: ManagedControlPlaneVirtualNetworkClassSpec{
->>>>>>> e1f1f754
 								CIDRBlock: "10.1.0.0/16",
 								Subnet: ManagedControlPlaneSubnet{
 									Name:      "subnet1",
@@ -4170,21 +4140,12 @@
 					},
 				},
 				Spec: AzureManagedControlPlaneSpec{
-<<<<<<< HEAD
-					ResourceGroupName: "rg1",
-					AzureManagedControlPlaneClassSpec: AzureManagedControlPlaneClassSpec{
-						VirtualNetwork: ManagedControlPlaneVirtualNetwork{
-							ResourceGroup: "rg2",
-							ManagedControlPlaneVirtualNetworkClassSpec: ManagedControlPlaneVirtualNetworkClassSpec{
-								Name:      "vnet1",
-=======
 					AzureManagedControlPlaneClassSpec: AzureManagedControlPlaneClassSpec{
 						ResourceGroupName: "rg1",
 						VirtualNetwork: ManagedControlPlaneVirtualNetwork{
 							ResourceGroup: "rg2",
 							Name:          "vnet1",
 							ManagedControlPlaneVirtualNetworkClassSpec: ManagedControlPlaneVirtualNetworkClassSpec{
->>>>>>> e1f1f754
 								CIDRBlock: "10.1.0.0/16",
 								Subnet: ManagedControlPlaneSubnet{
 									Name: "subnet1",
@@ -4206,21 +4167,12 @@
 					},
 				},
 				Spec: AzureManagedControlPlaneSpec{
-<<<<<<< HEAD
-					ResourceGroupName: "rg1",
-					AzureManagedControlPlaneClassSpec: AzureManagedControlPlaneClassSpec{
-						VirtualNetwork: ManagedControlPlaneVirtualNetwork{
-							ResourceGroup: "rg2",
-							ManagedControlPlaneVirtualNetworkClassSpec: ManagedControlPlaneVirtualNetworkClassSpec{
-								Name: "vnet1",
-=======
 					AzureManagedControlPlaneClassSpec: AzureManagedControlPlaneClassSpec{
 						ResourceGroupName: "rg1",
 						VirtualNetwork: ManagedControlPlaneVirtualNetwork{
 							ResourceGroup: "rg2",
 							Name:          "vnet1",
 							ManagedControlPlaneVirtualNetworkClassSpec: ManagedControlPlaneVirtualNetworkClassSpec{
->>>>>>> e1f1f754
 								Subnet: ManagedControlPlaneSubnet{
 									Name:      "subnet1",
 									CIDRBlock: "11.0.0.0/24",
@@ -4242,21 +4194,12 @@
 					},
 				},
 				Spec: AzureManagedControlPlaneSpec{
-<<<<<<< HEAD
-					ResourceGroupName: "rg1",
-					AzureManagedControlPlaneClassSpec: AzureManagedControlPlaneClassSpec{
-						VirtualNetwork: ManagedControlPlaneVirtualNetwork{
-							ResourceGroup: "rg2",
-							ManagedControlPlaneVirtualNetworkClassSpec: ManagedControlPlaneVirtualNetworkClassSpec{
-								Name:      "vnet1",
-=======
 					AzureManagedControlPlaneClassSpec: AzureManagedControlPlaneClassSpec{
 						ResourceGroupName: "rg1",
 						VirtualNetwork: ManagedControlPlaneVirtualNetwork{
 							ResourceGroup: "rg2",
 							Name:          "vnet1",
 							ManagedControlPlaneVirtualNetworkClassSpec: ManagedControlPlaneVirtualNetworkClassSpec{
->>>>>>> e1f1f754
 								CIDRBlock: "invalid_vnet_CIDR",
 								Subnet: ManagedControlPlaneSubnet{
 									Name:      "subnet1",
@@ -4279,21 +4222,12 @@
 					},
 				},
 				Spec: AzureManagedControlPlaneSpec{
-<<<<<<< HEAD
-					ResourceGroupName: "rg1",
-					AzureManagedControlPlaneClassSpec: AzureManagedControlPlaneClassSpec{
-						VirtualNetwork: ManagedControlPlaneVirtualNetwork{
-							ResourceGroup: "rg2",
-							ManagedControlPlaneVirtualNetworkClassSpec: ManagedControlPlaneVirtualNetworkClassSpec{
-								Name: "vnet1",
-=======
 					AzureManagedControlPlaneClassSpec: AzureManagedControlPlaneClassSpec{
 						ResourceGroupName: "rg1",
 						VirtualNetwork: ManagedControlPlaneVirtualNetwork{
 							ResourceGroup: "rg2",
 							Name:          "vnet1",
 							ManagedControlPlaneVirtualNetworkClassSpec: ManagedControlPlaneVirtualNetworkClassSpec{
->>>>>>> e1f1f754
 								Subnet: ManagedControlPlaneSubnet{
 									Name:      "subnet1",
 									CIDRBlock: "invalid_subnet_CIDR",
