--- conflicted
+++ resolved
@@ -712,7 +712,6 @@
 	}
 	if s.IsAPIServerPrivate() {
 		return s.ControlPlaneOutboundLB()
-<<<<<<< HEAD
 	}
 	return s.APIServerLB()
 }
@@ -723,18 +722,6 @@
 	if lb == nil {
 		return ""
 	}
-=======
-	}
-	return s.APIServerLB()
-}
-
-// OutboundLBName returns the name of the outbound LB.
-func (s *ClusterScope) OutboundLBName(role string) string {
-	lb := s.outboundLB(role)
-	if lb == nil {
-		return ""
-	}
->>>>>>> fa947c46
 	return lb.Name
 }
 
