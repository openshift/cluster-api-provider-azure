/*
Copyright 2018 The Kubernetes Authors.

Licensed under the Apache License, Version 2.0 (the "License");
you may not use this file except in compliance with the License.
You may obtain a copy of the License at

    http://www.apache.org/licenses/LICENSE-2.0

Unless required by applicable law or agreed to in writing, software
distributed under the License is distributed on an "AS IS" BASIS,
WITHOUT WARRANTIES OR CONDITIONS OF ANY KIND, either express or implied.
See the License for the specific language governing permissions and
limitations under the License.
*/

package scope

import (
	"context"
	"encoding/json"
	"fmt"
	"hash/fnv"
	"sort"
	"strconv"
	"strings"

	asonetworkv1api20201101 "github.com/Azure/azure-service-operator/v2/api/network/v1api20201101"
	asonetworkv1api20220701 "github.com/Azure/azure-service-operator/v2/api/network/v1api20220701"
	asoresourcesv1 "github.com/Azure/azure-service-operator/v2/api/resources/v1api20200601"
	"github.com/pkg/errors"
	metav1 "k8s.io/apimachinery/pkg/apis/meta/v1"
	"k8s.io/utils/net"
	"k8s.io/utils/ptr"
	infrav1 "sigs.k8s.io/cluster-api-provider-azure/api/v1beta1"
	"sigs.k8s.io/cluster-api-provider-azure/azure"
	"sigs.k8s.io/cluster-api-provider-azure/azure/services/bastionhosts"
	"sigs.k8s.io/cluster-api-provider-azure/azure/services/groups"
	"sigs.k8s.io/cluster-api-provider-azure/azure/services/loadbalancers"
	"sigs.k8s.io/cluster-api-provider-azure/azure/services/natgateways"
	"sigs.k8s.io/cluster-api-provider-azure/azure/services/privatedns"
	"sigs.k8s.io/cluster-api-provider-azure/azure/services/privateendpoints"
	"sigs.k8s.io/cluster-api-provider-azure/azure/services/publicips"
	"sigs.k8s.io/cluster-api-provider-azure/azure/services/routetables"
	"sigs.k8s.io/cluster-api-provider-azure/azure/services/securitygroups"
	"sigs.k8s.io/cluster-api-provider-azure/azure/services/subnets"
	"sigs.k8s.io/cluster-api-provider-azure/azure/services/virtualnetworks"
	"sigs.k8s.io/cluster-api-provider-azure/azure/services/vnetpeerings"
	"sigs.k8s.io/cluster-api-provider-azure/util/futures"
	"sigs.k8s.io/cluster-api-provider-azure/util/tele"
	clusterv1 "sigs.k8s.io/cluster-api/api/v1beta1"
	"sigs.k8s.io/cluster-api/util/conditions"
	"sigs.k8s.io/cluster-api/util/patch"
	"sigs.k8s.io/controller-runtime/pkg/client"
)

// ClusterScopeParams defines the input parameters used to create a new Scope.
type ClusterScopeParams struct {
	AzureClients
	Client       client.Client
	Cluster      *clusterv1.Cluster
	AzureCluster *infrav1.AzureCluster
	Cache        *ClusterCache
	Timeouts     azure.AsyncReconciler
}

// NewClusterScope creates a new Scope from the supplied parameters.
// This is meant to be called for each reconcile iteration.
func NewClusterScope(ctx context.Context, params ClusterScopeParams) (*ClusterScope, error) {
	ctx, _, done := tele.StartSpanWithLogger(ctx, "azure.clusterScope.NewClusterScope")
	defer done()

	if params.Cluster == nil {
		return nil, errors.New("failed to generate new scope from nil Cluster")
	}
	if params.AzureCluster == nil {
		return nil, errors.New("failed to generate new scope from nil AzureCluster")
	}

	credentialsProvider, err := NewAzureClusterCredentialsProvider(ctx, params.Client, params.AzureCluster)
	if err != nil {
		return nil, errors.Wrap(err, "failed to init credentials provider")
	}
	err = params.AzureClients.setCredentialsWithProvider(ctx, params.AzureCluster.Spec.SubscriptionID, params.AzureCluster.Spec.AzureEnvironment, credentialsProvider)
	if err != nil {
		return nil, errors.Wrap(err, "failed to configure azure settings and credentials for Identity")
	}

	if params.Cache == nil {
		params.Cache = &ClusterCache{}
	}

	helper, err := patch.NewHelper(params.AzureCluster, params.Client)
	if err != nil {
		return nil, errors.Errorf("failed to init patch helper: %v", err)
	}

	return &ClusterScope{
		Client:          params.Client,
		AzureClients:    params.AzureClients,
		Cluster:         params.Cluster,
		AzureCluster:    params.AzureCluster,
		patchHelper:     helper,
		cache:           params.Cache,
		AsyncReconciler: params.Timeouts,
	}, nil
}

// ClusterScope defines the basic context for an actuator to operate upon.
type ClusterScope struct {
	Client      client.Client
	patchHelper *patch.Helper
	cache       *ClusterCache

	AzureClients
	Cluster      *clusterv1.Cluster
	AzureCluster *infrav1.AzureCluster
	azure.AsyncReconciler
}

// ClusterCache stores ClusterCache data locally so we don't have to hit the API multiple times within the same reconcile loop.
type ClusterCache struct {
	isVnetManaged *bool
}

// BaseURI returns the Azure ResourceManagerEndpoint.
func (s *ClusterScope) BaseURI() string {
	return s.ResourceManagerEndpoint
}

// GetClient returns the controller-runtime client.
func (s *ClusterScope) GetClient() client.Client {
	return s.Client
}

// GetDeletionTimestamp returns the deletion timestamp of the Cluster.
func (s *ClusterScope) GetDeletionTimestamp() *metav1.Time {
	return s.Cluster.DeletionTimestamp
}

// ASOOwner implements aso.Scope.
func (s *ClusterScope) ASOOwner() client.Object {
	return s.AzureCluster
}

// PublicIPSpecs returns the public IP specs.
func (s *ClusterScope) PublicIPSpecs() []azure.ResourceSpecGetter {
	var publicIPSpecs []azure.ResourceSpecGetter

	// Public IP specs for control plane lb
	var controlPlaneOutboundIPSpecs []azure.ResourceSpecGetter
	if s.IsAPIServerPrivate() {
		// Public IP specs for control plane outbound lb
		if s.ControlPlaneOutboundLB() != nil {
			for _, ip := range s.ControlPlaneOutboundLB().FrontendIPs {
				controlPlaneOutboundIPSpecs = append(controlPlaneOutboundIPSpecs, &publicips.PublicIPSpec{
					Name:             ip.PublicIP.Name,
					ResourceGroup:    s.ResourceGroup(),
					ClusterName:      s.ClusterName(),
					DNSName:          "",    // Set to default value
					IsIPv6:           false, // Set to default value
					Location:         s.Location(),
					ExtendedLocation: s.ExtendedLocation(),
					FailureDomains:   s.FailureDomains(),
					AdditionalTags:   s.AdditionalTags(),
				})
			}
		}
	} else {
		controlPlaneOutboundIPSpecs = []azure.ResourceSpecGetter{
			&publicips.PublicIPSpec{
				Name:             s.APIServerPublicIP().Name,
				ResourceGroup:    s.ResourceGroup(),
				DNSName:          s.APIServerPublicIP().DNSName,
				IsIPv6:           false, // Currently azure requires an IPv4 lb rule to enable IPv6
				ClusterName:      s.ClusterName(),
				Location:         s.Location(),
				ExtendedLocation: s.ExtendedLocation(),
				FailureDomains:   s.FailureDomains(),
				AdditionalTags:   s.AdditionalTags(),
				IPTags:           s.APIServerPublicIP().IPTags,
			},
		}
	}
	publicIPSpecs = append(publicIPSpecs, controlPlaneOutboundIPSpecs...)

	// Public IP specs for node outbound lb
	if s.NodeOutboundLB() != nil {
		for _, ip := range s.NodeOutboundLB().FrontendIPs {
			publicIPSpecs = append(publicIPSpecs, &publicips.PublicIPSpec{
				Name:             ip.PublicIP.Name,
				ResourceGroup:    s.ResourceGroup(),
				ClusterName:      s.ClusterName(),
				DNSName:          "",    // Set to default value
				IsIPv6:           false, // Set to default value
				Location:         s.Location(),
				ExtendedLocation: s.ExtendedLocation(),
				FailureDomains:   s.FailureDomains(),
				AdditionalTags:   s.AdditionalTags(),
			})
		}
	}

	// Public IP specs for node NAT gateways
	var nodeNatGatewayIPSpecs []azure.ResourceSpecGetter
	for _, subnet := range s.NodeSubnets() {
		if subnet.IsNatGatewayEnabled() {
			nodeNatGatewayIPSpecs = append(nodeNatGatewayIPSpecs, &publicips.PublicIPSpec{
				Name:           subnet.NatGateway.NatGatewayIP.Name,
				ResourceGroup:  s.ResourceGroup(),
				DNSName:        subnet.NatGateway.NatGatewayIP.DNSName,
				IsIPv6:         false, // Public IP is IPv4 by default
				ClusterName:    s.ClusterName(),
				Location:       s.Location(),
				FailureDomains: s.FailureDomains(),
				AdditionalTags: s.AdditionalTags(),
				IPTags:         subnet.NatGateway.NatGatewayIP.IPTags,
			})
		}
		publicIPSpecs = append(publicIPSpecs, nodeNatGatewayIPSpecs...)
	}

	if azureBastion := s.AzureBastion(); azureBastion != nil {
		// public IP for Azure Bastion.
		azureBastionPublicIP := &publicips.PublicIPSpec{
			Name:           azureBastion.PublicIP.Name,
			ResourceGroup:  s.ResourceGroup(),
			DNSName:        azureBastion.PublicIP.DNSName,
			IsIPv6:         false, // Public IP is IPv4 by default
			ClusterName:    s.ClusterName(),
			Location:       s.Location(),
			FailureDomains: s.FailureDomains(),
			AdditionalTags: s.AdditionalTags(),
			IPTags:         azureBastion.PublicIP.IPTags,
		}
		publicIPSpecs = append(publicIPSpecs, azureBastionPublicIP)
	}

	return publicIPSpecs
}

// LBSpecs returns the load balancer specs.
func (s *ClusterScope) LBSpecs() []azure.ResourceSpecGetter {
	specs := []azure.ResourceSpecGetter{
		&loadbalancers.LBSpec{
			// API Server LB
			Name:                 s.APIServerLB().Name,
			ResourceGroup:        s.ResourceGroup(),
			SubscriptionID:       s.SubscriptionID(),
			ClusterName:          s.ClusterName(),
			Location:             s.Location(),
			ExtendedLocation:     s.ExtendedLocation(),
			VNetName:             s.Vnet().Name,
			VNetResourceGroup:    s.Vnet().ResourceGroup,
			SubnetName:           s.ControlPlaneSubnet().Name,
			FrontendIPConfigs:    s.APIServerLB().FrontendIPs,
			APIServerPort:        s.APIServerPort(),
			Type:                 s.APIServerLB().Type,
			SKU:                  s.APIServerLB().SKU,
			Role:                 infrav1.APIServerRole,
			BackendPoolName:      s.APIServerLB().BackendPool.Name,
			IdleTimeoutInMinutes: s.APIServerLB().IdleTimeoutInMinutes,
			AdditionalTags:       s.AdditionalTags(),
		},
	}

	// Node outbound LB
	if s.NodeOutboundLB() != nil {
		specs = append(specs, &loadbalancers.LBSpec{
			Name:                 s.NodeOutboundLB().Name,
			ResourceGroup:        s.ResourceGroup(),
			SubscriptionID:       s.SubscriptionID(),
			ClusterName:          s.ClusterName(),
			Location:             s.Location(),
			ExtendedLocation:     s.ExtendedLocation(),
			VNetName:             s.Vnet().Name,
			VNetResourceGroup:    s.Vnet().ResourceGroup,
			FrontendIPConfigs:    s.NodeOutboundLB().FrontendIPs,
			Type:                 s.NodeOutboundLB().Type,
			SKU:                  s.NodeOutboundLB().SKU,
			BackendPoolName:      s.NodeOutboundLB().BackendPool.Name,
			IdleTimeoutInMinutes: s.NodeOutboundLB().IdleTimeoutInMinutes,
			Role:                 infrav1.NodeOutboundRole,
			AdditionalTags:       s.AdditionalTags(),
		})
	}

	// Control Plane Outbound LB
	if s.ControlPlaneOutboundLB() != nil {
		specs = append(specs, &loadbalancers.LBSpec{
			Name:                 s.ControlPlaneOutboundLB().Name,
			ResourceGroup:        s.ResourceGroup(),
			SubscriptionID:       s.SubscriptionID(),
			ClusterName:          s.ClusterName(),
			Location:             s.Location(),
			ExtendedLocation:     s.ExtendedLocation(),
			VNetName:             s.Vnet().Name,
			VNetResourceGroup:    s.Vnet().ResourceGroup,
			FrontendIPConfigs:    s.ControlPlaneOutboundLB().FrontendIPs,
			Type:                 s.ControlPlaneOutboundLB().Type,
			SKU:                  s.ControlPlaneOutboundLB().SKU,
			BackendPoolName:      s.ControlPlaneOutboundLB().BackendPool.Name,
			IdleTimeoutInMinutes: s.ControlPlaneOutboundLB().IdleTimeoutInMinutes,
			Role:                 infrav1.ControlPlaneOutboundRole,
			AdditionalTags:       s.AdditionalTags(),
		})
	}

	return specs
}

// RouteTableSpecs returns the subnet route tables.
func (s *ClusterScope) RouteTableSpecs() []azure.ResourceSpecGetter {
	var specs []azure.ResourceSpecGetter
	for _, subnet := range s.AzureCluster.Spec.NetworkSpec.Subnets {
		if subnet.RouteTable.Name != "" {
			specs = append(specs, &routetables.RouteTableSpec{
				Name:           subnet.RouteTable.Name,
				Location:       s.Location(),
				ResourceGroup:  s.Vnet().ResourceGroup,
				ClusterName:    s.ClusterName(),
				AdditionalTags: s.AdditionalTags(),
			})
		}
	}

	return specs
}

// NatGatewaySpecs returns the node NAT gateway.
func (s *ClusterScope) NatGatewaySpecs() []azure.ASOResourceSpecGetter[*asonetworkv1api20220701.NatGateway] {
	natGatewaySet := make(map[string]struct{})
	var natGateways []azure.ASOResourceSpecGetter[*asonetworkv1api20220701.NatGateway]

	// We ignore the control plane NAT gateway, as we will always use a LB to enable egress on the control plane.
	for _, subnet := range s.NodeSubnets() {
		if subnet.IsNatGatewayEnabled() {
			if _, ok := natGatewaySet[subnet.NatGateway.Name]; !ok {
				natGatewaySet[subnet.NatGateway.Name] = struct{}{} // empty struct to represent hash set
				natGateways = append(natGateways, &natgateways.NatGatewaySpec{
					Name:           subnet.NatGateway.Name,
					ResourceGroup:  s.ResourceGroup(),
					SubscriptionID: s.SubscriptionID(),
					Location:       s.Location(),
					ClusterName:    s.ClusterName(),
					NatGatewayIP: infrav1.PublicIPSpec{
						Name: subnet.NatGateway.NatGatewayIP.Name,
					},
					AdditionalTags: s.AdditionalTags(),
					// We need to know if the VNet is managed to decide if this NAT Gateway was-managed or not.
					IsVnetManaged: s.IsVnetManaged(),
				})
			}
		}
	}

	return natGateways
}

// NSGSpecs returns the security group specs.
func (s *ClusterScope) NSGSpecs() []azure.ResourceSpecGetter {
	nsgspecs := make([]azure.ResourceSpecGetter, len(s.AzureCluster.Spec.NetworkSpec.Subnets))
	for i, subnet := range s.AzureCluster.Spec.NetworkSpec.Subnets {
		nsgspecs[i] = &securitygroups.NSGSpec{
			Name:                     subnet.SecurityGroup.Name,
			SecurityRules:            subnet.SecurityGroup.SecurityRules,
			ResourceGroup:            s.Vnet().ResourceGroup,
			Location:                 s.Location(),
			ClusterName:              s.ClusterName(),
			AdditionalTags:           s.AdditionalTags(),
			LastAppliedSecurityRules: s.getLastAppliedSecurityRules(subnet.SecurityGroup.Name),
		}
	}

	return nsgspecs
}

// SubnetSpecs returns the subnets specs.
func (s *ClusterScope) SubnetSpecs() []azure.ASOResourceSpecGetter[*asonetworkv1api20201101.VirtualNetworksSubnet] {
	numberOfSubnets := len(s.AzureCluster.Spec.NetworkSpec.Subnets)
	if s.IsAzureBastionEnabled() {
		numberOfSubnets++
	}

	subnetSpecs := make([]azure.ASOResourceSpecGetter[*asonetworkv1api20201101.VirtualNetworksSubnet], 0, numberOfSubnets)

	for _, subnet := range s.AzureCluster.Spec.NetworkSpec.Subnets {
		subnetSpec := &subnets.SubnetSpec{
			Name:              subnet.Name,
			ResourceGroup:     s.ResourceGroup(),
			SubscriptionID:    s.SubscriptionID(),
			CIDRs:             subnet.CIDRBlocks,
			VNetName:          s.Vnet().Name,
			VNetResourceGroup: s.Vnet().ResourceGroup,
			IsVNetManaged:     s.IsVnetManaged(),
			RouteTableName:    subnet.RouteTable.Name,
			SecurityGroupName: subnet.SecurityGroup.Name,
			NatGatewayName:    subnet.NatGateway.Name,
			ServiceEndpoints:  subnet.ServiceEndpoints,
		}
		subnetSpecs = append(subnetSpecs, subnetSpec)
	}

	if s.IsAzureBastionEnabled() {
		azureBastionSubnet := s.AzureCluster.Spec.BastionSpec.AzureBastion.Subnet
		subnetSpecs = append(subnetSpecs, &subnets.SubnetSpec{
			Name:              azureBastionSubnet.Name,
			ResourceGroup:     s.ResourceGroup(),
			SubscriptionID:    s.SubscriptionID(),
			CIDRs:             azureBastionSubnet.CIDRBlocks,
			VNetName:          s.Vnet().Name,
			VNetResourceGroup: s.Vnet().ResourceGroup,
			IsVNetManaged:     s.IsVnetManaged(),
			SecurityGroupName: azureBastionSubnet.SecurityGroup.Name,
			RouteTableName:    azureBastionSubnet.RouteTable.Name,
			ServiceEndpoints:  azureBastionSubnet.ServiceEndpoints,
		})
	}

	return subnetSpecs
}

// GroupSpecs returns the resource group spec.
func (s *ClusterScope) GroupSpecs() []azure.ASOResourceSpecGetter[*asoresourcesv1.ResourceGroup] {
	specs := []azure.ASOResourceSpecGetter[*asoresourcesv1.ResourceGroup]{
		&groups.GroupSpec{
			Name:           s.ResourceGroup(),
			AzureName:      s.ResourceGroup(),
<<<<<<< HEAD
			Namespace:      s.Namespace(),
=======
>>>>>>> e1f1f754
			Location:       s.Location(),
			ClusterName:    s.ClusterName(),
			AdditionalTags: s.AdditionalTags(),
		},
	}
	if s.Vnet().ResourceGroup != "" && s.Vnet().ResourceGroup != s.ResourceGroup() {
		specs = append(specs, &groups.GroupSpec{
			Name:           azure.GetNormalizedKubernetesName(s.Vnet().ResourceGroup),
			AzureName:      s.Vnet().ResourceGroup,
<<<<<<< HEAD
			Namespace:      s.Namespace(),
=======
>>>>>>> e1f1f754
			Location:       s.Location(),
			ClusterName:    s.ClusterName(),
			AdditionalTags: s.AdditionalTags(),
		})
	}
	return specs
}

// VnetPeeringSpecs returns the virtual network peering specs.
func (s *ClusterScope) VnetPeeringSpecs() []azure.ResourceSpecGetter {
	peeringSpecs := make([]azure.ResourceSpecGetter, 2*len(s.Vnet().Peerings))
	for i, peering := range s.Vnet().Peerings {
		forwardPeering := &vnetpeerings.VnetPeeringSpec{
			PeeringName:               azure.GenerateVnetPeeringName(s.Vnet().Name, peering.RemoteVnetName),
			SourceVnetName:            s.Vnet().Name,
			SourceResourceGroup:       s.Vnet().ResourceGroup,
			RemoteVnetName:            peering.RemoteVnetName,
			RemoteResourceGroup:       peering.ResourceGroup,
			SubscriptionID:            s.SubscriptionID(),
			AllowForwardedTraffic:     peering.ForwardPeeringProperties.AllowForwardedTraffic,
			AllowGatewayTransit:       peering.ForwardPeeringProperties.AllowGatewayTransit,
			AllowVirtualNetworkAccess: peering.ForwardPeeringProperties.AllowVirtualNetworkAccess,
			UseRemoteGateways:         peering.ForwardPeeringProperties.UseRemoteGateways,
		}
		reversePeering := &vnetpeerings.VnetPeeringSpec{
			PeeringName:               azure.GenerateVnetPeeringName(peering.RemoteVnetName, s.Vnet().Name),
			SourceVnetName:            peering.RemoteVnetName,
			SourceResourceGroup:       peering.ResourceGroup,
			RemoteVnetName:            s.Vnet().Name,
			RemoteResourceGroup:       s.Vnet().ResourceGroup,
			SubscriptionID:            s.SubscriptionID(),
			AllowForwardedTraffic:     peering.ReversePeeringProperties.AllowForwardedTraffic,
			AllowGatewayTransit:       peering.ReversePeeringProperties.AllowGatewayTransit,
			AllowVirtualNetworkAccess: peering.ReversePeeringProperties.AllowVirtualNetworkAccess,
			UseRemoteGateways:         peering.ReversePeeringProperties.UseRemoteGateways,
		}
		peeringSpecs[i*2] = forwardPeering
		peeringSpecs[i*2+1] = reversePeering
	}

	return peeringSpecs
}

// VNetSpec returns the virtual network spec.
func (s *ClusterScope) VNetSpec() azure.ASOResourceSpecGetter[*asonetworkv1api20201101.VirtualNetwork] {
	return &virtualnetworks.VNetSpec{
		ResourceGroup:    s.Vnet().ResourceGroup,
		Name:             s.Vnet().Name,
		CIDRs:            s.Vnet().CIDRBlocks,
		ExtendedLocation: s.ExtendedLocation(),
		Location:         s.Location(),
		ClusterName:      s.ClusterName(),
		AdditionalTags:   s.AdditionalTags(),
	}
}

// PrivateDNSSpec returns the private dns zone spec.
func (s *ClusterScope) PrivateDNSSpec() (zoneSpec azure.ResourceSpecGetter, linkSpec, recordSpec []azure.ResourceSpecGetter) {
	if s.IsAPIServerPrivate() {
		zone := privatedns.ZoneSpec{
			Name:           s.GetPrivateDNSZoneName(),
			ResourceGroup:  s.ResourceGroup(),
			ClusterName:    s.ClusterName(),
			AdditionalTags: s.AdditionalTags(),
		}

		links := make([]azure.ResourceSpecGetter, 1+len(s.Vnet().Peerings))
		links[0] = privatedns.LinkSpec{
			Name:              azure.GenerateVNetLinkName(s.Vnet().Name),
			ZoneName:          s.GetPrivateDNSZoneName(),
			SubscriptionID:    s.SubscriptionID(),
			VNetResourceGroup: s.Vnet().ResourceGroup,
			VNetName:          s.Vnet().Name,
			ResourceGroup:     s.ResourceGroup(),
			ClusterName:       s.ClusterName(),
			AdditionalTags:    s.AdditionalTags(),
		}
		for i, peering := range s.Vnet().Peerings {
			links[i+1] = privatedns.LinkSpec{
				Name:              azure.GenerateVNetLinkName(peering.RemoteVnetName),
				ZoneName:          s.GetPrivateDNSZoneName(),
				SubscriptionID:    s.SubscriptionID(),
				VNetResourceGroup: peering.ResourceGroup,
				VNetName:          peering.RemoteVnetName,
				ResourceGroup:     s.ResourceGroup(),
				ClusterName:       s.ClusterName(),
				AdditionalTags:    s.AdditionalTags(),
			}
		}

		records := make([]azure.ResourceSpecGetter, 1)
		records[0] = privatedns.RecordSpec{
			Record: infrav1.AddressRecord{
				Hostname: azure.PrivateAPIServerHostname,
				IP:       s.APIServerPrivateIP(),
			},
			ZoneName:      s.GetPrivateDNSZoneName(),
			ResourceGroup: s.ResourceGroup(),
		}

		return zone, links, records
	}

	return nil, nil, nil
}

// IsAzureBastionEnabled returns true if the azure bastion is enabled.
func (s *ClusterScope) IsAzureBastionEnabled() bool {
	return s.AzureCluster.Spec.BastionSpec.AzureBastion != nil
}

// AzureBastion returns the cluster AzureBastion.
func (s *ClusterScope) AzureBastion() *infrav1.AzureBastion {
	return s.AzureCluster.Spec.BastionSpec.AzureBastion
}

// AzureBastionSpec returns the bastion spec.
func (s *ClusterScope) AzureBastionSpec() azure.ASOResourceSpecGetter[*asonetworkv1api20220701.BastionHost] {
	if s.IsAzureBastionEnabled() {
		subnetID := azure.SubnetID(s.SubscriptionID(), s.Vnet().ResourceGroup, s.Vnet().Name, s.AzureBastion().Subnet.Name)
		publicIPID := azure.PublicIPID(s.SubscriptionID(), s.ResourceGroup(), s.AzureBastion().PublicIP.Name)

		return &bastionhosts.AzureBastionSpec{
			Name:            s.AzureBastion().Name,
			ResourceGroup:   s.ResourceGroup(),
			Location:        s.Location(),
			ClusterName:     s.ClusterName(),
			SubnetID:        subnetID,
			PublicIPID:      publicIPID,
			Sku:             s.AzureBastion().Sku,
			EnableTunneling: s.AzureBastion().EnableTunneling,
		}
	}

	return nil
}

// Vnet returns the cluster Vnet.
func (s *ClusterScope) Vnet() *infrav1.VnetSpec {
	return &s.AzureCluster.Spec.NetworkSpec.Vnet
}

// IsVnetManaged returns true if the vnet is managed.
func (s *ClusterScope) IsVnetManaged() bool {
	if s.cache.isVnetManaged != nil {
		return ptr.Deref(s.cache.isVnetManaged, false)
	}
	isVnetManaged := s.Vnet().ID == "" || s.Vnet().Tags.HasOwned(s.ClusterName())
	s.cache.isVnetManaged = ptr.To(isVnetManaged)
	return isVnetManaged
}

// IsIPv6Enabled returns true if IPv6 is enabled.
func (s *ClusterScope) IsIPv6Enabled() bool {
	for _, cidr := range s.AzureCluster.Spec.NetworkSpec.Vnet.CIDRBlocks {
		if net.IsIPv6CIDRString(cidr) {
			return true
		}
	}
	return false
}

// Subnets returns the cluster subnets.
func (s *ClusterScope) Subnets() infrav1.Subnets {
	return s.AzureCluster.Spec.NetworkSpec.Subnets
}

// ControlPlaneSubnet returns the cluster control plane subnet.
func (s *ClusterScope) ControlPlaneSubnet() infrav1.SubnetSpec {
	subnet, _ := s.AzureCluster.Spec.NetworkSpec.GetControlPlaneSubnet()
	return subnet
}

// NodeSubnets returns the subnets with the node role.
func (s *ClusterScope) NodeSubnets() []infrav1.SubnetSpec {
	subnets := []infrav1.SubnetSpec{}
	for _, subnet := range s.AzureCluster.Spec.NetworkSpec.Subnets {
		if subnet.Role == infrav1.SubnetNode || subnet.Role == infrav1.SubnetCluster {
			subnets = append(subnets, subnet)
		}
	}

	return subnets
}

// Subnet returns the subnet with the provided name.
func (s *ClusterScope) Subnet(name string) infrav1.SubnetSpec {
	for _, sn := range s.AzureCluster.Spec.NetworkSpec.Subnets {
		if sn.Name == name {
			return sn
		}
	}

	return infrav1.SubnetSpec{}
}

// SetSubnet sets the subnet spec for the subnet with the same name.
func (s *ClusterScope) SetSubnet(subnetSpec infrav1.SubnetSpec) {
	for i, sn := range s.AzureCluster.Spec.NetworkSpec.Subnets {
		if sn.Name == subnetSpec.Name {
			s.AzureCluster.Spec.NetworkSpec.Subnets[i] = subnetSpec
			return
		}
	}
}

// SetNatGatewayIDInSubnets sets the NAT Gateway ID in the subnets with the same name.
func (s *ClusterScope) SetNatGatewayIDInSubnets(name string, id string) {
	for _, subnet := range s.Subnets() {
		if subnet.NatGateway.Name == name {
			subnet.NatGateway.ID = id
			s.SetSubnet(subnet)
		}
	}
}

// UpdateSubnetCIDRs updates the subnet CIDRs for the subnet with the same name.
func (s *ClusterScope) UpdateSubnetCIDRs(name string, cidrBlocks []string) {
	subnetSpecInfra := s.Subnet(name)
	subnetSpecInfra.CIDRBlocks = cidrBlocks
	s.SetSubnet(subnetSpecInfra)
}

// UpdateSubnetID updates the subnet ID for the subnet with the same name.
func (s *ClusterScope) UpdateSubnetID(name string, id string) {
	subnetSpecInfra := s.Subnet(name)
	subnetSpecInfra.ID = id
	s.SetSubnet(subnetSpecInfra)
}

// ControlPlaneRouteTable returns the cluster controlplane routetable.
func (s *ClusterScope) ControlPlaneRouteTable() infrav1.RouteTable {
	subnet, _ := s.AzureCluster.Spec.NetworkSpec.GetControlPlaneSubnet()
	return subnet.RouteTable
}

// APIServerLB returns the cluster API Server load balancer.
func (s *ClusterScope) APIServerLB() *infrav1.LoadBalancerSpec {
	return &s.AzureCluster.Spec.NetworkSpec.APIServerLB
}

// NodeOutboundLB returns the cluster node outbound load balancer.
func (s *ClusterScope) NodeOutboundLB() *infrav1.LoadBalancerSpec {
	return s.AzureCluster.Spec.NetworkSpec.NodeOutboundLB
}

// ControlPlaneOutboundLB returns the cluster control plane outbound load balancer.
func (s *ClusterScope) ControlPlaneOutboundLB() *infrav1.LoadBalancerSpec {
	return s.AzureCluster.Spec.NetworkSpec.ControlPlaneOutboundLB
}

// APIServerLBName returns the API Server LB name.
func (s *ClusterScope) APIServerLBName() string {
	return s.APIServerLB().Name
}

// IsAPIServerPrivate returns true if the API Server LB is of type Internal.
func (s *ClusterScope) IsAPIServerPrivate() bool {
	return s.APIServerLB().Type == infrav1.Internal
}

// APIServerPublicIP returns the API Server public IP.
func (s *ClusterScope) APIServerPublicIP() *infrav1.PublicIPSpec {
	return s.APIServerLB().FrontendIPs[0].PublicIP
}

// APIServerPrivateIP returns the API Server private IP.
func (s *ClusterScope) APIServerPrivateIP() string {
	return s.APIServerLB().FrontendIPs[0].PrivateIPAddress
}

// GetPrivateDNSZoneName returns the Private DNS Zone from the spec or generate it from cluster name.
func (s *ClusterScope) GetPrivateDNSZoneName() string {
	if len(s.AzureCluster.Spec.NetworkSpec.PrivateDNSZoneName) > 0 {
		return s.AzureCluster.Spec.NetworkSpec.PrivateDNSZoneName
	}
	return azure.GeneratePrivateDNSZoneName(s.ClusterName())
}

// APIServerLBPoolName returns the API Server LB backend pool name.
func (s *ClusterScope) APIServerLBPoolName() string {
	return s.APIServerLB().BackendPool.Name
}

// OutboundLB returns the outbound LB.
func (s *ClusterScope) outboundLB(role string) *infrav1.LoadBalancerSpec {
	if role == infrav1.Node {
		return s.NodeOutboundLB()
	}
	if s.IsAPIServerPrivate() {
		return s.ControlPlaneOutboundLB()
	}
	return s.APIServerLB()
}

// OutboundLBName returns the name of the outbound LB.
func (s *ClusterScope) OutboundLBName(role string) string {
	lb := s.outboundLB(role)
	if lb == nil {
		return ""
	}
	return lb.Name
}

// OutboundPoolName returns the outbound LB backend pool name.
func (s *ClusterScope) OutboundPoolName(role string) string {
	lb := s.outboundLB(role)
	if lb == nil {
		return ""
	}
	return lb.BackendPool.Name
}

// ResourceGroup returns the cluster resource group.
func (s *ClusterScope) ResourceGroup() string {
	return s.AzureCluster.Spec.ResourceGroup
}

// NodeResourceGroup returns the resource group where nodes live.
// For AzureClusters this is the same as the cluster RG.
func (s *ClusterScope) NodeResourceGroup() string {
	return s.ResourceGroup()
}

// ClusterName returns the cluster name.
func (s *ClusterScope) ClusterName() string {
	return s.Cluster.Name
}

// Namespace returns the cluster namespace.
func (s *ClusterScope) Namespace() string {
	return s.Cluster.Namespace
}

// Location returns the cluster location.
func (s *ClusterScope) Location() string {
	return s.AzureCluster.Spec.Location
}

// AvailabilitySetEnabled informs machines that they should be part of an Availability Set.
func (s *ClusterScope) AvailabilitySetEnabled() bool {
	return len(s.AzureCluster.Status.FailureDomains) == 0
}

// CloudProviderConfigOverrides returns the cloud provider config overrides for the cluster.
func (s *ClusterScope) CloudProviderConfigOverrides() *infrav1.CloudProviderConfigOverrides {
	return s.AzureCluster.Spec.CloudProviderConfigOverrides
}

// ExtendedLocationName returns ExtendedLocation name for the cluster.
func (s *ClusterScope) ExtendedLocationName() string {
	if s.ExtendedLocation() == nil {
		return ""
	}
	return s.ExtendedLocation().Name
}

// ExtendedLocationType returns ExtendedLocation type for the cluster.
func (s *ClusterScope) ExtendedLocationType() string {
	if s.ExtendedLocation() == nil {
		return ""
	}
	return s.ExtendedLocation().Type
}

// ExtendedLocation returns the cluster extendedLocation.
func (s *ClusterScope) ExtendedLocation() *infrav1.ExtendedLocationSpec {
	return s.AzureCluster.Spec.ExtendedLocation
}

// GenerateFQDN generates a fully qualified domain name, based on a hash, cluster name and cluster location.
func (s *ClusterScope) GenerateFQDN(ipName string) string {
	h := fnv.New32a()
	if _, err := fmt.Fprintf(h, "%s/%s/%s", s.SubscriptionID(), s.ResourceGroup(), ipName); err != nil {
		return ""
	}
	hash := fmt.Sprintf("%x", h.Sum32())
	return strings.ToLower(fmt.Sprintf("%s-%s.%s.%s", s.ClusterName(), hash, s.Location(), s.AzureClients.ResourceManagerVMDNSSuffix))
}

// GenerateLegacyFQDN generates an IP name and a fully qualified domain name, based on a hash, cluster name and cluster location.
// Deprecated: use GenerateFQDN instead.
func (s *ClusterScope) GenerateLegacyFQDN() (ip string, domain string) {
	h := fnv.New32a()
	if _, err := fmt.Fprintf(h, "%s/%s/%s", s.SubscriptionID(), s.ResourceGroup(), s.ClusterName()); err != nil {
		return "", ""
	}
	ipName := fmt.Sprintf("%s-%x", s.ClusterName(), h.Sum32())
	fqdn := fmt.Sprintf("%s.%s.%s", ipName, s.Location(), s.AzureClients.ResourceManagerVMDNSSuffix)
	return ipName, fqdn
}

// ListOptionsLabelSelector returns a ListOptions with a label selector for clusterName.
func (s *ClusterScope) ListOptionsLabelSelector() client.ListOption {
	return client.MatchingLabels(map[string]string{
		clusterv1.ClusterNameLabel: s.Cluster.Name,
	})
}

// PatchObject persists the cluster configuration and status.
func (s *ClusterScope) PatchObject(ctx context.Context) error {
	ctx, _, done := tele.StartSpanWithLogger(ctx, "scope.ClusterScope.PatchObject")
	defer done()

	conditions.SetSummary(s.AzureCluster)

	return s.patchHelper.Patch(
		ctx,
		s.AzureCluster,
		patch.WithOwnedConditions{Conditions: []clusterv1.ConditionType{
			clusterv1.ReadyCondition,
			infrav1.ResourceGroupReadyCondition,
			infrav1.RouteTablesReadyCondition,
			infrav1.NetworkInfrastructureReadyCondition,
			infrav1.VnetPeeringReadyCondition,
			infrav1.DisksReadyCondition,
			infrav1.NATGatewaysReadyCondition,
			infrav1.LoadBalancersReadyCondition,
			infrav1.BastionHostReadyCondition,
			infrav1.VNetReadyCondition,
			infrav1.SubnetsReadyCondition,
			infrav1.SecurityGroupsReadyCondition,
			infrav1.PrivateDNSZoneReadyCondition,
			infrav1.PrivateDNSLinkReadyCondition,
			infrav1.PrivateDNSRecordReadyCondition,
			infrav1.PrivateEndpointsReadyCondition,
		}})
}

// Close closes the current scope persisting the cluster configuration and status.
func (s *ClusterScope) Close(ctx context.Context) error {
	return s.PatchObject(ctx)
}

// AdditionalTags returns AdditionalTags from the scope's AzureCluster.
func (s *ClusterScope) AdditionalTags() infrav1.Tags {
	tags := make(infrav1.Tags)
	if s.AzureCluster.Spec.AdditionalTags != nil {
		tags = s.AzureCluster.Spec.AdditionalTags.DeepCopy()
	}
	return tags
}

// APIServerPort returns the APIServerPort to use when creating the load balancer.
func (s *ClusterScope) APIServerPort() int32 {
	if s.Cluster.Spec.ClusterNetwork != nil && s.Cluster.Spec.ClusterNetwork.APIServerPort != nil {
		return *s.Cluster.Spec.ClusterNetwork.APIServerPort
	}
	return 6443
}

// APIServerHost returns the hostname used to reach the API server.
func (s *ClusterScope) APIServerHost() string {
	if s.IsAPIServerPrivate() {
		return azure.GeneratePrivateFQDN(s.GetPrivateDNSZoneName())
	}
	return s.APIServerPublicIP().DNSName
}

// SetFailureDomain sets a failure domain in a cluster's status by its id.
// The provided failure domain spec may be overridden to false by cluster's spec property.
func (s *ClusterScope) SetFailureDomain(id string, spec clusterv1.FailureDomainSpec) {
	if s.AzureCluster.Status.FailureDomains == nil {
		s.AzureCluster.Status.FailureDomains = make(clusterv1.FailureDomains)
	}

	if fd, ok := s.AzureCluster.Spec.FailureDomains[id]; ok && !fd.ControlPlane {
		spec.ControlPlane = false
	}

	s.AzureCluster.Status.FailureDomains[id] = spec
}

// FailureDomains returns the failure domains for the cluster.
func (s *ClusterScope) FailureDomains() []*string {
	fds := make([]*string, len(s.AzureCluster.Status.FailureDomains))
	i := 0
	for id := range s.AzureCluster.Status.FailureDomains {
		fds[i] = ptr.To(id)
		i++
	}

	// sort in increasing order restoring the original sort.Strings(fds) behavior
	sort.Slice(fds, func(i, j int) bool {
		return *fds[i] < *fds[j]
	})

	return fds
}

// SetControlPlaneSecurityRules sets the default security rules of the control plane subnet.
// Note that this is not done in a webhook as it requires a valid Cluster object to exist to get the API Server port.
func (s *ClusterScope) SetControlPlaneSecurityRules() {
	if s.ControlPlaneSubnet().SecurityGroup.SecurityRules == nil {
		subnet := s.ControlPlaneSubnet()
		subnet.SecurityGroup.SecurityRules = infrav1.SecurityRules{
			infrav1.SecurityRule{
				Name:             "allow_ssh",
				Description:      "Allow SSH",
				Priority:         2200,
				Protocol:         infrav1.SecurityGroupProtocolTCP,
				Direction:        infrav1.SecurityRuleDirectionInbound,
				Source:           ptr.To("*"),
				SourcePorts:      ptr.To("*"),
				Destination:      ptr.To("*"),
				DestinationPorts: ptr.To("22"),
				Action:           infrav1.SecurityRuleActionAllow,
			},
			infrav1.SecurityRule{
				Name:             "allow_apiserver",
				Description:      "Allow K8s API Server",
				Priority:         2201,
				Protocol:         infrav1.SecurityGroupProtocolTCP,
				Direction:        infrav1.SecurityRuleDirectionInbound,
				Source:           ptr.To("*"),
				SourcePorts:      ptr.To("*"),
				Destination:      ptr.To("*"),
				DestinationPorts: ptr.To(strconv.Itoa(int(s.APIServerPort()))),
				Action:           infrav1.SecurityRuleActionAllow,
			},
		}
		s.AzureCluster.Spec.NetworkSpec.UpdateControlPlaneSubnet(subnet)
	}
}

// SetDNSName sets the API Server public IP DNS name.
// Note: this logic exists only for purposes of ensuring backwards compatibility for old clusters created without an APIServerLB, and should be removed in the future.
func (s *ClusterScope) SetDNSName() {
	// for back compat, set the old API Server defaults if no API Server Spec has been set by new webhooks.
	lb := s.APIServerLB()
	if lb == nil || lb.Name == "" {
		lbName := fmt.Sprintf("%s-%s", s.ClusterName(), "public-lb")
		ip, dns := s.GenerateLegacyFQDN()
		lb = &infrav1.LoadBalancerSpec{
			Name: lbName,
			FrontendIPs: []infrav1.FrontendIP{
				{
					Name: azure.GenerateFrontendIPConfigName(lbName),
					PublicIP: &infrav1.PublicIPSpec{
						Name:    ip,
						DNSName: dns,
					},
				},
			},
			LoadBalancerClassSpec: infrav1.LoadBalancerClassSpec{
				SKU:  infrav1.SKUStandard,
				Type: infrav1.Public,
			},
		}
		lb.DeepCopyInto(s.APIServerLB())
	}
	// Generate valid FQDN if not set.
	// Note: this function uses the AzureCluster subscription ID.
	if !s.IsAPIServerPrivate() && s.APIServerPublicIP().DNSName == "" {
		s.APIServerPublicIP().DNSName = s.GenerateFQDN(s.APIServerPublicIP().Name)
	}
}

// SetLongRunningOperationState will set the future on the AzureCluster status to allow the resource to continue
// in the next reconciliation.
func (s *ClusterScope) SetLongRunningOperationState(future *infrav1.Future) {
	futures.Set(s.AzureCluster, future)
}

// GetLongRunningOperationState will get the future on the AzureCluster status.
func (s *ClusterScope) GetLongRunningOperationState(name, service, futureType string) *infrav1.Future {
	return futures.Get(s.AzureCluster, name, service, futureType)
}

// DeleteLongRunningOperationState will delete the future from the AzureCluster status.
func (s *ClusterScope) DeleteLongRunningOperationState(name, service, futureType string) {
	futures.Delete(s.AzureCluster, name, service, futureType)
}

// UpdateDeleteStatus updates a condition on the AzureCluster status after a DELETE operation.
func (s *ClusterScope) UpdateDeleteStatus(condition clusterv1.ConditionType, service string, err error) {
	switch {
	case err == nil:
		conditions.MarkFalse(s.AzureCluster, condition, infrav1.DeletedReason, clusterv1.ConditionSeverityInfo, "%s successfully deleted", service)
	case azure.IsOperationNotDoneError(err):
		conditions.MarkFalse(s.AzureCluster, condition, infrav1.DeletingReason, clusterv1.ConditionSeverityInfo, "%s deleting", service)
	default:
		conditions.MarkFalse(s.AzureCluster, condition, infrav1.DeletionFailedReason, clusterv1.ConditionSeverityError, "%s failed to delete. err: %s", service, err.Error())
	}
}

// UpdatePutStatus updates a condition on the AzureCluster status after a PUT operation.
func (s *ClusterScope) UpdatePutStatus(condition clusterv1.ConditionType, service string, err error) {
	switch {
	case err == nil:
		conditions.MarkTrue(s.AzureCluster, condition)
	case azure.IsOperationNotDoneError(err):
		conditions.MarkFalse(s.AzureCluster, condition, infrav1.CreatingReason, clusterv1.ConditionSeverityInfo, "%s creating or updating", service)
	default:
		conditions.MarkFalse(s.AzureCluster, condition, infrav1.FailedReason, clusterv1.ConditionSeverityError, "%s failed to create or update. err: %s", service, err.Error())
	}
}

// UpdatePatchStatus updates a condition on the AzureCluster status after a PATCH operation.
func (s *ClusterScope) UpdatePatchStatus(condition clusterv1.ConditionType, service string, err error) {
	switch {
	case err == nil:
		conditions.MarkTrue(s.AzureCluster, condition)
	case azure.IsOperationNotDoneError(err):
		conditions.MarkFalse(s.AzureCluster, condition, infrav1.UpdatingReason, clusterv1.ConditionSeverityInfo, "%s updating", service)
	default:
		conditions.MarkFalse(s.AzureCluster, condition, infrav1.FailedReason, clusterv1.ConditionSeverityError, "%s failed to update. err: %s", service, err.Error())
	}
}

// AnnotationJSON returns a map[string]interface from a JSON annotation.
func (s *ClusterScope) AnnotationJSON(annotation string) (map[string]interface{}, error) {
	out := map[string]interface{}{}
	jsonAnnotation := s.AzureCluster.GetAnnotations()[annotation]
	if jsonAnnotation == "" {
		return out, nil
	}
	err := json.Unmarshal([]byte(jsonAnnotation), &out)
	if err != nil {
		return out, err
	}
	return out, nil
}

// UpdateAnnotationJSON updates the `annotation` with
// `content`. `content` in this case should be a `map[string]interface{}`
// suitable for turning into JSON. This `content` map will be marshalled into a
// JSON string before being set as the given `annotation`.
func (s *ClusterScope) UpdateAnnotationJSON(annotation string, content map[string]interface{}) error {
	b, err := json.Marshal(content)
	if err != nil {
		return err
	}
	s.SetAnnotation(annotation, string(b))
	return nil
}

// SetAnnotation sets a key value annotation on the AzureCluster.
func (s *ClusterScope) SetAnnotation(key, value string) {
	if s.AzureCluster.Annotations == nil {
		s.AzureCluster.Annotations = map[string]string{}
	}
	s.AzureCluster.Annotations[key] = value
}

// PrivateEndpointSpecs returns the private endpoint specs.
func (s *ClusterScope) PrivateEndpointSpecs() []azure.ASOResourceSpecGetter[*asonetworkv1api20220701.PrivateEndpoint] {
	subnetsList := s.AzureCluster.Spec.NetworkSpec.Subnets
	numberOfSubnets := len(subnetsList)
	if s.IsAzureBastionEnabled() {
		subnetsList = append(subnetsList, s.AzureCluster.Spec.BastionSpec.AzureBastion.Subnet)
		numberOfSubnets++
	}

	// privateEndpointSpecs will be an empty list if no private endpoints were found.
	// We pre-allocate the list to avoid unnecessary allocations during append.
	privateEndpointSpecs := make([]azure.ASOResourceSpecGetter[*asonetworkv1api20220701.PrivateEndpoint], 0, numberOfSubnets)

	for _, subnet := range subnetsList {
		for _, privateEndpoint := range subnet.PrivateEndpoints {
			privateEndpointSpec := &privateendpoints.PrivateEndpointSpec{
				Name:                       privateEndpoint.Name,
				ResourceGroup:              s.ResourceGroup(),
				Location:                   privateEndpoint.Location,
				CustomNetworkInterfaceName: privateEndpoint.CustomNetworkInterfaceName,
				PrivateIPAddresses:         privateEndpoint.PrivateIPAddresses,
				SubnetID:                   subnet.ID,
				ApplicationSecurityGroups:  privateEndpoint.ApplicationSecurityGroups,
				ManualApproval:             privateEndpoint.ManualApproval,
				ClusterName:                s.ClusterName(),
				AdditionalTags:             s.AdditionalTags(),
			}

			for _, privateLinkServiceConnection := range privateEndpoint.PrivateLinkServiceConnections {
				pl := privateendpoints.PrivateLinkServiceConnection{
					PrivateLinkServiceID: privateLinkServiceConnection.PrivateLinkServiceID,
					Name:                 privateLinkServiceConnection.Name,
					RequestMessage:       privateLinkServiceConnection.RequestMessage,
					GroupIDs:             privateLinkServiceConnection.GroupIDs,
				}
				privateEndpointSpec.PrivateLinkServiceConnections = append(privateEndpointSpec.PrivateLinkServiceConnections, pl)
			}
			privateEndpointSpecs = append(privateEndpointSpecs, privateEndpointSpec)
		}
	}

	return privateEndpointSpecs
}

func (s *ClusterScope) getLastAppliedSecurityRules(nsgName string) map[string]interface{} {
	// Retrieve the last applied security rules for all NSGs.
	lastAppliedSecurityRulesAll, err := s.AnnotationJSON(azure.SecurityRuleLastAppliedAnnotation)
	if err != nil {
		return map[string]interface{}{}
	}

	// Retrieve the last applied security rules for this NSG.
	lastAppliedSecurityRules, ok := lastAppliedSecurityRulesAll[nsgName].(map[string]interface{})
	if !ok {
		lastAppliedSecurityRules = map[string]interface{}{}
	}
	return lastAppliedSecurityRules
}<|MERGE_RESOLUTION|>--- conflicted
+++ resolved
@@ -426,10 +426,6 @@
 		&groups.GroupSpec{
 			Name:           s.ResourceGroup(),
 			AzureName:      s.ResourceGroup(),
-<<<<<<< HEAD
-			Namespace:      s.Namespace(),
-=======
->>>>>>> e1f1f754
 			Location:       s.Location(),
 			ClusterName:    s.ClusterName(),
 			AdditionalTags: s.AdditionalTags(),
@@ -439,10 +435,6 @@
 		specs = append(specs, &groups.GroupSpec{
 			Name:           azure.GetNormalizedKubernetesName(s.Vnet().ResourceGroup),
 			AzureName:      s.Vnet().ResourceGroup,
-<<<<<<< HEAD
-			Namespace:      s.Namespace(),
-=======
->>>>>>> e1f1f754
 			Location:       s.Location(),
 			ClusterName:    s.ClusterName(),
 			AdditionalTags: s.AdditionalTags(),
