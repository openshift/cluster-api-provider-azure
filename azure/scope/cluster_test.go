/*
Copyright 2021 The Kubernetes Authors.

Licensed under the Apache License, Version 2.0 (the "License");
you may not use this file except in compliance with the License.
You may obtain a copy of the License at

    http://www.apache.org/licenses/LICENSE-2.0

Unless required by applicable law or agreed to in writing, software
distributed under the License is distributed on an "AS IS" BASIS,
WITHOUT WARRANTIES OR CONDITIONS OF ANY KIND, either express or implied.
See the License for the specific language governing permissions and
limitations under the License.
*/

package scope

import (
	"context"
	"fmt"
	"reflect"
	"strings"
	"testing"

	"github.com/Azure/go-autorest/autorest"
	"github.com/Azure/go-autorest/autorest/azure/auth"
	"github.com/google/go-cmp/cmp"
	. "github.com/onsi/gomega"
	metav1 "k8s.io/apimachinery/pkg/apis/meta/v1"
	"k8s.io/apimachinery/pkg/runtime"
	"k8s.io/utils/pointer"
	infrav1 "sigs.k8s.io/cluster-api-provider-azure/api/v1beta1"
	"sigs.k8s.io/cluster-api-provider-azure/azure"
	"sigs.k8s.io/cluster-api-provider-azure/azure/services/bastionhosts"
	"sigs.k8s.io/cluster-api-provider-azure/azure/services/loadbalancers"
	"sigs.k8s.io/cluster-api-provider-azure/azure/services/natgateways"
	"sigs.k8s.io/cluster-api-provider-azure/azure/services/publicips"
	"sigs.k8s.io/cluster-api-provider-azure/azure/services/routetables"
	"sigs.k8s.io/cluster-api-provider-azure/azure/services/securitygroups"
	"sigs.k8s.io/cluster-api-provider-azure/azure/services/subnets"
	"sigs.k8s.io/cluster-api-provider-azure/azure/services/vnetpeerings"
	clusterv1 "sigs.k8s.io/cluster-api/api/v1beta1"
	"sigs.k8s.io/controller-runtime/pkg/client/fake"
)

func specToString(spec azure.ResourceSpecGetter) string {
	var sb strings.Builder
	sb.WriteString("{ ")
	sb.WriteString(fmt.Sprintf("%+v ", spec))
	sb.WriteString("}")
	return sb.String()
}

func specArrayToString(specs []azure.ResourceSpecGetter) string {
	var sb strings.Builder
	sb.WriteString("[\n")
	for _, spec := range specs {
		sb.WriteString(fmt.Sprintf("\t%+v\n", specToString(spec)))
	}
	sb.WriteString("]")

	return sb.String()
}

func TestAPIServerHost(t *testing.T) {
	fakeSubscriptionID := "123"

	tests := []struct {
		name         string
		azureCluster infrav1.AzureCluster
		want         string
	}{
		{
			name: "public apiserver lb (user-defined dns)",
			azureCluster: infrav1.AzureCluster{
				Spec: infrav1.AzureClusterSpec{
					AzureClusterClassSpec: infrav1.AzureClusterClassSpec{
						SubscriptionID: fakeSubscriptionID,
					},
					NetworkSpec: infrav1.NetworkSpec{
						APIServerLB: infrav1.LoadBalancerSpec{
							FrontendIPs: []infrav1.FrontendIP{
								{
									PublicIP: &infrav1.PublicIPSpec{
										DNSName: "my-cluster-apiserver.example.com",
									},
								},
							},
							LoadBalancerClassSpec: infrav1.LoadBalancerClassSpec{
								Type: infrav1.Public,
							},
						},
					},
				},
			},
			want: "my-cluster-apiserver.example.com",
		},
		{
			name: "private apiserver lb (default private dns zone)",
			azureCluster: infrav1.AzureCluster{
				Spec: infrav1.AzureClusterSpec{
					AzureClusterClassSpec: infrav1.AzureClusterClassSpec{
						SubscriptionID: fakeSubscriptionID,
					},
					NetworkSpec: infrav1.NetworkSpec{
						APIServerLB: infrav1.LoadBalancerSpec{
							FrontendIPs: []infrav1.FrontendIP{
								{
									PublicIP: &infrav1.PublicIPSpec{
										DNSName: "my-cluster-apiserver.capz.io",
									},
								},
							},
							LoadBalancerClassSpec: infrav1.LoadBalancerClassSpec{
								Type: infrav1.Public,
							},
						},
					},
				},
			},
			want: "my-cluster-apiserver.capz.io",
		},
		{
			name: "private apiserver (user-defined private dns zone)",
			azureCluster: infrav1.AzureCluster{
				Spec: infrav1.AzureClusterSpec{
					AzureClusterClassSpec: infrav1.AzureClusterClassSpec{
						SubscriptionID: fakeSubscriptionID,
					},
					NetworkSpec: infrav1.NetworkSpec{
						NetworkClassSpec: infrav1.NetworkClassSpec{
							PrivateDNSZoneName: "example.private",
						},
						APIServerLB: infrav1.LoadBalancerSpec{
							LoadBalancerClassSpec: infrav1.LoadBalancerClassSpec{
								Type: infrav1.Internal,
							},
						},
					},
				},
			},
			want: "apiserver.example.private",
		},
	}

	for _, tc := range tests {
		g := NewWithT(t)
		scheme := runtime.NewScheme()
		_ = clusterv1.AddToScheme(scheme)
		_ = infrav1.AddToScheme(scheme)

		cluster := &clusterv1.Cluster{
			ObjectMeta: metav1.ObjectMeta{
				Name:      "my-cluster",
				Namespace: "default",
			},
		}

		tc.azureCluster.ObjectMeta = metav1.ObjectMeta{
			Name: cluster.Name,
			OwnerReferences: []metav1.OwnerReference{
				{
					APIVersion: "cluster.x-k8s.io/v1beta1",
					Kind:       "Cluster",
					Name:       "my-cluster",
				},
			},
		}
		tc.azureCluster.Default()

		initObjects := []runtime.Object{cluster, &tc.azureCluster}
		fakeClient := fake.NewClientBuilder().WithScheme(scheme).WithRuntimeObjects(initObjects...).Build()

		clusterScope, err := NewClusterScope(context.TODO(), ClusterScopeParams{
			AzureClients: AzureClients{
				Authorizer: autorest.NullAuthorizer{},
			},
			Cluster:      cluster,
			AzureCluster: &tc.azureCluster,
			Client:       fakeClient,
		})
		g.Expect(err).NotTo(HaveOccurred())

		g.Expect(clusterScope.APIServerHost()).Should(Equal(tc.want))
	}
}

func TestGettingSecurityRules(t *testing.T) {
	g := NewWithT(t)
	scheme := runtime.NewScheme()
	_ = clusterv1.AddToScheme(scheme)
	_ = infrav1.AddToScheme(scheme)

	cluster := &clusterv1.Cluster{
		ObjectMeta: metav1.ObjectMeta{
			Name:      "my-cluster",
			Namespace: "default",
		},
	}

	azureCluster := &infrav1.AzureCluster{
		ObjectMeta: metav1.ObjectMeta{
			Name: "my-azure-cluster",
			OwnerReferences: []metav1.OwnerReference{
				{
					APIVersion: "cluster.x-k8s.io/v1beta1",
					Kind:       "Cluster",
					Name:       "my-cluster",
				},
			},
		},
		Spec: infrav1.AzureClusterSpec{
			AzureClusterClassSpec: infrav1.AzureClusterClassSpec{
				SubscriptionID: "123",
			},
			NetworkSpec: infrav1.NetworkSpec{
				Subnets: infrav1.Subnets{
					{
						SubnetClassSpec: infrav1.SubnetClassSpec{
							Role: infrav1.SubnetNode,
							Name: "node",
						},
					},
				},
			},
		},
	}
	azureCluster.Default()

	initObjects := []runtime.Object{cluster, azureCluster}
	fakeClient := fake.NewClientBuilder().WithScheme(scheme).WithRuntimeObjects(initObjects...).Build()

	clusterScope, err := NewClusterScope(context.TODO(), ClusterScopeParams{
		AzureClients: AzureClients{
			Authorizer: autorest.NullAuthorizer{},
		},
		Cluster:      cluster,
		AzureCluster: azureCluster,
		Client:       fakeClient,
	})
	g.Expect(err).NotTo(HaveOccurred())

	clusterScope.SetControlPlaneSecurityRules()

	subnet, err := clusterScope.AzureCluster.Spec.NetworkSpec.GetControlPlaneSubnet()
	g.Expect(err).NotTo(HaveOccurred())
	g.Expect(len(subnet.SecurityGroup.SecurityRules)).To(Equal(2))
}

func TestPublicIPSpecs(t *testing.T) {
	tests := []struct {
		name                 string
		azureCluster         *infrav1.AzureCluster
		expectedPublicIPSpec []azure.ResourceSpecGetter
	}{
		{
			name: "Azure cluster with internal type LB and nil frontend IP count",
			azureCluster: &infrav1.AzureCluster{
				ObjectMeta: metav1.ObjectMeta{
					Name: "my-cluster",
					OwnerReferences: []metav1.OwnerReference{
						{
							APIVersion: "cluster.x-k8s.io/v1beta1",
							Kind:       "Cluster",
							Name:       "my-cluster",
						},
					},
				},
				Status: infrav1.AzureClusterStatus{
					FailureDomains: map[string]clusterv1.FailureDomainSpec{
						"failure-domain-id-1": {},
						"failure-domain-id-2": {},
						"failure-domain-id-3": {},
					},
				},
				Spec: infrav1.AzureClusterSpec{
					ResourceGroup: "my-rg",
					AzureClusterClassSpec: infrav1.AzureClusterClassSpec{
						SubscriptionID: "123",
						Location:       "centralIndia",
						AdditionalTags: infrav1.Tags{
							"Name": "my-publicip-ipv6",
							"sigs.k8s.io_cluster-api-provider-azure_cluster_my-cluster": "owned",
						},
					},
					NetworkSpec: infrav1.NetworkSpec{
						APIServerLB: infrav1.LoadBalancerSpec{
							LoadBalancerClassSpec: infrav1.LoadBalancerClassSpec{
								Type: infrav1.Internal,
							},
						},
					},
				},
			},
			expectedPublicIPSpec: nil,
		},
		{
			name: "Azure cluster with internal type LB and 0 frontend IP count",
			azureCluster: &infrav1.AzureCluster{
				ObjectMeta: metav1.ObjectMeta{
					Name: "my-cluster",
					OwnerReferences: []metav1.OwnerReference{
						{
							APIVersion: "cluster.x-k8s.io/v1beta1",
							Kind:       "Cluster",
							Name:       "my-cluster",
						},
					},
				},
				Status: infrav1.AzureClusterStatus{
					FailureDomains: map[string]clusterv1.FailureDomainSpec{
						"failure-domain-id-1": {},
						"failure-domain-id-2": {},
						"failure-domain-id-3": {},
					},
				},
				Spec: infrav1.AzureClusterSpec{
					ResourceGroup: "my-rg",
					AzureClusterClassSpec: infrav1.AzureClusterClassSpec{
						SubscriptionID: "123",
						Location:       "centralIndia",
						AdditionalTags: infrav1.Tags{
							"Name": "my-publicip-ipv6",
							"sigs.k8s.io_cluster-api-provider-azure_cluster_my-cluster": "owned",
						},
					},
					NetworkSpec: infrav1.NetworkSpec{
						ControlPlaneOutboundLB: &infrav1.LoadBalancerSpec{
							FrontendIPsCount: pointer.Int32(0),
						},
						APIServerLB: infrav1.LoadBalancerSpec{
							LoadBalancerClassSpec: infrav1.LoadBalancerClassSpec{
								Type: infrav1.Internal,
							},
						},
					},
				},
			},
			expectedPublicIPSpec: nil,
		},
		{
			name: "Azure cluster with internal type apiserver LB and 1 frontend IP count",
			azureCluster: &infrav1.AzureCluster{
				ObjectMeta: metav1.ObjectMeta{
					Name: "my-cluster",
					OwnerReferences: []metav1.OwnerReference{
						{
							APIVersion: "cluster.x-k8s.io/v1beta1",
							Kind:       "Cluster",
							Name:       "my-cluster",
						},
					},
				},
				Status: infrav1.AzureClusterStatus{
					FailureDomains: map[string]clusterv1.FailureDomainSpec{
						"failure-domain-id-1": {},
						"failure-domain-id-2": {},
						"failure-domain-id-3": {},
					},
				},
				Spec: infrav1.AzureClusterSpec{
					ResourceGroup: "my-rg",
					AzureClusterClassSpec: infrav1.AzureClusterClassSpec{
						SubscriptionID: "123",
						Location:       "centralIndia",
						AdditionalTags: infrav1.Tags{
							"Name": "my-publicip-ipv6",
							"sigs.k8s.io_cluster-api-provider-azure_cluster_my-cluster": "owned",
						},
					},
					NetworkSpec: infrav1.NetworkSpec{
						ControlPlaneOutboundLB: &infrav1.LoadBalancerSpec{
							FrontendIPsCount: pointer.Int32(1),
							FrontendIPs: []infrav1.FrontendIP{
								{
									Name: "my-frontend-ip",
									PublicIP: &infrav1.PublicIPSpec{
										Name: "pip-my-cluster-controlplane-outbound",
									},
								},
							},
							LoadBalancerClassSpec: infrav1.LoadBalancerClassSpec{},
						},
						APIServerLB: infrav1.LoadBalancerSpec{
							LoadBalancerClassSpec: infrav1.LoadBalancerClassSpec{
								Type: infrav1.Internal,
							},
						},
					},
				},
			},
			expectedPublicIPSpec: []azure.ResourceSpecGetter{
				&publicips.PublicIPSpec{
					Name:           "pip-my-cluster-controlplane-outbound",
					ResourceGroup:  "my-rg",
					DNSName:        "",
					IsIPv6:         false,
					ClusterName:    "my-cluster",
					Location:       "centralIndia",
					FailureDomains: []string{"failure-domain-id-1", "failure-domain-id-2", "failure-domain-id-3"},
					AdditionalTags: infrav1.Tags{
						"Name": "my-publicip-ipv6",
						"sigs.k8s.io_cluster-api-provider-azure_cluster_my-cluster": "owned",
					},
				},
			},
		},
		{
			name: "Azure cluster with internal type apiserver LB and many frontend IP count",
			azureCluster: &infrav1.AzureCluster{
				ObjectMeta: metav1.ObjectMeta{
					Name: "my-cluster",
					OwnerReferences: []metav1.OwnerReference{
						{
							APIVersion: "cluster.x-k8s.io/v1beta1",
							Kind:       "Cluster",
							Name:       "my-cluster",
						},
					},
				},
				Status: infrav1.AzureClusterStatus{
					FailureDomains: map[string]clusterv1.FailureDomainSpec{
						"failure-domain-id-1": {},
						"failure-domain-id-2": {},
						"failure-domain-id-3": {},
					},
				},
				Spec: infrav1.AzureClusterSpec{
					ResourceGroup: "my-rg",
					AzureClusterClassSpec: infrav1.AzureClusterClassSpec{
						SubscriptionID: "123",
						Location:       "centralIndia",
						AdditionalTags: infrav1.Tags{
							"Name": "my-publicip-ipv6",
							"sigs.k8s.io_cluster-api-provider-azure_cluster_my-cluster": "owned",
						},
					},
					NetworkSpec: infrav1.NetworkSpec{
						ControlPlaneOutboundLB: &infrav1.LoadBalancerSpec{
							FrontendIPsCount: pointer.Int32(3),
							FrontendIPs: []infrav1.FrontendIP{
								{
									Name: "my-frontend-ip-1",
									PublicIP: &infrav1.PublicIPSpec{
										Name: "pip-my-cluster-controlplane-outbound-1",
									},
								},
								{
									Name: "my-frontend-ip-2",
									PublicIP: &infrav1.PublicIPSpec{
										Name: "pip-my-cluster-controlplane-outbound-2",
									},
								},
								{
									Name: "my-frontend-ip-3",
									PublicIP: &infrav1.PublicIPSpec{
										Name: "pip-my-cluster-controlplane-outbound-3",
									},
								},
							},
							LoadBalancerClassSpec: infrav1.LoadBalancerClassSpec{},
						},
						APIServerLB: infrav1.LoadBalancerSpec{
							LoadBalancerClassSpec: infrav1.LoadBalancerClassSpec{
								Type: infrav1.Internal,
							},
						},
					},
				},
			},
			expectedPublicIPSpec: []azure.ResourceSpecGetter{
				&publicips.PublicIPSpec{
					Name:           "pip-my-cluster-controlplane-outbound-1",
					ResourceGroup:  "my-rg",
					DNSName:        "",
					IsIPv6:         false,
					ClusterName:    "my-cluster",
					Location:       "centralIndia",
					FailureDomains: []string{"failure-domain-id-1", "failure-domain-id-2", "failure-domain-id-3"},
					AdditionalTags: infrav1.Tags{
						"Name": "my-publicip-ipv6",
						"sigs.k8s.io_cluster-api-provider-azure_cluster_my-cluster": "owned",
					},
				},
				&publicips.PublicIPSpec{
					Name:           "pip-my-cluster-controlplane-outbound-2",
					ResourceGroup:  "my-rg",
					DNSName:        "",
					IsIPv6:         false,
					ClusterName:    "my-cluster",
					Location:       "centralIndia",
					FailureDomains: []string{"failure-domain-id-1", "failure-domain-id-2", "failure-domain-id-3"},
					AdditionalTags: infrav1.Tags{
						"Name": "my-publicip-ipv6",
						"sigs.k8s.io_cluster-api-provider-azure_cluster_my-cluster": "owned",
					},
				},
				&publicips.PublicIPSpec{
					Name:           "pip-my-cluster-controlplane-outbound-3",
					ResourceGroup:  "my-rg",
					DNSName:        "",
					IsIPv6:         false,
					ClusterName:    "my-cluster",
					Location:       "centralIndia",
					FailureDomains: []string{"failure-domain-id-1", "failure-domain-id-2", "failure-domain-id-3"},
					AdditionalTags: infrav1.Tags{
						"Name": "my-publicip-ipv6",
						"sigs.k8s.io_cluster-api-provider-azure_cluster_my-cluster": "owned",
					},
				},
			},
		},
		{
			name: "Azure cluster with public type apiserver LB",
			azureCluster: &infrav1.AzureCluster{
				ObjectMeta: metav1.ObjectMeta{
					Name: "my-cluster",
					OwnerReferences: []metav1.OwnerReference{
						{
							APIVersion: "cluster.x-k8s.io/v1beta1",
							Kind:       "Cluster",
							Name:       "my-cluster",
						},
					},
				},
				Status: infrav1.AzureClusterStatus{
					FailureDomains: map[string]clusterv1.FailureDomainSpec{
						"failure-domain-id-1": {},
						"failure-domain-id-2": {},
						"failure-domain-id-3": {},
					},
				},
				Spec: infrav1.AzureClusterSpec{
					ResourceGroup: "my-rg",
					AzureClusterClassSpec: infrav1.AzureClusterClassSpec{
						SubscriptionID: "123",
						Location:       "centralIndia",
						AdditionalTags: infrav1.Tags{
							"Name": "my-publicip-ipv6",
							"sigs.k8s.io_cluster-api-provider-azure_cluster_my-cluster": "owned",
						},
					},
					NetworkSpec: infrav1.NetworkSpec{
						ControlPlaneOutboundLB: &infrav1.LoadBalancerSpec{
							LoadBalancerClassSpec: infrav1.LoadBalancerClassSpec{},
						},
						APIServerLB: infrav1.LoadBalancerSpec{
							LoadBalancerClassSpec: infrav1.LoadBalancerClassSpec{},
							FrontendIPs: []infrav1.FrontendIP{
								{
									PublicIP: &infrav1.PublicIPSpec{
										Name:    "40.60.89.22",
										DNSName: "fake-dns",
									},
								},
							},
						},
					},
				},
			},
			expectedPublicIPSpec: []azure.ResourceSpecGetter{
				&publicips.PublicIPSpec{
					Name:           "40.60.89.22",
					ResourceGroup:  "my-rg",
					DNSName:        "fake-dns",
					IsIPv6:         false,
					ClusterName:    "my-cluster",
					Location:       "centralIndia",
					FailureDomains: []string{"failure-domain-id-1", "failure-domain-id-2", "failure-domain-id-3"},
					AdditionalTags: infrav1.Tags{
						"Name": "my-publicip-ipv6",
						"sigs.k8s.io_cluster-api-provider-azure_cluster_my-cluster": "owned",
					},
				},
			},
		},
		{
			name: "Azure cluster with public type apiserver LB and public node outbound lb",
			azureCluster: &infrav1.AzureCluster{
				ObjectMeta: metav1.ObjectMeta{
					Name: "my-cluster",
					OwnerReferences: []metav1.OwnerReference{
						{
							APIVersion: "cluster.x-k8s.io/v1beta1",
							Kind:       "Cluster",
							Name:       "my-cluster",
						},
					},
				},
				Status: infrav1.AzureClusterStatus{
					FailureDomains: map[string]clusterv1.FailureDomainSpec{
						"failure-domain-id-1": {},
						"failure-domain-id-2": {},
						"failure-domain-id-3": {},
					},
				},
				Spec: infrav1.AzureClusterSpec{
					ResourceGroup: "my-rg",
					AzureClusterClassSpec: infrav1.AzureClusterClassSpec{
						SubscriptionID: "123",
						Location:       "centralIndia",
						AdditionalTags: infrav1.Tags{
							"Name": "my-publicip-ipv6",
							"sigs.k8s.io_cluster-api-provider-azure_cluster_my-cluster": "owned",
						},
					},
					NetworkSpec: infrav1.NetworkSpec{
						ControlPlaneOutboundLB: &infrav1.LoadBalancerSpec{
							LoadBalancerClassSpec: infrav1.LoadBalancerClassSpec{},
						},
						NodeOutboundLB: &infrav1.LoadBalancerSpec{
							LoadBalancerClassSpec: infrav1.LoadBalancerClassSpec{},
						},
						APIServerLB: infrav1.LoadBalancerSpec{
							FrontendIPs: []infrav1.FrontendIP{
								{
									PublicIP: &infrav1.PublicIPSpec{
										Name:    "40.60.89.22",
										DNSName: "fake-dns",
									},
								},
							},
							LoadBalancerClassSpec: infrav1.LoadBalancerClassSpec{},
						},
					},
				},
			},
			expectedPublicIPSpec: []azure.ResourceSpecGetter{
				&publicips.PublicIPSpec{
					Name:           "40.60.89.22",
					ResourceGroup:  "my-rg",
					DNSName:        "fake-dns",
					IsIPv6:         false,
					ClusterName:    "my-cluster",
					Location:       "centralIndia",
					FailureDomains: []string{"failure-domain-id-1", "failure-domain-id-2", "failure-domain-id-3"},
					AdditionalTags: infrav1.Tags{
						"Name": "my-publicip-ipv6",
						"sigs.k8s.io_cluster-api-provider-azure_cluster_my-cluster": "owned",
					},
				},
			},
		},
		{
			name: "Azure cluster with public type apiserver LB and public node outbound lb, NAT gateways and bastions",
			azureCluster: &infrav1.AzureCluster{
				ObjectMeta: metav1.ObjectMeta{
					Name: "my-cluster",
					OwnerReferences: []metav1.OwnerReference{
						{
							APIVersion: "cluster.x-k8s.io/v1beta1",
							Kind:       "Cluster",
							Name:       "my-cluster",
						},
					},
				},
				Status: infrav1.AzureClusterStatus{
					FailureDomains: map[string]clusterv1.FailureDomainSpec{
						"failure-domain-id-1": {},
						"failure-domain-id-2": {},
						"failure-domain-id-3": {},
					},
				},
				Spec: infrav1.AzureClusterSpec{
					ResourceGroup: "my-rg",
					BastionSpec: infrav1.BastionSpec{
						AzureBastion: &infrav1.AzureBastion{
							PublicIP: infrav1.PublicIPSpec{
								Name:    "fake-bastion-public-ip",
								DNSName: "fake-bastion-dns-name",
							},
						},
					},
					AzureClusterClassSpec: infrav1.AzureClusterClassSpec{
						SubscriptionID: "123",
						Location:       "centralIndia",
						AdditionalTags: infrav1.Tags{
							"Name": "my-publicip-ipv6",
							"sigs.k8s.io_cluster-api-provider-azure_cluster_my-cluster": "owned",
						},
					},
					NetworkSpec: infrav1.NetworkSpec{
						Subnets: infrav1.Subnets{
							infrav1.SubnetSpec{
								SubnetClassSpec: infrav1.SubnetClassSpec{
									Role: infrav1.SubnetNode,
								},
								NatGateway: infrav1.NatGateway{
									NatGatewayIP: infrav1.PublicIPSpec{
										Name:    "fake-public-ip",
										DNSName: "fake-dns-name",
									},
								},
							},
						},
						ControlPlaneOutboundLB: &infrav1.LoadBalancerSpec{
							LoadBalancerClassSpec: infrav1.LoadBalancerClassSpec{},
						},
						NodeOutboundLB: &infrav1.LoadBalancerSpec{
							LoadBalancerClassSpec: infrav1.LoadBalancerClassSpec{},
						},
						APIServerLB: infrav1.LoadBalancerSpec{
							FrontendIPs: []infrav1.FrontendIP{
								{
									PublicIP: &infrav1.PublicIPSpec{
										Name:    "40.60.89.22",
										DNSName: "fake-dns",
									},
								},
							},
							LoadBalancerClassSpec: infrav1.LoadBalancerClassSpec{},
						},
					},
				},
			},
			expectedPublicIPSpec: []azure.ResourceSpecGetter{
				&publicips.PublicIPSpec{
					Name:           "40.60.89.22",
					ResourceGroup:  "my-rg",
					DNSName:        "fake-dns",
					IsIPv6:         false,
					ClusterName:    "my-cluster",
					Location:       "centralIndia",
					FailureDomains: []string{"failure-domain-id-1", "failure-domain-id-2", "failure-domain-id-3"},
					AdditionalTags: infrav1.Tags{
						"Name": "my-publicip-ipv6",
						"sigs.k8s.io_cluster-api-provider-azure_cluster_my-cluster": "owned",
					},
				},
				&publicips.PublicIPSpec{
					Name:           "fake-bastion-public-ip",
					ResourceGroup:  "my-rg",
					DNSName:        "fake-bastion-dns-name",
					IsIPv6:         false,
					ClusterName:    "my-cluster",
					Location:       "centralIndia",
					FailureDomains: []string{"failure-domain-id-1", "failure-domain-id-2", "failure-domain-id-3"},
					AdditionalTags: infrav1.Tags{
						"Name": "my-publicip-ipv6",
						"sigs.k8s.io_cluster-api-provider-azure_cluster_my-cluster": "owned",
					},
				},
			},
		},
	}

	for _, tc := range tests {
		t.Run(tc.name, func(t *testing.T) {
			g := NewWithT(t)
			scheme := runtime.NewScheme()
			_ = infrav1.AddToScheme(scheme)
			_ = clusterv1.AddToScheme(scheme)

			cluster := &clusterv1.Cluster{
				ObjectMeta: metav1.ObjectMeta{
					Name:      tc.azureCluster.Name,
					Namespace: "default",
				},
			}

			initObjects := []runtime.Object{cluster, tc.azureCluster}
			fakeClient := fake.NewClientBuilder().WithScheme(scheme).WithRuntimeObjects(initObjects...).Build()

			clusterScope, err := NewClusterScope(context.TODO(), ClusterScopeParams{
				AzureClients: AzureClients{
					Authorizer: autorest.NullAuthorizer{},
				},
				Cluster:      cluster,
				AzureCluster: tc.azureCluster,
				Client:       fakeClient,
			})
			g.Expect(err).NotTo(HaveOccurred())

			if got := clusterScope.PublicIPSpecs(); !reflect.DeepEqual(got, tc.expectedPublicIPSpec) {
				t.Errorf("PublicIPSpecs() diff between expected result and actual result (%v): %s", got, cmp.Diff(tc.expectedPublicIPSpec, got))
			}
		})
	}
}

func TestRouteTableSpecs(t *testing.T) {
	tests := []struct {
		name         string
		clusterScope ClusterScope
		want         []azure.ResourceSpecGetter
	}{
		{
			name: "returns nil if no subnets are specified",
			clusterScope: ClusterScope{
				AzureCluster: &infrav1.AzureCluster{
					Spec: infrav1.AzureClusterSpec{
						NetworkSpec: infrav1.NetworkSpec{
							Subnets: infrav1.Subnets{},
						},
					},
				},
				cache: &ClusterCache{},
			},
			want: nil,
		},
		{
			name: "returns specified route tables if present",
			clusterScope: ClusterScope{
				Cluster: &clusterv1.Cluster{
					ObjectMeta: metav1.ObjectMeta{
						Name: "my-cluster",
					},
				},
				AzureCluster: &infrav1.AzureCluster{
					Spec: infrav1.AzureClusterSpec{
						ResourceGroup: "my-rg",
						AzureClusterClassSpec: infrav1.AzureClusterClassSpec{
							Location: "centralIndia",
						},
						NetworkSpec: infrav1.NetworkSpec{
							Subnets: infrav1.Subnets{
								{
									RouteTable: infrav1.RouteTable{
										ID:   "fake-route-table-id-1",
										Name: "fake-route-table-1",
									},
								},
								{
									RouteTable: infrav1.RouteTable{
										ID:   "fake-route-table-id-2",
										Name: "fake-route-table-2",
									},
								},
							},
						},
					},
				},
				cache: &ClusterCache{},
			},
			want: []azure.ResourceSpecGetter{
				&routetables.RouteTableSpec{
					Name:           "fake-route-table-1",
					ResourceGroup:  "my-rg",
					Location:       "centralIndia",
					ClusterName:    "my-cluster",
					AdditionalTags: make(infrav1.Tags),
				},
				&routetables.RouteTableSpec{
					Name:           "fake-route-table-2",
					ResourceGroup:  "my-rg",
					Location:       "centralIndia",
					ClusterName:    "my-cluster",
					AdditionalTags: make(infrav1.Tags),
				},
			},
		},
	}

	for _, tt := range tests {
		tt := tt
		t.Run(tt.name, func(t *testing.T) {
			t.Parallel()
			if got := tt.clusterScope.RouteTableSpecs(); !reflect.DeepEqual(got, tt.want) {
				t.Errorf("RouteTableSpecs() = %s, want %s", specArrayToString(got), specArrayToString(tt.want))
			}
		})
	}
}

func TestNatGatewaySpecs(t *testing.T) {
	tests := []struct {
		name         string
		clusterScope ClusterScope
		want         []azure.ResourceSpecGetter
	}{
		{
			name: "returns nil if no subnets are specified",
			clusterScope: ClusterScope{
				AzureCluster: &infrav1.AzureCluster{
					Spec: infrav1.AzureClusterSpec{
						NetworkSpec: infrav1.NetworkSpec{
							Subnets: infrav1.Subnets{},
						},
					},
				},
				cache: &ClusterCache{},
			},
			want: nil,
		},
		{
			name: "returns specified node NAT gateway if present",
			clusterScope: ClusterScope{
				Cluster: &clusterv1.Cluster{
					ObjectMeta: metav1.ObjectMeta{
						Name: "my-cluster",
					},
				},
				AzureClients: AzureClients{
					EnvironmentSettings: auth.EnvironmentSettings{
						Values: map[string]string{
							auth.SubscriptionID: "123",
						},
					},
				},
				AzureCluster: &infrav1.AzureCluster{
					Spec: infrav1.AzureClusterSpec{
						ResourceGroup: "my-rg",
						AzureClusterClassSpec: infrav1.AzureClusterClassSpec{
							Location: "centralIndia",
						},
						NetworkSpec: infrav1.NetworkSpec{
							Subnets: infrav1.Subnets{
								{
									SubnetClassSpec: infrav1.SubnetClassSpec{
										Role: infrav1.SubnetNode,
									},
									RouteTable: infrav1.RouteTable{
										ID:   "fake-route-table-id-1",
										Name: "fake-route-table-1",
									},
									NatGateway: infrav1.NatGateway{
										NatGatewayIP: infrav1.PublicIPSpec{
											Name: "44.78.67.90",
										},
										NatGatewayClassSpec: infrav1.NatGatewayClassSpec{
											Name: "fake-nat-gateway-1",
										},
									},
								},
							},
						},
					},
				},
				cache: &ClusterCache{},
			},
			want: []azure.ResourceSpecGetter{
				&natgateways.NatGatewaySpec{
					Name:           "fake-nat-gateway-1",
					ResourceGroup:  "my-rg",
					Location:       "centralIndia",
					SubscriptionID: "123",
					ClusterName:    "my-cluster",
					NatGatewayIP: infrav1.PublicIPSpec{
						Name: "44.78.67.90",
					},
					AdditionalTags: make(infrav1.Tags),
				},
			},
		},
		{
			name: "returns specified node NAT gateway if present and ignores duplicate",
			clusterScope: ClusterScope{
				Cluster: &clusterv1.Cluster{
					ObjectMeta: metav1.ObjectMeta{
						Name: "my-cluster",
					},
				},
				AzureClients: AzureClients{
					EnvironmentSettings: auth.EnvironmentSettings{
						Values: map[string]string{
							auth.SubscriptionID: "123",
						},
					},
				},
				AzureCluster: &infrav1.AzureCluster{
					Spec: infrav1.AzureClusterSpec{
						ResourceGroup: "my-rg",
						AzureClusterClassSpec: infrav1.AzureClusterClassSpec{
							Location: "centralIndia",
						},
						NetworkSpec: infrav1.NetworkSpec{
							Subnets: infrav1.Subnets{
								{
									SubnetClassSpec: infrav1.SubnetClassSpec{
										Role: infrav1.SubnetNode,
									},
									RouteTable: infrav1.RouteTable{
										ID:   "fake-route-table-id-1",
										Name: "fake-route-table-1",
									},
									NatGateway: infrav1.NatGateway{
										NatGatewayIP: infrav1.PublicIPSpec{
											Name: "44.78.67.90",
										},
										NatGatewayClassSpec: infrav1.NatGatewayClassSpec{
											Name: "fake-nat-gateway-1",
										},
									},
								},
								// Duplicate Entry
								{
									SubnetClassSpec: infrav1.SubnetClassSpec{
										Role: infrav1.SubnetNode,
									},
									RouteTable: infrav1.RouteTable{
										ID:   "fake-route-table-id-1",
										Name: "fake-route-table-1",
									},
									NatGateway: infrav1.NatGateway{
										NatGatewayIP: infrav1.PublicIPSpec{
											Name: "44.78.67.90",
										},
										NatGatewayClassSpec: infrav1.NatGatewayClassSpec{
											Name: "fake-nat-gateway-1",
										},
									},
								},
							},
						},
					},
				},
				cache: &ClusterCache{},
			},
			want: []azure.ResourceSpecGetter{
				&natgateways.NatGatewaySpec{
					Name:           "fake-nat-gateway-1",
					ResourceGroup:  "my-rg",
					Location:       "centralIndia",
					SubscriptionID: "123",
					ClusterName:    "my-cluster",
					NatGatewayIP: infrav1.PublicIPSpec{
						Name: "44.78.67.90",
					},
					AdditionalTags: make(infrav1.Tags),
				},
			},
		},
		{
			name: "returns specified node NAT gateway if present and ignores control plane nat gateway",
			clusterScope: ClusterScope{
				Cluster: &clusterv1.Cluster{
					ObjectMeta: metav1.ObjectMeta{
						Name: "my-cluster",
					},
				},
				AzureClients: AzureClients{
					EnvironmentSettings: auth.EnvironmentSettings{
						Values: map[string]string{
							auth.SubscriptionID: "123",
						},
					},
				},
				AzureCluster: &infrav1.AzureCluster{
					Spec: infrav1.AzureClusterSpec{
						ResourceGroup: "my-rg",
						AzureClusterClassSpec: infrav1.AzureClusterClassSpec{
							Location: "centralIndia",
						},
						NetworkSpec: infrav1.NetworkSpec{
							Subnets: infrav1.Subnets{
								{
									SubnetClassSpec: infrav1.SubnetClassSpec{
										Role: infrav1.SubnetNode,
									},
									RouteTable: infrav1.RouteTable{
										ID:   "fake-route-table-id-1",
										Name: "fake-route-table-1",
									},
									NatGateway: infrav1.NatGateway{
										NatGatewayIP: infrav1.PublicIPSpec{
											Name: "44.78.67.90",
										},
										NatGatewayClassSpec: infrav1.NatGatewayClassSpec{
											Name: "fake-nat-gateway-1",
										},
									},
								},
								{
									SubnetClassSpec: infrav1.SubnetClassSpec{
										Role: infrav1.SubnetControlPlane,
									},
									RouteTable: infrav1.RouteTable{
										ID:   "fake-route-table-id-2",
										Name: "fake-route-table-2",
									},
									NatGateway: infrav1.NatGateway{
										NatGatewayIP: infrav1.PublicIPSpec{
											Name: "44.78.67.91",
										},
										NatGatewayClassSpec: infrav1.NatGatewayClassSpec{
											Name: "fake-nat-gateway-2",
										},
									},
								},
							},
						},
					},
				},
				cache: &ClusterCache{},
			},
			want: []azure.ResourceSpecGetter{
				&natgateways.NatGatewaySpec{
					Name:           "fake-nat-gateway-1",
					ResourceGroup:  "my-rg",
					Location:       "centralIndia",
					SubscriptionID: "123",
					ClusterName:    "my-cluster",
					NatGatewayIP: infrav1.PublicIPSpec{
						Name: "44.78.67.90",
					},
					AdditionalTags: make(infrav1.Tags),
				},
			},
		},
	}

	for _, tt := range tests {
		tt := tt
		t.Run(tt.name, func(t *testing.T) {
			t.Parallel()
			if got := tt.clusterScope.NatGatewaySpecs(); !reflect.DeepEqual(got, tt.want) {
				t.Errorf("NatGatewaySpecs() = %s, want %s", specArrayToString(got), specArrayToString(tt.want))
			}
		})
	}
}

func TestNSGSpecs(t *testing.T) {
	tests := []struct {
		name         string
		clusterScope ClusterScope
		want         []azure.ResourceSpecGetter
	}{
		{
			name: "returns empty if no subnets are specified",
			clusterScope: ClusterScope{
				AzureCluster: &infrav1.AzureCluster{
					Spec: infrav1.AzureClusterSpec{
						NetworkSpec: infrav1.NetworkSpec{
							Subnets: infrav1.Subnets{},
						},
					},
				},
			},
			want: []azure.ResourceSpecGetter{},
		},
		{
			name: "returns specified security groups if present",
			clusterScope: ClusterScope{
				Cluster: &clusterv1.Cluster{
					ObjectMeta: metav1.ObjectMeta{
						Name: "my-cluster",
					},
				},
				AzureCluster: &infrav1.AzureCluster{
					Spec: infrav1.AzureClusterSpec{
						ResourceGroup: "my-rg",
						AzureClusterClassSpec: infrav1.AzureClusterClassSpec{
							Location: "centralIndia",
						},
						NetworkSpec: infrav1.NetworkSpec{
							Subnets: infrav1.Subnets{
								{
									SecurityGroup: infrav1.SecurityGroup{
										Name: "fake-security-group-1",
										SecurityGroupClass: infrav1.SecurityGroupClass{
											SecurityRules: infrav1.SecurityRules{
												{
													Name: "fake-rule-1",
												},
											},
										},
									},
								},
							},
						},
					},
				},
				cache: &ClusterCache{},
			},
			want: []azure.ResourceSpecGetter{
				&securitygroups.NSGSpec{
					Name: "fake-security-group-1",
					SecurityRules: infrav1.SecurityRules{
						{
							Name: "fake-rule-1",
						},
					},
					ResourceGroup:  "my-rg",
					Location:       "centralIndia",
					ClusterName:    "my-cluster",
					AdditionalTags: make(infrav1.Tags),
				},
			},
		},
	}

	for _, tt := range tests {
		tt := tt
		t.Run(tt.name, func(t *testing.T) {
			t.Parallel()
			if got := tt.clusterScope.NSGSpecs(); !reflect.DeepEqual(got, tt.want) {
				t.Errorf("RouteTableSpecs() = %s, want %s", specArrayToString(got), specArrayToString(tt.want))
			}
		})
	}
}

func TestSubnetSpecs(t *testing.T) {
	tests := []struct {
		name         string
		clusterScope ClusterScope
		want         []azure.ResourceSpecGetter
	}{
		{
			name: "returns empty if no subnets are specified",
			clusterScope: ClusterScope{
				AzureCluster: &infrav1.AzureCluster{
					Spec: infrav1.AzureClusterSpec{
						NetworkSpec: infrav1.NetworkSpec{
							Subnets: infrav1.Subnets{},
						},
					},
				},
				cache: &ClusterCache{},
			},
			want: []azure.ResourceSpecGetter{},
		},
		{
			name: "returns specified subnet spec",
			clusterScope: ClusterScope{
				Cluster: &clusterv1.Cluster{
					ObjectMeta: metav1.ObjectMeta{
						Name: "my-cluster",
					},
				},
				AzureClients: AzureClients{
					EnvironmentSettings: auth.EnvironmentSettings{
						Values: map[string]string{
							auth.SubscriptionID: "123",
						},
					},
				},
				AzureCluster: &infrav1.AzureCluster{
					Spec: infrav1.AzureClusterSpec{
						ResourceGroup: "my-rg",
						AzureClusterClassSpec: infrav1.AzureClusterClassSpec{
							Location: "centralIndia",
						},
						NetworkSpec: infrav1.NetworkSpec{
							Vnet: infrav1.VnetSpec{
								ID:            "fake-vnet-id-1",
								Name:          "fake-vnet-1",
								ResourceGroup: "my-rg-vnet",
							},
							Subnets: infrav1.Subnets{
								{
									SubnetClassSpec: infrav1.SubnetClassSpec{
										Role:       infrav1.SubnetNode,
										CIDRBlocks: []string{"192.168.1.1/16"},
										Name:       "fake-subnet-1",
									},
									NatGateway: infrav1.NatGateway{
										NatGatewayClassSpec: infrav1.NatGatewayClassSpec{
											Name: "fake-natgateway-1",
										},
									},
									RouteTable: infrav1.RouteTable{
										ID:   "fake-route-table-id-1",
										Name: "fake-route-table-1",
									},
									SecurityGroup: infrav1.SecurityGroup{
										Name: "fake-security-group-1",
										SecurityGroupClass: infrav1.SecurityGroupClass{
											SecurityRules: infrav1.SecurityRules{
												{
													Name: "fake-rule-1",
												},
											},
										},
									},
								},
							},
						},
					},
				},
				cache: &ClusterCache{},
			},
			want: []azure.ResourceSpecGetter{
				&subnets.SubnetSpec{
					Name:              "fake-subnet-1",
					ResourceGroup:     "my-rg",
					SubscriptionID:    "123",
					CIDRs:             []string{"192.168.1.1/16"},
					VNetName:          "fake-vnet-1",
					VNetResourceGroup: "my-rg-vnet",
					IsVNetManaged:     false,
					RouteTableName:    "fake-route-table-1",
					SecurityGroupName: "fake-security-group-1",
					Role:              infrav1.SubnetNode,
					NatGatewayName:    "fake-natgateway-1",
				},
			},
		},

		{
			name: "returns specified subnet spec and bastion spec if enabled",
			clusterScope: ClusterScope{
				Cluster: &clusterv1.Cluster{
					ObjectMeta: metav1.ObjectMeta{
						Name: "my-cluster",
					},
				},
				AzureClients: AzureClients{
					EnvironmentSettings: auth.EnvironmentSettings{
						Values: map[string]string{
							auth.SubscriptionID: "123",
						},
					},
				},
				AzureCluster: &infrav1.AzureCluster{
					Spec: infrav1.AzureClusterSpec{
						BastionSpec: infrav1.BastionSpec{
							AzureBastion: &infrav1.AzureBastion{
								Name: "fake-azure-bastion",
								Subnet: infrav1.SubnetSpec{
									SubnetClassSpec: infrav1.SubnetClassSpec{
										Role:       infrav1.SubnetBastion,
										CIDRBlocks: []string{"172.122.1.1./16"},
										Name:       "fake-bastion-subnet-1",
									},
									RouteTable: infrav1.RouteTable{
										ID:   "fake-bastion-route-table-id-1",
										Name: "fake-bastion-route-table-1",
									},
									SecurityGroup: infrav1.SecurityGroup{
										Name: "fake-bastion-security-group-1",
										SecurityGroupClass: infrav1.SecurityGroupClass{
											SecurityRules: infrav1.SecurityRules{
												{
													Name: "fake-rule-1",
												},
											},
										},
									},
								},
							},
						},
						ResourceGroup: "my-rg",
						AzureClusterClassSpec: infrav1.AzureClusterClassSpec{
							Location: "centralIndia",
						},
						NetworkSpec: infrav1.NetworkSpec{
							Vnet: infrav1.VnetSpec{
								ID:            "fake-vnet-id-1",
								Name:          "fake-vnet-1",
								ResourceGroup: "my-rg-vnet",
							},
							Subnets: infrav1.Subnets{
								{
									SubnetClassSpec: infrav1.SubnetClassSpec{
										Role:       infrav1.SubnetNode,
										CIDRBlocks: []string{"192.168.1.1/16"},
										Name:       "fake-subnet-1",
									},
									NatGateway: infrav1.NatGateway{
										NatGatewayClassSpec: infrav1.NatGatewayClassSpec{
											Name: "fake-natgateway-1",
										},
									},
									RouteTable: infrav1.RouteTable{
										ID:   "fake-route-table-id-1",
										Name: "fake-route-table-1",
									},
									SecurityGroup: infrav1.SecurityGroup{
										Name: "fake-security-group-1",
										SecurityGroupClass: infrav1.SecurityGroupClass{
											SecurityRules: infrav1.SecurityRules{
												{
													Name: "fake-rule-1",
												},
											},
										},
									},
								},
							},
						},
					},
				},
				cache: &ClusterCache{},
			},
			want: []azure.ResourceSpecGetter{
				&subnets.SubnetSpec{
					Name:              "fake-subnet-1",
					ResourceGroup:     "my-rg",
					SubscriptionID:    "123",
					CIDRs:             []string{"192.168.1.1/16"},
					VNetName:          "fake-vnet-1",
					VNetResourceGroup: "my-rg-vnet",
					IsVNetManaged:     false,
					RouteTableName:    "fake-route-table-1",
					SecurityGroupName: "fake-security-group-1",
					Role:              infrav1.SubnetNode,
					NatGatewayName:    "fake-natgateway-1",
				},
				&subnets.SubnetSpec{
					Name:              "fake-bastion-subnet-1",
					ResourceGroup:     "my-rg",
					SubscriptionID:    "123",
					CIDRs:             []string{"172.122.1.1./16"},
					VNetName:          "fake-vnet-1",
					VNetResourceGroup: "my-rg-vnet",
					IsVNetManaged:     false,
					SecurityGroupName: "fake-bastion-security-group-1",
					RouteTableName:    "fake-bastion-route-table-1",
					Role:              infrav1.SubnetBastion,
				},
			},
		},
	}

	for _, tt := range tests {
		tt := tt
		t.Run(tt.name, func(t *testing.T) {
			t.Parallel()
			if got := tt.clusterScope.SubnetSpecs(); !reflect.DeepEqual(got, tt.want) {
				t.Errorf("SubnetSpecs() = \n%s, want \n%s", specArrayToString(got), specArrayToString(tt.want))
			}
		})
	}
}

func TestIsVnetManaged(t *testing.T) {
	tests := []struct {
		name         string
		clusterScope ClusterScope
		want         bool
	}{
		{
			name: "VNET ID is empty",
			clusterScope: ClusterScope{
				Cluster: &clusterv1.Cluster{
					ObjectMeta: metav1.ObjectMeta{
						Name: "my-cluster",
					},
				},
				AzureCluster: &infrav1.AzureCluster{
					Spec: infrav1.AzureClusterSpec{
						NetworkSpec: infrav1.NetworkSpec{
							Vnet: infrav1.VnetSpec{
								ID: "",
							},
						},
					},
				},
				cache: &ClusterCache{},
			},
			want: true,
		},
		{
			name: "Wrong tags",
			clusterScope: ClusterScope{
				Cluster: &clusterv1.Cluster{
					ObjectMeta: metav1.ObjectMeta{
						Name: "my-cluster",
					},
				},
				AzureCluster: &infrav1.AzureCluster{
					Spec: infrav1.AzureClusterSpec{
						NetworkSpec: infrav1.NetworkSpec{
							Vnet: infrav1.VnetSpec{
								ID: "my-id",
								VnetClassSpec: infrav1.VnetClassSpec{Tags: map[string]string{
									"key": "value",
								}},
							},
						},
					},
				},
				cache: &ClusterCache{},
			},
			want: false,
		},
		{
			name: "Has owning tags",
			clusterScope: ClusterScope{
				Cluster: &clusterv1.Cluster{
					ObjectMeta: metav1.ObjectMeta{
						Name: "my-cluster",
					},
				},
				AzureCluster: &infrav1.AzureCluster{
					Spec: infrav1.AzureClusterSpec{
						NetworkSpec: infrav1.NetworkSpec{
							Vnet: infrav1.VnetSpec{
								ID: "my-id",
								VnetClassSpec: infrav1.VnetClassSpec{Tags: map[string]string{
									"sigs.k8s.io_cluster-api-provider-azure_cluster_my-cluster": "owned",
								}},
							},
						},
					},
				},
				cache: &ClusterCache{},
			},
			want: true,
		},
		{
			name: "Has cached value of false",
			clusterScope: ClusterScope{
				AzureCluster: &infrav1.AzureCluster{
					Spec: infrav1.AzureClusterSpec{},
				},
				cache: &ClusterCache{
					isVnetManaged: pointer.Bool(false),
				},
			},
			want: false,
		},
		{
			name: "Has cached value of true",
			clusterScope: ClusterScope{
				AzureCluster: &infrav1.AzureCluster{
					Spec: infrav1.AzureClusterSpec{},
				},
				cache: &ClusterCache{
					isVnetManaged: pointer.Bool(true),
				},
			},
			want: true,
		},
	}

	for _, tt := range tests {
		tt := tt
		t.Run(tt.name, func(t *testing.T) {
			t.Parallel()
			got := tt.clusterScope.IsVnetManaged()
			if !reflect.DeepEqual(got, tt.want) {
				t.Errorf("IsVnetManaged() = \n%t, want \n%t", got, tt.want)
			}
			if pointer.BoolDeref(tt.clusterScope.cache.isVnetManaged, false) != got {
				t.Errorf("IsVnetManaged() = \n%t, cache = \n%t", got, pointer.BoolDeref(tt.clusterScope.cache.isVnetManaged, false))
			}
		})
	}
}

func TestAzureBastionSpec(t *testing.T) {
	tests := []struct {
		name         string
		clusterScope ClusterScope
		want         azure.ResourceSpecGetter
	}{
		{
			name: "returns nil if no subnets are specified",
			clusterScope: ClusterScope{
				AzureCluster: &infrav1.AzureCluster{
					Spec: infrav1.AzureClusterSpec{
						NetworkSpec: infrav1.NetworkSpec{
							Subnets: infrav1.Subnets{},
						},
					},
				},
			},
			want: nil,
		},
		{
			name: "returns bastion spec if enabled",
			clusterScope: ClusterScope{
				Cluster: &clusterv1.Cluster{
					ObjectMeta: metav1.ObjectMeta{
						Name: "my-cluster",
					},
				},
				AzureClients: AzureClients{
					EnvironmentSettings: auth.EnvironmentSettings{
						Values: map[string]string{
							auth.SubscriptionID: "123",
						},
					},
				},
				AzureCluster: &infrav1.AzureCluster{
					Spec: infrav1.AzureClusterSpec{
						BastionSpec: infrav1.BastionSpec{
							AzureBastion: &infrav1.AzureBastion{
								Name: "fake-azure-bastion-1",
								Subnet: infrav1.SubnetSpec{
									SubnetClassSpec: infrav1.SubnetClassSpec{
										Role:       infrav1.SubnetBastion,
										CIDRBlocks: []string{"172.122.1.1./16"},
										Name:       "fake-bastion-subnet-1",
									},
									RouteTable: infrav1.RouteTable{
										ID:   "fake-bastion-route-table-id-1",
										Name: "fake-bastion-route-table-1",
									},
									SecurityGroup: infrav1.SecurityGroup{
										Name: "fake-bastion-security-group-1",
										SecurityGroupClass: infrav1.SecurityGroupClass{
											SecurityRules: infrav1.SecurityRules{
												{
													Name: "fake-rule-1",
												},
											},
										},
									},
								},
								PublicIP: infrav1.PublicIPSpec{
									Name: "fake-public-ip-1",
								},
							},
						},
						ResourceGroup: "my-rg",
						AzureClusterClassSpec: infrav1.AzureClusterClassSpec{
							Location: "centralIndia",
						},
						NetworkSpec: infrav1.NetworkSpec{
							Vnet: infrav1.VnetSpec{
								ID:            "fake-vnet-id-1",
								Name:          "fake-vnet-1",
								ResourceGroup: "my-rg-vnet",
							},
							Subnets: infrav1.Subnets{
								{
									SubnetClassSpec: infrav1.SubnetClassSpec{
										Role:       infrav1.SubnetNode,
										CIDRBlocks: []string{"192.168.1.1/16"},
										Name:       "fake-subnet-1",
									},
									NatGateway: infrav1.NatGateway{
										NatGatewayClassSpec: infrav1.NatGatewayClassSpec{
											Name: "fake-natgateway-1",
										},
									},
									RouteTable: infrav1.RouteTable{
										ID:   "fake-route-table-id-1",
										Name: "fake-route-table-1",
									},
									SecurityGroup: infrav1.SecurityGroup{
										Name: "fake-security-group-1",
										SecurityGroupClass: infrav1.SecurityGroupClass{
											SecurityRules: infrav1.SecurityRules{
												{
													Name: "fake-rule-1",
												},
											},
										},
									},
								},
							},
						},
					},
				},
				cache: &ClusterCache{},
			},
			want: &bastionhosts.AzureBastionSpec{
				Name:          "fake-azure-bastion-1",
				ResourceGroup: "my-rg",
				Location:      "centralIndia",
				ClusterName:   "my-cluster",
				SubnetID: fmt.Sprintf("/subscriptions/%s/resourceGroups/%s/providers/Microsoft.Network/"+
					"virtualNetworks/%s/subnets/%s", "123", "my-rg", "fake-vnet-1", "fake-bastion-subnet-1"),
				PublicIPID: fmt.Sprintf("/subscriptions/%s/resourceGroups/%s/providers/Microsoft.Network/"+
					"publicIPAddresses/%s", "123", "my-rg", "fake-public-ip-1"),
			},
		},
	}

	for _, tt := range tests {
		tt := tt
		t.Run(tt.name, func(t *testing.T) {
			t.Parallel()
			if got := tt.clusterScope.AzureBastionSpec(); !reflect.DeepEqual(got, tt.want) {
				t.Errorf("AzureBastionSpec() = \n%s, want \n%s", specToString(got), specToString(tt.want))
			}
		})
	}
}

func TestSubnet(t *testing.T) {
	tests := []struct {
		clusterName             string
		subnetName              string
		azureClusterNetworkSpec infrav1.NetworkSpec
		expectSubnet            infrav1.SubnetSpec
	}{
		{
			clusterName:             "my-cluster-1",
			subnetName:              "subnet-1",
			azureClusterNetworkSpec: infrav1.NetworkSpec{},
			expectSubnet:            infrav1.SubnetSpec{},
		},
		{
			clusterName: "my-cluster-1",
			subnetName:  "subnet-1",
			azureClusterNetworkSpec: infrav1.NetworkSpec{
				Subnets: infrav1.Subnets{
					infrav1.SubnetSpec{
						SubnetClassSpec: infrav1.SubnetClassSpec{
							Name: "subnet-1",
						},
						ID: "subnet-1-id",
					},
					infrav1.SubnetSpec{
						SubnetClassSpec: infrav1.SubnetClassSpec{
							Name: "subnet-2",
						},
						ID: "subnet-1-id",
					},
					infrav1.SubnetSpec{
						SubnetClassSpec: infrav1.SubnetClassSpec{
							Name: "subnet-3",
						},
						ID: "subnet-2-id",
					},
				},
			},
			expectSubnet: infrav1.SubnetSpec{
				SubnetClassSpec: infrav1.SubnetClassSpec{
					Name: "subnet-1",
				},
				ID: "subnet-1-id",
			},
		},
	}
	for _, tc := range tests {
		t.Run(tc.clusterName, func(t *testing.T) {
			g := NewWithT(t)
			scheme := runtime.NewScheme()
			_ = infrav1.AddToScheme(scheme)
			_ = clusterv1.AddToScheme(scheme)
			cluster := &clusterv1.Cluster{
				ObjectMeta: metav1.ObjectMeta{
					Name:      tc.clusterName,
					Namespace: "default",
				},
			}
			azureCluster := &infrav1.AzureCluster{
				ObjectMeta: metav1.ObjectMeta{
					Name: tc.clusterName,
					OwnerReferences: []metav1.OwnerReference{
						{
							APIVersion: "cluster.x-k8s.io/v1beta1",
							Kind:       "Cluster",
							Name:       "my-cluster",
						},
					},
				},
				Spec: infrav1.AzureClusterSpec{
					NetworkSpec: tc.azureClusterNetworkSpec,
					AzureClusterClassSpec: infrav1.AzureClusterClassSpec{
						SubscriptionID: "123",
					},
				},
			}

			initObjects := []runtime.Object{cluster, azureCluster}
			fakeClient := fake.NewClientBuilder().WithScheme(scheme).WithRuntimeObjects(initObjects...).Build()

			clusterScope, err := NewClusterScope(context.TODO(), ClusterScopeParams{
				AzureClients: AzureClients{
					Authorizer: autorest.NullAuthorizer{},
				},
				Cluster:      cluster,
				AzureCluster: azureCluster,
				Client:       fakeClient,
			})
			g.Expect(err).NotTo(HaveOccurred())
			got := clusterScope.Subnet(tc.subnetName)
			g.Expect(tc.expectSubnet).Should(Equal(got))
		})
	}
}

func TestControlPlaneRouteTable(t *testing.T) {
	tests := []struct {
		clusterName             string
		azureClusterNetworkSpec infrav1.NetworkSpec
		expectRouteTable        infrav1.RouteTable
	}{
		{
			clusterName:             "my-cluster-1",
			azureClusterNetworkSpec: infrav1.NetworkSpec{},
			expectRouteTable:        infrav1.RouteTable{},
		},
		{
			clusterName: "my-cluster-2",
			azureClusterNetworkSpec: infrav1.NetworkSpec{
				Subnets: infrav1.Subnets{
					infrav1.SubnetSpec{
						RouteTable: infrav1.RouteTable{
							ID:   "fake-id-1",
							Name: "route-tb-1",
						},
						SubnetClassSpec: infrav1.SubnetClassSpec{
							Role: infrav1.SubnetNode,
						},
					},
					infrav1.SubnetSpec{
						RouteTable: infrav1.RouteTable{
							ID:   "fake-id-2",
							Name: "route-tb-2",
						},
						SubnetClassSpec: infrav1.SubnetClassSpec{
							Role: infrav1.SubnetControlPlane,
						},
					},
					infrav1.SubnetSpec{
						RouteTable: infrav1.RouteTable{
							ID:   "fake-id-3",
							Name: "route-tb-3",
						},
						SubnetClassSpec: infrav1.SubnetClassSpec{
							Role: infrav1.SubnetBastion,
						},
					},
				},
			},
			expectRouteTable: infrav1.RouteTable{
				ID:   "fake-id-2",
				Name: "route-tb-2",
			},
		},
	}
	for _, tc := range tests {
		t.Run(tc.clusterName, func(t *testing.T) {
			g := NewWithT(t)
			scheme := runtime.NewScheme()
			_ = infrav1.AddToScheme(scheme)
			_ = clusterv1.AddToScheme(scheme)
			cluster := &clusterv1.Cluster{
				ObjectMeta: metav1.ObjectMeta{
					Name:      tc.clusterName,
					Namespace: "default",
				},
			}
			azureCluster := &infrav1.AzureCluster{
				ObjectMeta: metav1.ObjectMeta{
					Name: tc.clusterName,
					OwnerReferences: []metav1.OwnerReference{
						{
							APIVersion: "cluster.x-k8s.io/v1beta1",
							Kind:       "Cluster",
							Name:       "my-cluster",
						},
					},
				},
				Spec: infrav1.AzureClusterSpec{
					NetworkSpec: tc.azureClusterNetworkSpec,
					AzureClusterClassSpec: infrav1.AzureClusterClassSpec{
						SubscriptionID: "123",
					},
				},
			}

			initObjects := []runtime.Object{cluster, azureCluster}
			fakeClient := fake.NewClientBuilder().WithScheme(scheme).WithRuntimeObjects(initObjects...).Build()

			clusterScope, err := NewClusterScope(context.TODO(), ClusterScopeParams{
				AzureClients: AzureClients{
					Authorizer: autorest.NullAuthorizer{},
				},
				Cluster:      cluster,
				AzureCluster: azureCluster,
				Client:       fakeClient,
			})
			g.Expect(err).NotTo(HaveOccurred())
			got := clusterScope.ControlPlaneRouteTable()
			g.Expect(tc.expectRouteTable).Should(Equal(got))
		})
	}
}

func TestGetPrivateDNSZoneName(t *testing.T) {
	tests := []struct {
		clusterName              string
		azureClusterNetworkSpec  infrav1.NetworkSpec
		expectPrivateDNSZoneName string
	}{
		{
			clusterName: "my-cluster-1",
			azureClusterNetworkSpec: infrav1.NetworkSpec{
				NetworkClassSpec: infrav1.NetworkClassSpec{
					PrivateDNSZoneName: "fake-privateDNSZoneName",
				},
			},
			expectPrivateDNSZoneName: "fake-privateDNSZoneName",
		},
		{
			clusterName:              "my-cluster-2",
			expectPrivateDNSZoneName: "my-cluster-2.capz.io",
		},
	}
	for _, tc := range tests {
		t.Run(tc.clusterName, func(t *testing.T) {
			g := NewWithT(t)
			scheme := runtime.NewScheme()
			_ = infrav1.AddToScheme(scheme)
			_ = clusterv1.AddToScheme(scheme)
			cluster := &clusterv1.Cluster{
				ObjectMeta: metav1.ObjectMeta{
					Name:      tc.clusterName,
					Namespace: "default",
				},
			}
			azureCluster := &infrav1.AzureCluster{
				ObjectMeta: metav1.ObjectMeta{
					Name: tc.clusterName,
					OwnerReferences: []metav1.OwnerReference{
						{
							APIVersion: "cluster.x-k8s.io/v1beta1",
							Kind:       "Cluster",
							Name:       "my-cluster",
						},
					},
				},
				Spec: infrav1.AzureClusterSpec{
					NetworkSpec: tc.azureClusterNetworkSpec,
					AzureClusterClassSpec: infrav1.AzureClusterClassSpec{
						SubscriptionID: "123",
					},
				},
			}

			initObjects := []runtime.Object{cluster, azureCluster}
			fakeClient := fake.NewClientBuilder().WithScheme(scheme).WithRuntimeObjects(initObjects...).Build()

			clusterScope, err := NewClusterScope(context.TODO(), ClusterScopeParams{
				AzureClients: AzureClients{
					Authorizer: autorest.NullAuthorizer{},
				},
				Cluster:      cluster,
				AzureCluster: azureCluster,
				Client:       fakeClient,
			})
			g.Expect(err).NotTo(HaveOccurred())
			got := clusterScope.GetPrivateDNSZoneName()
			g.Expect(tc.expectPrivateDNSZoneName).Should(Equal(got))
		})
	}
}

func TestAPIServerLBPoolName(t *testing.T) {
	tests := []struct {
		lbName           string
		clusterName      string
		expectLBpoolName string
	}{
		{
			lbName:           "fake-lb-1",
			clusterName:      "my-cluster-1",
			expectLBpoolName: "fake-lb-1-backendPool",
		},
		{
			lbName:           "fake-lb-2",
			clusterName:      "my-cluster-2",
			expectLBpoolName: "fake-lb-2-backendPool",
		},
	}
	for _, tc := range tests {
		t.Run(tc.lbName, func(t *testing.T) {
			g := NewWithT(t)
			scheme := runtime.NewScheme()
			_ = infrav1.AddToScheme(scheme)
			_ = clusterv1.AddToScheme(scheme)
			cluster := &clusterv1.Cluster{
				ObjectMeta: metav1.ObjectMeta{
					Name:      tc.clusterName,
					Namespace: "default",
				},
			}
			azureCluster := &infrav1.AzureCluster{
				ObjectMeta: metav1.ObjectMeta{
					Name: tc.clusterName,
					OwnerReferences: []metav1.OwnerReference{
						{
							APIVersion: "cluster.x-k8s.io/v1beta1",
							Kind:       "Cluster",
							Name:       "my-cluster",
						},
					},
				},
				Spec: infrav1.AzureClusterSpec{
					AzureClusterClassSpec: infrav1.AzureClusterClassSpec{
						SubscriptionID: "123",
					},
				},
			}

			initObjects := []runtime.Object{cluster, azureCluster}
			fakeClient := fake.NewClientBuilder().WithScheme(scheme).WithRuntimeObjects(initObjects...).Build()

			clusterScope, err := NewClusterScope(context.TODO(), ClusterScopeParams{
				AzureClients: AzureClients{
					Authorizer: autorest.NullAuthorizer{},
				},
				Cluster:      cluster,
				AzureCluster: azureCluster,
				Client:       fakeClient,
			})
			g.Expect(err).NotTo(HaveOccurred())
			got := clusterScope.APIServerLBPoolName(tc.lbName)
			g.Expect(tc.expectLBpoolName).Should(Equal(got))
		})
	}
}

func TestOutboundLBName(t *testing.T) {
	tests := []struct {
		clusterName            string
		name                   string
		role                   string
		apiServerLB            *infrav1.LoadBalancerSpec
		controlPlaneOutboundLB *infrav1.LoadBalancerSpec
		nodeOutboundLB         *infrav1.LoadBalancerSpec
		expected               string
	}{
		{
			clusterName: "my-cluster",
			name:        "public cluster node outbound lb",
			role:        "node",
			expected:    "",
		},
		{
			clusterName: "my-cluster",
			name:        "public cluster control plane outbound lb",
			role:        "control-plane",
			expected:    "my-cluster-public-lb",
		},
		{
			clusterName:    "my-cluster",
			name:           "private cluster with node outbound lb",
			role:           "node",
			nodeOutboundLB: &infrav1.LoadBalancerSpec{},
			apiServerLB: &infrav1.LoadBalancerSpec{
				LoadBalancerClassSpec: infrav1.LoadBalancerClassSpec{
					Type: "Internal",
				}},
			expected: "my-cluster",
		},
		{
			clusterName: "my-cluster",
			name:        "private cluster without node outbound lb",
			role:        "node",
			apiServerLB: &infrav1.LoadBalancerSpec{
				LoadBalancerClassSpec: infrav1.LoadBalancerClassSpec{
					Type: "Internal",
				}},
			expected: "",
		},
		{
			clusterName:            "my-cluster",
			name:                   "private cluster with control plane outbound lb",
			role:                   "control-plane",
			controlPlaneOutboundLB: &infrav1.LoadBalancerSpec{Name: "cp-outbound-lb"},
			apiServerLB: &infrav1.LoadBalancerSpec{
				LoadBalancerClassSpec: infrav1.LoadBalancerClassSpec{
					Type: "Internal",
				}},
			expected: "cp-outbound-lb",
		},
		{
			clusterName: "my-cluster",
			name:        "private cluster without control plane outbound lb",
			role:        "control-plane",
			apiServerLB: &infrav1.LoadBalancerSpec{
				LoadBalancerClassSpec: infrav1.LoadBalancerClassSpec{
					Type: "Internal",
				}},
			expected: "",
		},
	}

	for _, tc := range tests {
		t.Run(tc.name, func(t *testing.T) {
			g := NewWithT(t)
			scheme := runtime.NewScheme()
			_ = infrav1.AddToScheme(scheme)
			_ = clusterv1.AddToScheme(scheme)

			cluster := &clusterv1.Cluster{
				ObjectMeta: metav1.ObjectMeta{
					Name:      tc.clusterName,
					Namespace: "default",
				},
			}

			azureCluster := &infrav1.AzureCluster{
				ObjectMeta: metav1.ObjectMeta{
					Name: tc.clusterName,
					OwnerReferences: []metav1.OwnerReference{
						{
							APIVersion: "cluster.x-k8s.io/v1beta1",
							Kind:       "Cluster",
							Name:       "my-cluster",
						},
					},
				},
				Spec: infrav1.AzureClusterSpec{
					AzureClusterClassSpec: infrav1.AzureClusterClassSpec{
						SubscriptionID: "123",
					},
					NetworkSpec: infrav1.NetworkSpec{
						Subnets: infrav1.Subnets{
							{
								SubnetClassSpec: infrav1.SubnetClassSpec{
									Name: "node",
									Role: infrav1.SubnetNode,
								},
							},
						},
					},
				},
			}

			if tc.apiServerLB != nil {
				azureCluster.Spec.NetworkSpec.APIServerLB = *tc.apiServerLB
			}

			if tc.controlPlaneOutboundLB != nil {
				azureCluster.Spec.NetworkSpec.ControlPlaneOutboundLB = tc.controlPlaneOutboundLB
			}

			if tc.nodeOutboundLB != nil {
				azureCluster.Spec.NetworkSpec.NodeOutboundLB = tc.nodeOutboundLB
			}

			azureCluster.Default()

			initObjects := []runtime.Object{cluster, azureCluster}
			fakeClient := fake.NewClientBuilder().WithScheme(scheme).WithRuntimeObjects(initObjects...).Build()

			clusterScope, err := NewClusterScope(context.TODO(), ClusterScopeParams{
				AzureClients: AzureClients{
					Authorizer: autorest.NullAuthorizer{},
				},
				Cluster:      cluster,
				AzureCluster: azureCluster,
				Client:       fakeClient,
			})
			g.Expect(err).NotTo(HaveOccurred())
			got := clusterScope.OutboundLBName(tc.role)
			g.Expect(tc.expected).Should(Equal(got))
		})
	}
}

func TestBackendPoolName(t *testing.T) {
	tests := []struct {
		name        string
		clusterName string

		customAPIServerBackendPoolName    string
		customNodeBackendPoolName         string
		customControlPlaneBackendPoolName string

		expectedAPIServerBackendPoolName    string
		expectedNodeBackendPoolName         string
		expectedControlPlaneBackendPoolName string
	}{
		{
			name:                                "With default backend pool names",
			clusterName:                         "my-cluster",
			expectedAPIServerBackendPoolName:    "APIServerLBName-backendPool",
			expectedNodeBackendPoolName:         "NodeOutboundLBName-outboundBackendPool",
			expectedControlPlaneBackendPoolName: "my-cluster-outbound-lb-outboundBackendPool",
		},
		{
			name:        "With custom node backend pool name",
			clusterName: "my-cluster",

			// setting custom name for node pool name only, others should stay the same
			customNodeBackendPoolName: "custom-node-poolname",

			expectedAPIServerBackendPoolName:    "APIServerLBName-backendPool",
			expectedNodeBackendPoolName:         "custom-node-poolname",
			expectedControlPlaneBackendPoolName: "my-cluster-outbound-lb-outboundBackendPool",
		},
		{
			name:        "With custom backends pool name",
			clusterName: "my-cluster",

			// setting custom names for all backends pools
			customAPIServerBackendPoolName:    "custom-api-server-poolname",
			customNodeBackendPoolName:         "custom-node-poolname",
			customControlPlaneBackendPoolName: "custom-control-plane-poolname",

			expectedAPIServerBackendPoolName:    "custom-api-server-poolname",
			expectedNodeBackendPoolName:         "custom-node-poolname",
			expectedControlPlaneBackendPoolName: "custom-control-plane-poolname",
		},
	}
	for _, tc := range tests {
		t.Run(tc.name, func(t *testing.T) {
			g := NewWithT(t)
			scheme := runtime.NewScheme()
			_ = infrav1.AddToScheme(scheme)
			_ = clusterv1.AddToScheme(scheme)

			cluster := &clusterv1.Cluster{
				ObjectMeta: metav1.ObjectMeta{
					Name:      tc.clusterName,
					Namespace: "default",
				},
			}

			azureCluster := &infrav1.AzureCluster{
				ObjectMeta: metav1.ObjectMeta{
					Name: tc.clusterName,
					OwnerReferences: []metav1.OwnerReference{
						{
							APIVersion: "cluster.x-k8s.io/v1beta1",
							Kind:       "Cluster",
							Name:       tc.clusterName,
						},
					},
				},
				Spec: infrav1.AzureClusterSpec{
					AzureClusterClassSpec: infrav1.AzureClusterClassSpec{
						SubscriptionID: "123",
					},
					NetworkSpec: infrav1.NetworkSpec{
						Subnets: infrav1.Subnets{
							{
								SubnetClassSpec: infrav1.SubnetClassSpec{
									Role: infrav1.SubnetNode,
									Name: "node",
								},
							},
						},
						APIServerLB: infrav1.LoadBalancerSpec{
							Name: "APIServerLBName",
						},
						ControlPlaneOutboundLB: &infrav1.LoadBalancerSpec{
							Name: "ControlPlaneOutboundLBName",
						},
						NodeOutboundLB: &infrav1.LoadBalancerSpec{
							Name: "NodeOutboundLBName",
						},
					},
				},
			}

			azureCluster.Default()

			if tc.customAPIServerBackendPoolName != "" {
				azureCluster.Spec.NetworkSpec.APIServerLB.BackendPool.Name = tc.customAPIServerBackendPoolName
			}

			if tc.customNodeBackendPoolName != "" {
				azureCluster.Spec.NetworkSpec.NodeOutboundLB.BackendPool.Name = tc.customNodeBackendPoolName
			}

			if tc.customControlPlaneBackendPoolName != "" {
				azureCluster.Spec.NetworkSpec.ControlPlaneOutboundLB.BackendPool.Name = tc.customControlPlaneBackendPoolName
			}

			initObjects := []runtime.Object{cluster, azureCluster}
			fakeClient := fake.NewClientBuilder().WithScheme(scheme).WithRuntimeObjects(initObjects...).Build()

			clusterScope, err := NewClusterScope(context.TODO(), ClusterScopeParams{
				AzureClients: AzureClients{
					Authorizer: autorest.NullAuthorizer{},
				},
				Cluster:      cluster,
				AzureCluster: azureCluster,
				Client:       fakeClient,
			})
			g.Expect(err).NotTo(HaveOccurred())
			got := clusterScope.LBSpecs()
			g.Expect(len(got)).To(Equal(3))

			// API server backend pool name
			apiServerLBSpec := got[0].(*loadbalancers.LBSpec)
			g.Expect(apiServerLBSpec.BackendPoolName).To(Equal(tc.expectedAPIServerBackendPoolName))
			g.Expect(apiServerLBSpec.Role).To(Equal(infrav1.APIServerRole))

			// Node backend pool name
			NodeLBSpec := got[1].(*loadbalancers.LBSpec)
			g.Expect(NodeLBSpec.BackendPoolName).To(Equal(tc.expectedNodeBackendPoolName))
			g.Expect(NodeLBSpec.Role).To(Equal(infrav1.NodeOutboundRole))

			// Control Plane backend pool name
			controlPlaneLBSpec := got[2].(*loadbalancers.LBSpec)
			g.Expect(controlPlaneLBSpec.BackendPoolName).To(Equal(tc.expectedControlPlaneBackendPoolName))
			g.Expect(controlPlaneLBSpec.Role).To(Equal(infrav1.ControlPlaneOutboundRole))
		})
	}
}

func TestOutboundPoolName(t *testing.T) {
	tests := []struct {
		name                   string
		clusterName            string
		loadBalancerName       string
		expectOutboundPoolName string
	}{
		{
			name:                   "Empty loadBalancerName",
			clusterName:            "my-cluster",
			loadBalancerName:       "",
			expectOutboundPoolName: "",
		},
		{
			name:                   "Non empty loadBalancerName",
			clusterName:            "my-cluster",
			loadBalancerName:       "my-loadbalancer",
			expectOutboundPoolName: "my-loadbalancer-outboundBackendPool",
		},
	}
	for _, tc := range tests {
		t.Run(tc.name, func(t *testing.T) {
			g := NewWithT(t)
			scheme := runtime.NewScheme()
			_ = infrav1.AddToScheme(scheme)
			_ = clusterv1.AddToScheme(scheme)
			cluster := &clusterv1.Cluster{
				ObjectMeta: metav1.ObjectMeta{
					Name:      tc.clusterName,
					Namespace: "default",
				},
			}
			azureCluster := &infrav1.AzureCluster{
				ObjectMeta: metav1.ObjectMeta{
					Name: tc.clusterName,
					OwnerReferences: []metav1.OwnerReference{
						{
							APIVersion: "cluster.x-k8s.io/v1beta1",
							Kind:       "Cluster",
							Name:       "my-cluster",
						},
					},
				},
				Spec: infrav1.AzureClusterSpec{
					AzureClusterClassSpec: infrav1.AzureClusterClassSpec{
						SubscriptionID: "123",
					},
				},
			}

			initObjects := []runtime.Object{cluster, azureCluster}
			fakeClient := fake.NewClientBuilder().WithScheme(scheme).WithRuntimeObjects(initObjects...).Build()

			clusterScope, err := NewClusterScope(context.TODO(), ClusterScopeParams{
				AzureClients: AzureClients{
					Authorizer: autorest.NullAuthorizer{},
				},
				Cluster:      cluster,
				AzureCluster: azureCluster,
				Client:       fakeClient,
			})
			g.Expect(err).NotTo(HaveOccurred())
			got := clusterScope.OutboundPoolName(tc.loadBalancerName)
			g.Expect(tc.expectOutboundPoolName).Should(Equal(got))
		})
	}
}

func TestGenerateFQDN(t *testing.T) {
	tests := []struct {
		clusterName    string
		ipName         string
		subscriptionID string
		resourceGroup  string
		location       string
		expectFQDN     string
	}{
		{
			clusterName:    "my-cluster",
			ipName:         "172.123.45.78",
			subscriptionID: "123",
			resourceGroup:  "my-rg",
			location:       "eastus",
		},
		{
			clusterName:    "my-cluster-1",
			ipName:         "172.123.45.79",
			subscriptionID: "567",
			resourceGroup:  "my-rg-1",
			location:       "westus",
		},
		{
			clusterName:    "my-cluster-2",
			ipName:         "172.123.45.80",
			subscriptionID: "183",
			resourceGroup:  "my-rg-2",
			location:       "centralasia",
		},
	}
	for _, tc := range tests {
		t.Run(tc.clusterName, func(t *testing.T) {
			g := NewWithT(t)
			scheme := runtime.NewScheme()
			_ = infrav1.AddToScheme(scheme)
			_ = clusterv1.AddToScheme(scheme)
			cluster := &clusterv1.Cluster{
				ObjectMeta: metav1.ObjectMeta{
					Name:      tc.clusterName,
					Namespace: "default",
				},
			}
			azureCluster := &infrav1.AzureCluster{
				ObjectMeta: metav1.ObjectMeta{
					Name: tc.clusterName,
					OwnerReferences: []metav1.OwnerReference{
						{
							APIVersion: "cluster.x-k8s.io/v1beta1",
							Kind:       "Cluster",
							Name:       "my-cluster",
						},
					},
				},
				Spec: infrav1.AzureClusterSpec{
					AzureClusterClassSpec: infrav1.AzureClusterClassSpec{
						SubscriptionID: "123",
						Location:       tc.location,
					},
					ResourceGroup: tc.resourceGroup,
				},
			}

			initObjects := []runtime.Object{cluster, azureCluster}
			fakeClient := fake.NewClientBuilder().WithScheme(scheme).WithRuntimeObjects(initObjects...).Build()

			clusterScope, err := NewClusterScope(context.TODO(), ClusterScopeParams{
				AzureClients: AzureClients{
					Authorizer: autorest.NullAuthorizer{},
				},
				Cluster:      cluster,
				AzureCluster: azureCluster,
				Client:       fakeClient,
			})
			g.Expect(err).NotTo(HaveOccurred())
			got := clusterScope.GenerateFQDN(tc.ipName)
			g.Expect(got).Should(ContainSubstring(tc.clusterName))
			g.Expect(got).Should(ContainSubstring(tc.location))
		})
	}
}

func TestAdditionalTags(t *testing.T) {
	tests := []struct {
		name                       string
		clusterName                string
		azureClusterAdditionalTags infrav1.Tags
		expectTags                 infrav1.Tags
	}{
		{
			name:        "Nil tags",
			clusterName: "my-cluster",
			expectTags:  infrav1.Tags{},
		},

		{
			name:        "Single tag present in azure cluster spec",
			clusterName: "my-cluster",
			azureClusterAdditionalTags: infrav1.Tags{
				"fake-id-1": "fake-value-1",
			},
			expectTags: infrav1.Tags{
				"fake-id-1": "fake-value-1",
			},
		},
		{
			name:        "Multiple tags present in azure cluster spec",
			clusterName: "my-cluster",
			azureClusterAdditionalTags: infrav1.Tags{
				"fake-id-1": "fake-value-1",
				"fake-id-2": "fake-value-2",
				"fake-id-3": "fake-value-3",
			},
			expectTags: infrav1.Tags{
				"fake-id-1": "fake-value-1",
				"fake-id-2": "fake-value-2",
				"fake-id-3": "fake-value-3",
			},
		},
	}
	for _, tc := range tests {
		t.Run(tc.name, func(t *testing.T) {
			g := NewWithT(t)
			scheme := runtime.NewScheme()
			_ = infrav1.AddToScheme(scheme)
			_ = clusterv1.AddToScheme(scheme)
			cluster := &clusterv1.Cluster{
				ObjectMeta: metav1.ObjectMeta{
					Name:      tc.clusterName,
					Namespace: "default",
				},
			}
			azureCluster := &infrav1.AzureCluster{
				ObjectMeta: metav1.ObjectMeta{
					Name: tc.clusterName,
					OwnerReferences: []metav1.OwnerReference{
						{
							APIVersion: "cluster.x-k8s.io/v1beta1",
							Kind:       "Cluster",
							Name:       "my-cluster",
						},
					},
				},
				Spec: infrav1.AzureClusterSpec{
					AzureClusterClassSpec: infrav1.AzureClusterClassSpec{
						SubscriptionID: "123",
						AdditionalTags: tc.azureClusterAdditionalTags,
					},
				},
			}

			initObjects := []runtime.Object{cluster, azureCluster}
			fakeClient := fake.NewClientBuilder().WithScheme(scheme).WithRuntimeObjects(initObjects...).Build()

			clusterScope, err := NewClusterScope(context.TODO(), ClusterScopeParams{
				AzureClients: AzureClients{
					Authorizer: autorest.NullAuthorizer{},
				},
				Cluster:      cluster,
				AzureCluster: azureCluster,
				Client:       fakeClient,
			})
			g.Expect(err).NotTo(HaveOccurred())
			got := clusterScope.AdditionalTags()
			g.Expect(tc.expectTags).Should(Equal(got))
		})
	}
}

func TestAPIServerPort(t *testing.T) {
	tests := []struct {
		name                string
		clusterName         string
		clusterNetowrk      *clusterv1.ClusterNetwork
		expectAPIServerPort int32
	}{
		{
			name:                "Nil cluster network",
			clusterName:         "my-cluster",
			expectAPIServerPort: 6443,
		},

		{
			name:                "Non nil cluster network but nil apiserverport",
			clusterName:         "my-cluster",
			clusterNetowrk:      &clusterv1.ClusterNetwork{},
			expectAPIServerPort: 6443,
		},
		{
			name:        "Non nil cluster network and non nil apiserverport",
			clusterName: "my-cluster",
			clusterNetowrk: &clusterv1.ClusterNetwork{
				APIServerPort: pointer.Int32(7000),
			},
			expectAPIServerPort: 7000,
		},
	}
	for _, tc := range tests {
		t.Run(tc.name, func(t *testing.T) {
			g := NewWithT(t)
			scheme := runtime.NewScheme()
			_ = infrav1.AddToScheme(scheme)
			_ = clusterv1.AddToScheme(scheme)
			cluster := &clusterv1.Cluster{
				ObjectMeta: metav1.ObjectMeta{
					Name:      tc.clusterName,
					Namespace: "default",
				},
				Spec: clusterv1.ClusterSpec{
					ClusterNetwork: tc.clusterNetowrk,
				},
			}
			azureCluster := &infrav1.AzureCluster{
				ObjectMeta: metav1.ObjectMeta{
					Name: tc.clusterName,
					OwnerReferences: []metav1.OwnerReference{
						{
							APIVersion: "cluster.x-k8s.io/v1beta1",
							Kind:       "Cluster",
							Name:       "my-cluster",
						},
					},
				},
				Spec: infrav1.AzureClusterSpec{
					AzureClusterClassSpec: infrav1.AzureClusterClassSpec{
						SubscriptionID: "123",
					},
				},
			}

			initObjects := []runtime.Object{cluster, azureCluster}
			fakeClient := fake.NewClientBuilder().WithScheme(scheme).WithRuntimeObjects(initObjects...).Build()

			clusterScope, err := NewClusterScope(context.TODO(), ClusterScopeParams{
				AzureClients: AzureClients{
					Authorizer: autorest.NullAuthorizer{},
				},
				Cluster:      cluster,
				AzureCluster: azureCluster,
				Client:       fakeClient,
			})
			g.Expect(err).NotTo(HaveOccurred())
			got := clusterScope.APIServerPort()
			g.Expect(tc.expectAPIServerPort).Should(Equal(got))
		})
	}
}

func TestFailureDomains(t *testing.T) {
	tests := []struct {
		name                 string
		expectFailureDomains []string
		clusterName          string
		azureClusterStatus   infrav1.AzureClusterStatus
	}{
		{
			name:                 "Empty azure cluster status",
			expectFailureDomains: []string{},
			clusterName:          "my-cluster",
		},

		{
			name:                 "Single failure domain present in azure cluster status",
			expectFailureDomains: []string{"failure-domain-id"},
			clusterName:          "my-cluster",
			azureClusterStatus: infrav1.AzureClusterStatus{
				FailureDomains: map[string]clusterv1.FailureDomainSpec{
					"failure-domain-id": {},
				},
			},
		},
		{
			name:                 "Multiple failure domains present in azure cluster status",
			expectFailureDomains: []string{"failure-domain-id-1", "failure-domain-id-2", "failure-domain-id-3"},
			clusterName:          "my-cluster",
			azureClusterStatus: infrav1.AzureClusterStatus{
				FailureDomains: map[string]clusterv1.FailureDomainSpec{
					"failure-domain-id-1": {},
					"failure-domain-id-2": {},
					"failure-domain-id-3": {},
				},
			},
		},
	}
	for _, tc := range tests {
		t.Run(tc.name, func(t *testing.T) {
			g := NewWithT(t)
			scheme := runtime.NewScheme()
			_ = infrav1.AddToScheme(scheme)
			_ = clusterv1.AddToScheme(scheme)
			cluster := &clusterv1.Cluster{
				ObjectMeta: metav1.ObjectMeta{
					Name:      tc.clusterName,
					Namespace: "default",
				},
			}
			azureCluster := &infrav1.AzureCluster{
				ObjectMeta: metav1.ObjectMeta{
					Name: tc.clusterName,
					OwnerReferences: []metav1.OwnerReference{
						{
							APIVersion: "cluster.x-k8s.io/v1beta1",
							Kind:       "Cluster",
							Name:       "my-cluster",
						},
					},
				},
				Spec: infrav1.AzureClusterSpec{
					AzureClusterClassSpec: infrav1.AzureClusterClassSpec{
						SubscriptionID: "123",
					},
				},
				Status: tc.azureClusterStatus,
			}

			initObjects := []runtime.Object{cluster, azureCluster}
			fakeClient := fake.NewClientBuilder().WithScheme(scheme).WithRuntimeObjects(initObjects...).Build()

			clusterScope, err := NewClusterScope(context.TODO(), ClusterScopeParams{
				AzureClients: AzureClients{
					Authorizer: autorest.NullAuthorizer{},
				},
				Cluster:      cluster,
				AzureCluster: azureCluster,
				Client:       fakeClient,
			})
			g.Expect(err).NotTo(HaveOccurred())
			got := clusterScope.FailureDomains()
			g.Expect(tc.expectFailureDomains).Should(ConsistOf(got))
		})
	}
}

func TestClusterScope_LBSpecs(t *testing.T) {
	tests := []struct {
		name         string
		azureCluster *infrav1.AzureCluster
		want         []azure.ResourceSpecGetter
	}{
		{
			name: "API Server LB, Control Plane Oubound LB, and Node Outbound LB",
			azureCluster: &infrav1.AzureCluster{
				ObjectMeta: metav1.ObjectMeta{
					Name: "my-cluster",
				},
				Spec: infrav1.AzureClusterSpec{
					AzureClusterClassSpec: infrav1.AzureClusterClassSpec{
						AdditionalTags: infrav1.Tags{
							"foo": "bar",
						},
						SubscriptionID: "123",
						Location:       "westus2",
					},
					ResourceGroup: "my-rg",
					NetworkSpec: infrav1.NetworkSpec{
						Vnet: infrav1.VnetSpec{
							Name:          "my-vnet",
							ResourceGroup: "my-rg",
						},
						Subnets: []infrav1.SubnetSpec{
							{
								SubnetClassSpec: infrav1.SubnetClassSpec{
									Name: "cp-subnet",
									Role: infrav1.SubnetControlPlane,
								},
							},
							{
								SubnetClassSpec: infrav1.SubnetClassSpec{
									Name: "node-subnet",
									Role: infrav1.SubnetNode,
								},
							},
						},
						APIServerLB: infrav1.LoadBalancerSpec{
							Name: "api-server-lb",
							BackendPool: infrav1.BackendPool{
								Name: "api-server-lb-backend-pool",
							},
							LoadBalancerClassSpec: infrav1.LoadBalancerClassSpec{
								Type:                 infrav1.Public,
								IdleTimeoutInMinutes: pointer.Int32(30),
								SKU:                  infrav1.SKUStandard,
							},
							FrontendIPs: []infrav1.FrontendIP{
								{
									Name: "api-server-lb-frontend-ip",
									PublicIP: &infrav1.PublicIPSpec{
										Name: "api-server-lb-frontend-ip",
									},
								},
							},
						},
						ControlPlaneOutboundLB: &infrav1.LoadBalancerSpec{
							Name: "cp-outbound-lb",
							BackendPool: infrav1.BackendPool{
								Name: "cp-outbound-backend-pool",
							},
							LoadBalancerClassSpec: infrav1.LoadBalancerClassSpec{
								Type:                 infrav1.Public,
								IdleTimeoutInMinutes: pointer.Int32(15),
								SKU:                  infrav1.SKUStandard,
							},
							FrontendIPs: []infrav1.FrontendIP{
								{
									Name: "cp-outbound-lb-frontend-ip",
									PublicIP: &infrav1.PublicIPSpec{
										Name: "cp-outbound-lb-frontend-ip",
									},
								},
							},
						},
						NodeOutboundLB: &infrav1.LoadBalancerSpec{
							Name: "node-outbound-lb",
							BackendPool: infrav1.BackendPool{
								Name: "node-outbound-backend-pool",
							},
							LoadBalancerClassSpec: infrav1.LoadBalancerClassSpec{
								Type:                 infrav1.Public,
								IdleTimeoutInMinutes: pointer.Int32(50),
								SKU:                  infrav1.SKUStandard,
							},
							FrontendIPs: []infrav1.FrontendIP{
								{
									Name: "node-outbound-lb-frontend-ip",
									PublicIP: &infrav1.PublicIPSpec{
										Name: "node-outbound-lb-frontend-ip",
									},
								},
							},
						},
					},
				},
			},
			want: []azure.ResourceSpecGetter{
				&loadbalancers.LBSpec{
					Name:              "api-server-lb",
					ResourceGroup:     "my-rg",
					SubscriptionID:    "123",
					ClusterName:       "my-cluster",
					Location:          "westus2",
					VNetName:          "my-vnet",
					VNetResourceGroup: "my-rg",
					SubnetName:        "cp-subnet",
					FrontendIPConfigs: []infrav1.FrontendIP{
						{
							Name: "api-server-lb-frontend-ip",
							PublicIP: &infrav1.PublicIPSpec{
								Name: "api-server-lb-frontend-ip",
							},
						},
					},
					APIServerPort:        6443,
					Type:                 infrav1.Public,
					SKU:                  infrav1.SKUStandard,
					Role:                 infrav1.APIServerRole,
					BackendPoolName:      "api-server-lb-backend-pool",
					IdleTimeoutInMinutes: pointer.Int32(30),
					AdditionalTags: infrav1.Tags{
						"foo": "bar",
					},
				},
				&loadbalancers.LBSpec{
					Name:              "node-outbound-lb",
					ResourceGroup:     "my-rg",
					SubscriptionID:    "123",
					ClusterName:       "my-cluster",
					Location:          "westus2",
					VNetName:          "my-vnet",
					VNetResourceGroup: "my-rg",
					FrontendIPConfigs: []infrav1.FrontendIP{
						{
							Name: "node-outbound-lb-frontend-ip",
							PublicIP: &infrav1.PublicIPSpec{
								Name: "node-outbound-lb-frontend-ip",
							},
						},
					},
					Type:                 infrav1.Public,
					SKU:                  infrav1.SKUStandard,
					Role:                 infrav1.NodeOutboundRole,
					BackendPoolName:      "node-outbound-backend-pool",
					IdleTimeoutInMinutes: pointer.Int32(50),
					AdditionalTags: infrav1.Tags{
						"foo": "bar",
					},
				},
				&loadbalancers.LBSpec{
					Name:              "cp-outbound-lb",
					ResourceGroup:     "my-rg",
					SubscriptionID:    "123",
					ClusterName:       "my-cluster",
					Location:          "westus2",
					VNetName:          "my-vnet",
					VNetResourceGroup: "my-rg",
					FrontendIPConfigs: []infrav1.FrontendIP{
						{
							Name: "cp-outbound-lb-frontend-ip",
							PublicIP: &infrav1.PublicIPSpec{
								Name: "cp-outbound-lb-frontend-ip",
							},
						},
					},
					Type:                 infrav1.Public,
					SKU:                  infrav1.SKUStandard,
					BackendPoolName:      "cp-outbound-backend-pool",
					IdleTimeoutInMinutes: pointer.Int32(15),
					Role:                 infrav1.ControlPlaneOutboundRole,
					AdditionalTags: infrav1.Tags{
						"foo": "bar",
					},
				},
			},
		},
		{
			name: "Private API Server LB",
			azureCluster: &infrav1.AzureCluster{
				ObjectMeta: metav1.ObjectMeta{
					Name: "my-cluster",
				},
				Spec: infrav1.AzureClusterSpec{
					AzureClusterClassSpec: infrav1.AzureClusterClassSpec{
						SubscriptionID: "123",
						Location:       "westus2",
					},
					ResourceGroup: "my-rg",
					NetworkSpec: infrav1.NetworkSpec{
						Vnet: infrav1.VnetSpec{
							Name:          "my-vnet",
							ResourceGroup: "my-rg",
						},
						Subnets: []infrav1.SubnetSpec{
							{
								SubnetClassSpec: infrav1.SubnetClassSpec{
									Name: "cp-subnet",
									Role: infrav1.SubnetControlPlane,
								},
							},
							{
								SubnetClassSpec: infrav1.SubnetClassSpec{
									Name: "node-subnet",
									Role: infrav1.SubnetNode,
								},
							},
						},
						APIServerLB: infrav1.LoadBalancerSpec{
							Name: "api-server-lb",
							BackendPool: infrav1.BackendPool{
								Name: "api-server-lb-backend-pool",
							},
							LoadBalancerClassSpec: infrav1.LoadBalancerClassSpec{
								Type:                 infrav1.Internal,
								IdleTimeoutInMinutes: pointer.Int32(30),
								SKU:                  infrav1.SKUStandard,
							},
						},
					},
				},
			},
			want: []azure.ResourceSpecGetter{
				&loadbalancers.LBSpec{
					Name:                 "api-server-lb",
					ResourceGroup:        "my-rg",
					SubscriptionID:       "123",
					ClusterName:          "my-cluster",
					Location:             "westus2",
					VNetName:             "my-vnet",
					VNetResourceGroup:    "my-rg",
					SubnetName:           "cp-subnet",
					APIServerPort:        6443,
					Type:                 infrav1.Internal,
					SKU:                  infrav1.SKUStandard,
					Role:                 infrav1.APIServerRole,
					BackendPoolName:      "api-server-lb-backend-pool",
					IdleTimeoutInMinutes: pointer.Int32(30),
					AdditionalTags:       infrav1.Tags{},
				},
			},
		},
	}
	for _, tc := range tests {
		tc := tc
		t.Run(tc.name, func(t *testing.T) {
			t.Parallel()
			g := NewWithT(t)
			scheme := runtime.NewScheme()
			_ = infrav1.AddToScheme(scheme)
			_ = clusterv1.AddToScheme(scheme)

			cluster := &clusterv1.Cluster{
				ObjectMeta: metav1.ObjectMeta{
					Name:      tc.azureCluster.Name,
					Namespace: "default",
				},
			}

			initObjects := []runtime.Object{cluster, tc.azureCluster}
			fakeClient := fake.NewClientBuilder().WithScheme(scheme).WithRuntimeObjects(initObjects...).Build()

			clusterScope, err := NewClusterScope(context.TODO(), ClusterScopeParams{
				AzureClients: AzureClients{
					Authorizer: autorest.NullAuthorizer{},
				},
				Cluster:      cluster,
				AzureCluster: tc.azureCluster,
				Client:       fakeClient,
			})
			g.Expect(err).NotTo(HaveOccurred())
			if got := clusterScope.LBSpecs(); !reflect.DeepEqual(got, tc.want) {
				t.Errorf("LBSpecs() diff between expected result and actual result (%v): %s", got, cmp.Diff(tc.want, got))
			}
		})
	}
<<<<<<< HEAD
=======
}

func TestExtendedLocationName(t *testing.T) {
	tests := []struct {
		name             string
		clusterName      string
		extendedLocation infrav1.ExtendedLocationSpec
	}{
		{
			name:        "Empty extendedLocatioName",
			clusterName: "my-cluster",
			extendedLocation: infrav1.ExtendedLocationSpec{
				Name: "",
				Type: "",
			},
		},
		{
			name:        "Non empty extendedLocationName",
			clusterName: "my-cluster",
			extendedLocation: infrav1.ExtendedLocationSpec{
				Name: "ex-loc-name",
				Type: "ex-loc-type",
			},
		},
	}
	for _, tc := range tests {
		t.Run(tc.name, func(t *testing.T) {
			g := NewWithT(t)
			scheme := runtime.NewScheme()
			_ = infrav1.AddToScheme(scheme)
			_ = clusterv1.AddToScheme(scheme)

			cluster := &clusterv1.Cluster{
				ObjectMeta: metav1.ObjectMeta{
					Name:      tc.clusterName,
					Namespace: "default",
				},
			}

			azureCluster := &infrav1.AzureCluster{
				ObjectMeta: metav1.ObjectMeta{
					Name: tc.clusterName,
					OwnerReferences: []metav1.OwnerReference{
						{
							APIVersion: "cluster.x-k8s.io/v1beta1",
							Kind:       "Cluster",
							Name:       "my-cluster",
						},
					},
				},
				Spec: infrav1.AzureClusterSpec{
					AzureClusterClassSpec: infrav1.AzureClusterClassSpec{
						SubscriptionID: "123",
						ExtendedLocation: &infrav1.ExtendedLocationSpec{
							Name: tc.extendedLocation.Name,
							Type: tc.extendedLocation.Type,
						},
					},
				},
			}

			initObjects := []runtime.Object{cluster, azureCluster}
			fakeClient := fake.NewClientBuilder().WithScheme(scheme).WithRuntimeObjects(initObjects...).Build()

			clusterScope, err := NewClusterScope(context.TODO(), ClusterScopeParams{
				AzureClients: AzureClients{
					Authorizer: autorest.NullAuthorizer{},
				},
				Cluster:      cluster,
				AzureCluster: azureCluster,
				Client:       fakeClient,
			})

			g.Expect(err).NotTo(HaveOccurred())
			got := clusterScope.ExtendedLocationName()
			g.Expect(tc.extendedLocation.Name).Should(Equal(got))
		})
	}
}

func TestExtendedLocationType(t *testing.T) {
	tests := []struct {
		name             string
		clusterName      string
		extendedLocation infrav1.ExtendedLocationSpec
	}{
		{
			name:        "Empty extendedLocatioType",
			clusterName: "my-cluster",
			extendedLocation: infrav1.ExtendedLocationSpec{
				Name: "",
				Type: "",
			},
		},
		{
			name:        "Non empty extendedLocationType",
			clusterName: "my-cluster",
			extendedLocation: infrav1.ExtendedLocationSpec{
				Name: "ex-loc-name",
				Type: "ex-loc-type",
			},
		},
	}
	for _, tc := range tests {
		t.Run(tc.name, func(t *testing.T) {
			g := NewWithT(t)
			scheme := runtime.NewScheme()
			_ = infrav1.AddToScheme(scheme)
			_ = clusterv1.AddToScheme(scheme)

			cluster := &clusterv1.Cluster{
				ObjectMeta: metav1.ObjectMeta{
					Name:      tc.clusterName,
					Namespace: "default",
				},
			}

			azureCluster := &infrav1.AzureCluster{
				ObjectMeta: metav1.ObjectMeta{
					Name: tc.clusterName,
					OwnerReferences: []metav1.OwnerReference{
						{
							APIVersion: "cluster.x-k8s.io/v1beta1",
							Kind:       "Cluster",
							Name:       "my-cluster",
						},
					},
				},
				Spec: infrav1.AzureClusterSpec{
					AzureClusterClassSpec: infrav1.AzureClusterClassSpec{
						SubscriptionID: "123",
						ExtendedLocation: &infrav1.ExtendedLocationSpec{
							Name: tc.extendedLocation.Name,
							Type: tc.extendedLocation.Type,
						},
					},
				},
			}

			initObjects := []runtime.Object{cluster, azureCluster}
			fakeClient := fake.NewClientBuilder().WithScheme(scheme).WithRuntimeObjects(initObjects...).Build()

			clusterScope, err := NewClusterScope(context.TODO(), ClusterScopeParams{
				AzureClients: AzureClients{
					Authorizer: autorest.NullAuthorizer{},
				},
				Cluster:      cluster,
				AzureCluster: azureCluster,
				Client:       fakeClient,
			})

			g.Expect(err).NotTo(HaveOccurred())
			got := clusterScope.ExtendedLocationType()
			g.Expect(tc.extendedLocation.Type).Should(Equal(got))
		})
	}
}

func TestVNetPeerings(t *testing.T) {
	fakeSubscriptionID := "123"

	tests := []struct {
		name                 string
		subscriptionID       string
		azureClusterVNetSpec infrav1.VnetSpec
		want                 []azure.ResourceSpecGetter
	}{
		{
			name:           "VNet peerings are not specified",
			subscriptionID: fakeSubscriptionID,
			azureClusterVNetSpec: infrav1.VnetSpec{
				ResourceGroup: "rg1",
				Name:          "vnet1",
			},
			want: []azure.ResourceSpecGetter{},
		},
		{
			name:           "One VNet peering is specified",
			subscriptionID: fakeSubscriptionID,
			azureClusterVNetSpec: infrav1.VnetSpec{
				ResourceGroup: "rg1",
				Name:          "vnet1",
				Peerings: infrav1.VnetPeerings{
					{
						VnetPeeringClassSpec: infrav1.VnetPeeringClassSpec{
							ResourceGroup:  "rg2",
							RemoteVnetName: "vnet2",
						},
					},
				},
			},
			want: []azure.ResourceSpecGetter{
				&vnetpeerings.VnetPeeringSpec{
					PeeringName:         "vnet1-To-vnet2",
					SourceResourceGroup: "rg1",
					SourceVnetName:      "vnet1",
					RemoteResourceGroup: "rg2",
					RemoteVnetName:      "vnet2",
					SubscriptionID:      fakeSubscriptionID,
				},
				&vnetpeerings.VnetPeeringSpec{
					PeeringName:         "vnet2-To-vnet1",
					SourceResourceGroup: "rg2",
					SourceVnetName:      "vnet2",
					RemoteResourceGroup: "rg1",
					RemoteVnetName:      "vnet1",
					SubscriptionID:      fakeSubscriptionID,
				},
			},
		},
		{
			name:           "One VNet peering with optional properties is specified",
			subscriptionID: fakeSubscriptionID,
			azureClusterVNetSpec: infrav1.VnetSpec{
				ResourceGroup: "rg1",
				Name:          "vnet1",
				Peerings: infrav1.VnetPeerings{
					{
						VnetPeeringClassSpec: infrav1.VnetPeeringClassSpec{
							ResourceGroup:  "rg2",
							RemoteVnetName: "vnet2",
							ForwardPeeringProperties: infrav1.VnetPeeringProperties{
								AllowForwardedTraffic: pointer.Bool(true),
								AllowGatewayTransit:   pointer.Bool(false),
								UseRemoteGateways:     pointer.Bool(true),
							},
							ReversePeeringProperties: infrav1.VnetPeeringProperties{
								AllowForwardedTraffic: pointer.Bool(true),
								AllowGatewayTransit:   pointer.Bool(true),
								UseRemoteGateways:     pointer.Bool(false),
							},
						},
					},
				},
			},
			want: []azure.ResourceSpecGetter{
				&vnetpeerings.VnetPeeringSpec{
					PeeringName:           "vnet1-To-vnet2",
					SourceResourceGroup:   "rg1",
					SourceVnetName:        "vnet1",
					RemoteResourceGroup:   "rg2",
					RemoteVnetName:        "vnet2",
					SubscriptionID:        fakeSubscriptionID,
					AllowForwardedTraffic: pointer.Bool(true),
					AllowGatewayTransit:   pointer.Bool(false),
					UseRemoteGateways:     pointer.Bool(true),
				},
				&vnetpeerings.VnetPeeringSpec{
					PeeringName:           "vnet2-To-vnet1",
					SourceResourceGroup:   "rg2",
					SourceVnetName:        "vnet2",
					RemoteResourceGroup:   "rg1",
					RemoteVnetName:        "vnet1",
					SubscriptionID:        fakeSubscriptionID,
					AllowForwardedTraffic: pointer.Bool(true),
					AllowGatewayTransit:   pointer.Bool(true),
					UseRemoteGateways:     pointer.Bool(false),
				},
			},
		},
		{
			name:           "Two VNet peerings are specified",
			subscriptionID: fakeSubscriptionID,
			azureClusterVNetSpec: infrav1.VnetSpec{
				ResourceGroup: "rg1",
				Name:          "vnet1",
				Peerings: infrav1.VnetPeerings{
					{
						VnetPeeringClassSpec: infrav1.VnetPeeringClassSpec{
							ResourceGroup:  "rg2",
							RemoteVnetName: "vnet2",
							ForwardPeeringProperties: infrav1.VnetPeeringProperties{
								AllowForwardedTraffic: pointer.Bool(true),
								AllowGatewayTransit:   pointer.Bool(false),
								UseRemoteGateways:     pointer.Bool(true),
							},
							ReversePeeringProperties: infrav1.VnetPeeringProperties{
								AllowForwardedTraffic: pointer.Bool(true),
								AllowGatewayTransit:   pointer.Bool(true),
								UseRemoteGateways:     pointer.Bool(false),
							},
						},
					},
					{
						VnetPeeringClassSpec: infrav1.VnetPeeringClassSpec{
							ResourceGroup:  "rg3",
							RemoteVnetName: "vnet3",
						},
					},
				},
			},
			want: []azure.ResourceSpecGetter{
				&vnetpeerings.VnetPeeringSpec{
					PeeringName:           "vnet1-To-vnet2",
					SourceResourceGroup:   "rg1",
					SourceVnetName:        "vnet1",
					RemoteResourceGroup:   "rg2",
					RemoteVnetName:        "vnet2",
					SubscriptionID:        fakeSubscriptionID,
					AllowForwardedTraffic: pointer.Bool(true),
					AllowGatewayTransit:   pointer.Bool(false),
					UseRemoteGateways:     pointer.Bool(true),
				},
				&vnetpeerings.VnetPeeringSpec{
					PeeringName:           "vnet2-To-vnet1",
					SourceResourceGroup:   "rg2",
					SourceVnetName:        "vnet2",
					RemoteResourceGroup:   "rg1",
					RemoteVnetName:        "vnet1",
					SubscriptionID:        fakeSubscriptionID,
					AllowForwardedTraffic: pointer.Bool(true),
					AllowGatewayTransit:   pointer.Bool(true),
					UseRemoteGateways:     pointer.Bool(false),
				},
				&vnetpeerings.VnetPeeringSpec{
					PeeringName:         "vnet1-To-vnet3",
					SourceResourceGroup: "rg1",
					SourceVnetName:      "vnet1",
					RemoteResourceGroup: "rg3",
					RemoteVnetName:      "vnet3",
					SubscriptionID:      fakeSubscriptionID,
				},
				&vnetpeerings.VnetPeeringSpec{
					PeeringName:         "vnet3-To-vnet1",
					SourceResourceGroup: "rg3",
					SourceVnetName:      "vnet3",
					RemoteResourceGroup: "rg1",
					RemoteVnetName:      "vnet1",
					SubscriptionID:      fakeSubscriptionID,
				},
			},
		},
	}

	for _, tc := range tests {
		t.Run(tc.name, func(t *testing.T) {
			g := NewWithT(t)
			scheme := runtime.NewScheme()
			_ = infrav1.AddToScheme(scheme)
			_ = clusterv1.AddToScheme(scheme)
			clusterName := "my-cluster"
			clusterNamespace := "default"

			cluster := &clusterv1.Cluster{
				ObjectMeta: metav1.ObjectMeta{
					Name:      clusterName,
					Namespace: clusterNamespace,
				},
			}
			azureCluster := &infrav1.AzureCluster{
				ObjectMeta: metav1.ObjectMeta{
					Name:      clusterName,
					Namespace: clusterNamespace,
					OwnerReferences: []metav1.OwnerReference{
						{
							APIVersion: "cluster.x-k8s.io/v1beta1",
							Kind:       "Cluster",
							Name:       clusterName,
						},
					},
				},
				Spec: infrav1.AzureClusterSpec{
					ResourceGroup: "rg1",
					AzureClusterClassSpec: infrav1.AzureClusterClassSpec{
						SubscriptionID: tc.subscriptionID,
					},
					NetworkSpec: infrav1.NetworkSpec{
						Vnet: tc.azureClusterVNetSpec,
					},
				},
			}

			initObjects := []runtime.Object{cluster, azureCluster}
			fakeClient := fake.NewClientBuilder().WithScheme(scheme).WithRuntimeObjects(initObjects...).Build()

			clusterScope, err := NewClusterScope(context.TODO(), ClusterScopeParams{
				AzureClients: AzureClients{
					Authorizer: autorest.NullAuthorizer{},
				},
				Cluster:      cluster,
				AzureCluster: azureCluster,
				Client:       fakeClient,
			})
			g.Expect(err).NotTo(HaveOccurred())
			got := clusterScope.VnetPeeringSpecs()
			g.Expect(tc.want).To(Equal(got))
		})
	}
>>>>>>> efaae424
}<|MERGE_RESOLUTION|>--- conflicted
+++ resolved
@@ -2955,8 +2955,6 @@
 			}
 		})
 	}
-<<<<<<< HEAD
-=======
 }
 
 func TestExtendedLocationName(t *testing.T) {
@@ -3345,5 +3343,4 @@
 			g.Expect(tc.want).To(Equal(got))
 		})
 	}
->>>>>>> efaae424
 }