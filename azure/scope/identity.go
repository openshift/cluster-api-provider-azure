/*
Copyright 2020 The Kubernetes Authors.

Licensed under the Apache License, Version 2.0 (the "License");
you may not use this file except in compliance with the License.
You may obtain a copy of the License at

    http://www.apache.org/licenses/LICENSE-2.0

Unless required by applicable law or agreed to in writing, software
distributed under the License is distributed on an "AS IS" BASIS,
WITHOUT WARRANTIES OR CONDITIONS OF ANY KIND, either express or implied.
See the License for the specific language governing permissions and
limitations under the License.
*/

package scope

import (
	"context"
	"os"
	"reflect"

	"github.com/Azure/azure-sdk-for-go/sdk/azcore"
	"github.com/Azure/azure-sdk-for-go/sdk/azcore/cloud"
	"github.com/Azure/azure-sdk-for-go/sdk/azidentity"
	"github.com/Azure/azure-sdk-for-go/sdk/tracing/azotel"
	"github.com/pkg/errors"
	corev1 "k8s.io/api/core/v1"
	metav1 "k8s.io/apimachinery/pkg/apis/meta/v1"
	"k8s.io/apimachinery/pkg/types"
	"sigs.k8s.io/controller-runtime/pkg/client"

	infrav1 "sigs.k8s.io/cluster-api-provider-azure/api/v1beta1"
	"sigs.k8s.io/cluster-api-provider-azure/azure"
	"sigs.k8s.io/cluster-api-provider-azure/pkg/ot"
	"sigs.k8s.io/cluster-api-provider-azure/util/tele"
)

// AzureSecretKey is the value for they client secret key.
const AzureSecretKey = "clientSecret"

// CredentialsProvider defines the behavior for azure identity based credential providers.
type CredentialsProvider interface {
	GetClientID() string
	GetClientSecret(ctx context.Context) (string, error)
	GetTenantID() string
	GetTokenCredential(ctx context.Context, resourceManagerEndpoint, activeDirectoryEndpoint, tokenAudience string) (azcore.TokenCredential, error)
	Type() infrav1.IdentityType
}

// AzureCredentialsProvider represents a credential provider with azure cluster identity.
type AzureCredentialsProvider struct {
	Client   client.Client
	Identity *infrav1.AzureClusterIdentity

	cache azure.CredentialCache
}

// NewAzureCredentialsProvider creates a new AzureClusterCredentialsProvider from the supplied inputs.
func NewAzureCredentialsProvider(ctx context.Context, cache azure.CredentialCache, kubeClient client.Client, identityRef *corev1.ObjectReference, defaultNamespace string) (*AzureCredentialsProvider, error) {
	if identityRef == nil {
		return nil, errors.New("failed to generate new AzureClusterCredentialsProvider from empty identityName")
	}

	// if the namespace isn't specified then assume it's in the same namespace as the AzureCluster
	namespace := identityRef.Namespace
	if namespace == "" {
		namespace = defaultNamespace
	}
	identity := &infrav1.AzureClusterIdentity{}
	key := client.ObjectKey{Name: identityRef.Name, Namespace: namespace}
	if err := kubeClient.Get(ctx, key, identity); err != nil {
		return nil, errors.Errorf("failed to retrieve AzureClusterIdentity external object %q/%q: %v", key.Namespace, key.Name, err)
	}

	return &AzureCredentialsProvider{
		Client:   kubeClient,
		Identity: identity,
		cache:    cache,
	}, nil
}

// GetTokenCredential returns an Azure TokenCredential based on the provided azure identity.
func (p *AzureCredentialsProvider) GetTokenCredential(ctx context.Context, resourceManagerEndpoint, activeDirectoryEndpoint, tokenAudience string) (azcore.TokenCredential, error) {
	ctx, log, done := tele.StartSpanWithLogger(ctx, "azure.scope.AzureCredentialsProvider.GetTokenCredential")
	defer done()

	var authErr error
	var cred azcore.TokenCredential

	otelTP, err := ot.OTLPTracerProvider(ctx)
	if err != nil {
		return nil, err
	}
	tracingProvider := azotel.NewTracingProvider(otelTP, nil)

	switch p.Identity.Spec.Type {
	case infrav1.WorkloadIdentity:
		cred, authErr = p.cache.GetOrStoreWorkloadIdentity(&azidentity.WorkloadIdentityCredentialOptions{
			ClientOptions: azcore.ClientOptions{
				TracingProvider: tracingProvider,
			},
			TenantID:      p.Identity.Spec.TenantID,
			ClientID:      p.Identity.Spec.ClientID,
			TokenFilePath: GetProjectedTokenPath(),
		})

	case infrav1.ManualServicePrincipal:
		log.Info("Identity type ManualServicePrincipal is deprecated and will be removed in a future release. See https://capz.sigs.k8s.io/topics/identities to find a supported identity type.")
		fallthrough
	case infrav1.ServicePrincipal:
		clientSecret, err := p.GetClientSecret(ctx)
		if err != nil {
			return nil, errors.Wrap(err, "failed to get client secret")
		}
		options := azidentity.ClientSecretCredentialOptions{
			ClientOptions: azcore.ClientOptions{
				TracingProvider: tracingProvider,
				Cloud: cloud.Configuration{
					ActiveDirectoryAuthorityHost: activeDirectoryEndpoint,
					Services: map[cloud.ServiceName]cloud.ServiceConfiguration{
						cloud.ResourceManager: {
							Audience: tokenAudience,
							Endpoint: resourceManagerEndpoint,
						},
					},
				},
			},
		}
		cred, authErr = p.cache.GetOrStoreClientSecret(p.GetTenantID(), p.Identity.Spec.ClientID, clientSecret, &options)

	case infrav1.ServicePrincipalCertificate:
<<<<<<< HEAD
		var (
			certsContent []byte
			err          error
		)
=======
		var certsContent []byte
>>>>>>> 1957fc65
		if p.Identity.Spec.CertPath != "" {
			certsContent, err = os.ReadFile(p.Identity.Spec.CertPath)
			if err != nil {
				return nil, errors.Wrap(err, "failed to read certificate file")
			}
		} else {
			clientSecret, err := p.GetClientSecret(ctx)
			if err != nil {
				return nil, errors.Wrap(err, "failed to get client secret")
			}
			certsContent = []byte(clientSecret)
<<<<<<< HEAD
		}
		certs, key, err := azidentity.ParseCertificates(certsContent, nil)
		if err != nil {
			return nil, errors.Wrap(err, "failed to parse certificate data")
=======
>>>>>>> 1957fc65
		}
		cred, authErr = p.cache.GetOrStoreClientCert(p.GetTenantID(), p.Identity.Spec.ClientID, certsContent, nil, &azidentity.ClientCertificateCredentialOptions{
			ClientOptions: azcore.ClientOptions{
				TracingProvider: tracingProvider,
			},
		})

	case infrav1.UserAssignedMSI:
		options := azidentity.ManagedIdentityCredentialOptions{
			ClientOptions: azcore.ClientOptions{
				TracingProvider: tracingProvider,
			},
			ID: azidentity.ClientID(p.Identity.Spec.ClientID),
		}
		cred, authErr = p.cache.GetOrStoreManagedIdentity(&options)

	default:
		return nil, errors.Errorf("identity type %s not supported", p.Identity.Spec.Type)
	}

	if authErr != nil {
		return nil, errors.Errorf("failed to create credential: %v", authErr)
	}

	return cred, nil
}

// GetClientID returns the Client ID associated with the AzureCredentialsProvider's Identity.
func (p *AzureCredentialsProvider) GetClientID() string {
	return p.Identity.Spec.ClientID
}

// GetClientSecret returns the Client Secret associated with the AzureCredentialsProvider's Identity.
// NOTE: this only works if the Identity references a Service Principal Client Secret.
// If using another type of credentials, such a Certificate, we return an empty string.
func (p *AzureCredentialsProvider) GetClientSecret(ctx context.Context) (string, error) {
	if p.hasClientSecret() {
		secretRef := p.Identity.Spec.ClientSecret
		key := types.NamespacedName{
			Namespace: secretRef.Namespace,
			Name:      secretRef.Name,
		}
		secret := &corev1.Secret{}

		if err := p.Client.Get(ctx, key, secret); err != nil {
			return "", errors.Wrap(err, "Unable to fetch ClientSecret")
		}
		return string(secret.Data[AzureSecretKey]), nil
	}
	return "", nil
}

// GetTenantID returns the Tenant ID associated with the AzureCredentialsProvider's Identity.
func (p *AzureCredentialsProvider) GetTenantID() string {
	return p.Identity.Spec.TenantID
}

// Type returns the auth mechanism used.
func (p *AzureCredentialsProvider) Type() infrav1.IdentityType {
	return p.Identity.Spec.Type
}

// hasClientSecret returns true if the identity has a Service Principal Client Secret.
// This does not include managed identities.
func (p *AzureCredentialsProvider) hasClientSecret() bool {
	switch p.Identity.Spec.Type {
	case infrav1.ServicePrincipal, infrav1.ManualServicePrincipal:
		return true
	case infrav1.ServicePrincipalCertificate:
		return p.Identity.Spec.CertPath == ""
	default:
		return false
	}
}

// IsClusterNamespaceAllowed indicates if the cluster namespace is allowed.
func IsClusterNamespaceAllowed(ctx context.Context, k8sClient client.Client, allowedNamespaces *infrav1.AllowedNamespaces, namespace string) bool {
	if allowedNamespaces == nil {
		return false
	}

	// empty value matches with all namespaces
	if reflect.DeepEqual(*allowedNamespaces, infrav1.AllowedNamespaces{}) {
		return true
	}

	for _, v := range allowedNamespaces.NamespaceList {
		if v == namespace {
			return true
		}
	}

	// Check if clusterNamespace is in the namespaces selected by the identity's allowedNamespaces selector.
	namespaces := &corev1.NamespaceList{}
	selector, err := metav1.LabelSelectorAsSelector(allowedNamespaces.Selector)
	if err != nil {
		return false
	}

	// If a Selector has a nil or empty selector, it should match nothing.
	if selector.Empty() {
		return false
	}

	if err := k8sClient.List(ctx, namespaces, client.MatchingLabelsSelector{Selector: selector}); err != nil {
		return false
	}

	for _, n := range namespaces.Items {
		if n.Name == namespace {
			return true
		}
	}

	return false
}<|MERGE_RESOLUTION|>--- conflicted
+++ resolved
@@ -131,14 +131,7 @@
 		cred, authErr = p.cache.GetOrStoreClientSecret(p.GetTenantID(), p.Identity.Spec.ClientID, clientSecret, &options)
 
 	case infrav1.ServicePrincipalCertificate:
-<<<<<<< HEAD
-		var (
-			certsContent []byte
-			err          error
-		)
-=======
 		var certsContent []byte
->>>>>>> 1957fc65
 		if p.Identity.Spec.CertPath != "" {
 			certsContent, err = os.ReadFile(p.Identity.Spec.CertPath)
 			if err != nil {
@@ -150,13 +143,6 @@
 				return nil, errors.Wrap(err, "failed to get client secret")
 			}
 			certsContent = []byte(clientSecret)
-<<<<<<< HEAD
-		}
-		certs, key, err := azidentity.ParseCertificates(certsContent, nil)
-		if err != nil {
-			return nil, errors.Wrap(err, "failed to parse certificate data")
-=======
->>>>>>> 1957fc65
 		}
 		cred, authErr = p.cache.GetOrStoreClientCert(p.GetTenantID(), p.Identity.Spec.ClientID, certsContent, nil, &azidentity.ClientCertificateCredentialOptions{
 			ClientOptions: azcore.ClientOptions{
