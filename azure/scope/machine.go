--- conflicted
+++ resolved
@@ -461,11 +461,7 @@
 
 // GetVMID returns the AzureMachine instance id by parsing the scope's providerID.
 func (m *MachineScope) GetVMID() string {
-<<<<<<< HEAD
-	resourceID, err := azure.ParseResourceID(m.ProviderID())
-=======
 	resourceID, err := azureutil.ParseResourceID(m.ProviderID())
->>>>>>> fa947c46
 	if err != nil {
 		return ""
 	}
@@ -474,11 +470,7 @@
 
 // ProviderID returns the AzureMachine providerID from the spec.
 func (m *MachineScope) ProviderID() string {
-<<<<<<< HEAD
-	return pointer.StringDeref(m.AzureMachine.Spec.ProviderID, "")
-=======
 	return ptr.Deref(m.AzureMachine.Spec.ProviderID, "")
->>>>>>> fa947c46
 }
 
 // AvailabilitySetSpec returns the availability set spec for this machine if available.
