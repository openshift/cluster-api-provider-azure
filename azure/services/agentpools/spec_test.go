/*
Copyright 2022 The Kubernetes Authors.

Licensed under the Apache License, Version 2.0 (the "License");
you may not use this file except in compliance with the License.
You may obtain a copy of the License at

    http://www.apache.org/licenses/LICENSE-2.0

Unless required by applicable law or agreed to in writing, software
distributed under the License is distributed on an "AS IS" BASIS,
WITHOUT WARRANTIES OR CONDITIONS OF ANY KIND, either express or implied.
See the License for the specific language governing permissions and
limitations under the License.
*/

package agentpools

import (
	"context"
	"reflect"
	"testing"
	"time"

	"github.com/Azure/azure-sdk-for-go/services/containerservice/mgmt/2022-03-01/containerservice"
	"github.com/google/go-cmp/cmp"
	. "github.com/onsi/gomega"
	"github.com/pkg/errors"
	"k8s.io/utils/pointer"
	infrav1 "sigs.k8s.io/cluster-api-provider-azure/api/v1beta1"
	"sigs.k8s.io/cluster-api-provider-azure/azure"
)

func fakeAgentPool(changes ...func(*AgentPoolSpec)) AgentPoolSpec {
	pool := AgentPoolSpec{
		Name:              "fake-agent-pool-name",
		ResourceGroup:     "fake-rg",
		Cluster:           "fake-cluster",
		AvailabilityZones: []string{"fake-zone"},
		EnableAutoScaling: pointer.Bool(true),
		EnableUltraSSD:    pointer.Bool(true),
		KubeletDiskType:   (*infrav1.KubeletDiskType)(pointer.String("fake-kubelet-disk-type")),
		MaxCount:          pointer.Int32(5),
		MaxPods:           pointer.Int32(10),
		MinCount:          pointer.Int32(1),
		Mode:              "fake-mode",
		NodeLabels:        map[string]*string{"fake-label": pointer.String("fake-value")},
		NodeTaints:        []string{"fake-taint"},
		OSDiskSizeGB:      2,
		OsDiskType:        pointer.String("fake-os-disk-type"),
		OSType:            pointer.String("fake-os-type"),
		Replicas:          1,
		SKU:               "fake-sku",
		Version:           pointer.String("fake-version"),
		VnetSubnetID:      "fake-vnet-subnet-id",
		Headers:           map[string]string{"fake-header": "fake-value"},
		AdditionalTags:    infrav1.Tags{"fake": "tag"},
	}

<<<<<<< HEAD
	fakeAgentPoolAutoScalingOutOfDate = containerservice.AgentPool{
		ManagedClusterAgentPoolProfileProperties: &containerservice.ManagedClusterAgentPoolProfileProperties{
			AvailabilityZones:   &[]string{"fake-zone"},
			Count:               to.Int32Ptr(1),    // updates if changed
			EnableAutoScaling:   to.BoolPtr(false), // updates if changed
			EnableUltraSSD:      to.BoolPtr(true),
			MaxCount:            to.Int32Ptr(5), // updates if changed
			MaxPods:             to.Int32Ptr(10),
			MinCount:            to.Int32Ptr(1),                                               // updates if changed
			Mode:                containerservice.AgentPoolMode("fake-mode"),                  // updates if changed
			NodeLabels:          map[string]*string{"fake-label": to.StringPtr("fake-value")}, // updates if changed
			NodeTaints:          &[]string{"fake-taint"},                                      // updates if changed
			OrchestratorVersion: to.StringPtr("fake-version"),                                 // updates if changed
			OsDiskSizeGB:        to.Int32Ptr(2),
			OsDiskType:          containerservice.OSDiskType("fake-os-disk-type"),
			OsType:              containerservice.OSType("fake-os-type"),
			ProvisioningState:   to.StringPtr("Succeeded"),
			Tags:                map[string]*string{"fake": pointer.String("tag")},
			Type:                containerservice.AgentPoolTypeVirtualMachineScaleSets,
			VMSize:              to.StringPtr("fake-sku"),
			VnetSubnetID:        to.StringPtr("fake-vnet-subnet-id"),
		},
	}

	fakeAgentPoolMaxCountOutOfDate = containerservice.AgentPool{
		ManagedClusterAgentPoolProfileProperties: &containerservice.ManagedClusterAgentPoolProfileProperties{
			AvailabilityZones:   &[]string{"fake-zone"},
			Count:               to.Int32Ptr(1),   // updates if changed
			EnableAutoScaling:   to.BoolPtr(true), // updates if changed
			EnableUltraSSD:      to.BoolPtr(true),
			MaxCount:            to.Int32Ptr(3), // updates if changed
			MaxPods:             to.Int32Ptr(10),
			MinCount:            to.Int32Ptr(1),                                               // updates if changed
			Mode:                containerservice.AgentPoolMode("fake-mode"),                  // updates if changed
			NodeLabels:          map[string]*string{"fake-label": to.StringPtr("fake-value")}, // updates if changed
			NodeTaints:          &[]string{"fake-taint"},                                      // updates if changed
			OrchestratorVersion: to.StringPtr("fake-version"),                                 // updates if changed
			OsDiskSizeGB:        to.Int32Ptr(2),
			OsDiskType:          containerservice.OSDiskType("fake-os-disk-type"),
			OsType:              containerservice.OSType("fake-os-type"),
			ProvisioningState:   to.StringPtr("Succeeded"),
			Tags:                map[string]*string{"fake": pointer.String("tag")},
			Type:                containerservice.AgentPoolTypeVirtualMachineScaleSets,
			VMSize:              to.StringPtr("fake-sku"),
			VnetSubnetID:        to.StringPtr("fake-vnet-subnet-id"),
		},
=======
	for _, change := range changes {
		change(&pool)
	}

	return pool
}

func withReplicas(replicas int32) func(*AgentPoolSpec) {
	return func(pool *AgentPoolSpec) {
		pool.Replicas = replicas
>>>>>>> efaae424
	}
}

<<<<<<< HEAD
	fakeAgentPoolMinCountOutOfDate = containerservice.AgentPool{
		ManagedClusterAgentPoolProfileProperties: &containerservice.ManagedClusterAgentPoolProfileProperties{
			AvailabilityZones:   &[]string{"fake-zone"},
			Count:               to.Int32Ptr(1),   // updates if changed
			EnableAutoScaling:   to.BoolPtr(true), // updates if changed
			EnableUltraSSD:      to.BoolPtr(true),
			MaxCount:            to.Int32Ptr(5), // updates if changed
			MaxPods:             to.Int32Ptr(10),
			MinCount:            to.Int32Ptr(3),                                               // updates if changed
			Mode:                containerservice.AgentPoolMode("fake-mode"),                  // updates if changed
			NodeLabels:          map[string]*string{"fake-label": to.StringPtr("fake-value")}, // updates if changed
			NodeTaints:          &[]string{"fake-taint"},                                      // updates if changed
			OrchestratorVersion: to.StringPtr("fake-version"),                                 // updates if changed
			OsDiskSizeGB:        to.Int32Ptr(2),
			OsDiskType:          containerservice.OSDiskType("fake-os-disk-type"),
			OsType:              containerservice.OSType("fake-os-type"),
			ProvisioningState:   to.StringPtr("Succeeded"),
			Tags:                map[string]*string{"fake": pointer.String("tag")},
			Type:                containerservice.AgentPoolTypeVirtualMachineScaleSets,
			VMSize:              to.StringPtr("fake-sku"),
			VnetSubnetID:        to.StringPtr("fake-vnet-subnet-id"),
		},
=======
func withAutoscaling(enabled bool) func(*AgentPoolSpec) {
	return func(pool *AgentPoolSpec) {
		pool.EnableAutoScaling = pointer.Bool(enabled)
>>>>>>> efaae424
	}
}

func sdkFakeAgentPool(changes ...func(*containerservice.AgentPool)) containerservice.AgentPool {
	pool := containerservice.AgentPool{
		ManagedClusterAgentPoolProfileProperties: &containerservice.ManagedClusterAgentPoolProfileProperties{
			AvailabilityZones:   &[]string{"fake-zone"},
<<<<<<< HEAD
			Count:               to.Int32Ptr(1),   // updates if changed
			EnableAutoScaling:   to.BoolPtr(true), // updates if changed
			EnableUltraSSD:      to.BoolPtr(true),
			MaxCount:            to.Int32Ptr(5), // updates if changed
			MaxPods:             to.Int32Ptr(10),
			MinCount:            to.Int32Ptr(1),                                               // updates if changed
			Mode:                containerservice.AgentPoolMode("fake-old-mode"),              // updates if changed
			NodeLabels:          map[string]*string{"fake-label": to.StringPtr("fake-value")}, // updates if changed
			NodeTaints:          &[]string{"fake-taint"},                                      // updates if changed
			OrchestratorVersion: to.StringPtr("fake-version"),                                 // updates if changed
			OsDiskSizeGB:        to.Int32Ptr(2),
			OsDiskType:          containerservice.OSDiskType("fake-os-disk-type"),
			OsType:              containerservice.OSType("fake-os-type"),
			ProvisioningState:   to.StringPtr("Succeeded"),
=======
			Count:               pointer.Int32(1),   // updates if changed
			EnableAutoScaling:   pointer.Bool(true), // updates if changed
			EnableUltraSSD:      pointer.Bool(true),
			KubeletDiskType:     containerservice.KubeletDiskType("fake-kubelet-disk-type"),
			MaxCount:            pointer.Int32(5), // updates if changed
			MaxPods:             pointer.Int32(10),
			MinCount:            pointer.Int32(1),                                               // updates if changed
			Mode:                containerservice.AgentPoolMode("fake-mode"),                    // updates if changed
			NodeLabels:          map[string]*string{"fake-label": pointer.String("fake-value")}, // updates if changed
			NodeTaints:          &[]string{"fake-taint"},                                        // updates if changed
			OrchestratorVersion: pointer.String("fake-version"),                                 // updates if changed
			OsDiskSizeGB:        pointer.Int32(2),
			OsDiskType:          containerservice.OSDiskType("fake-os-disk-type"),
			OsType:              containerservice.OSType("fake-os-type"),
>>>>>>> efaae424
			Tags:                map[string]*string{"fake": pointer.String("tag")},
			Type:                containerservice.AgentPoolTypeVirtualMachineScaleSets,
			VMSize:              pointer.String("fake-sku"),
			VnetSubnetID:        pointer.String("fake-vnet-subnet-id"),
		},
	}

<<<<<<< HEAD
	fakeAgentPoolNodeLabelsOutOfDate = containerservice.AgentPool{
		ManagedClusterAgentPoolProfileProperties: &containerservice.ManagedClusterAgentPoolProfileProperties{
			AvailabilityZones: &[]string{"fake-zone"},
			Count:             to.Int32Ptr(1),   // updates if changed
			EnableAutoScaling: to.BoolPtr(true), // updates if changed
			EnableUltraSSD:    to.BoolPtr(true),
			MaxCount:          to.Int32Ptr(5), // updates if changed
			MaxPods:           to.Int32Ptr(10),
			MinCount:          to.Int32Ptr(1),                                  // updates if changed
			Mode:              containerservice.AgentPoolMode("fake-old-mode"), // updates if changed
			NodeLabels: map[string]*string{
				"fake-label":     to.StringPtr("fake-value"),
				"fake-old-label": to.StringPtr("fake-old-value")}, // updates if changed
			NodeTaints:          &[]string{"fake-taint"},      // updates if changed
			OrchestratorVersion: to.StringPtr("fake-version"), // updates if changed
			OsDiskSizeGB:        to.Int32Ptr(2),
			OsDiskType:          containerservice.OSDiskType("fake-os-disk-type"),
			OsType:              containerservice.OSType("fake-os-type"),
			ProvisioningState:   to.StringPtr("Succeeded"),
			Tags:                map[string]*string{"fake": pointer.String("tag")},
			Type:                containerservice.AgentPoolTypeVirtualMachineScaleSets,
			VMSize:              to.StringPtr("fake-sku"),
			VnetSubnetID:        to.StringPtr("fake-vnet-subnet-id"),
		},
	}

	fakeAgentPoolNodeTaintsOutOfDate = containerservice.AgentPool{
		ManagedClusterAgentPoolProfileProperties: &containerservice.ManagedClusterAgentPoolProfileProperties{
			AvailabilityZones:   &[]string{"fake-zone"},
			Count:               to.Int32Ptr(1),   // updates if changed
			EnableAutoScaling:   to.BoolPtr(true), // updates if changed
			EnableUltraSSD:      to.BoolPtr(true),
			MaxCount:            to.Int32Ptr(5), // updates if changed
			MaxPods:             to.Int32Ptr(10),
			MinCount:            to.Int32Ptr(1),                                               // updates if changed
			Mode:                containerservice.AgentPoolMode("fake-mode"),                  // updates if changed
			NodeLabels:          map[string]*string{"fake-label": to.StringPtr("fake-value")}, // updates if changed
			NodeTaints:          &[]string{"fake-old-taint"},                                  // updates if changed
			OrchestratorVersion: to.StringPtr("fake-version"),                                 // updates if changed
			OsDiskSizeGB:        to.Int32Ptr(2),
			OsDiskType:          containerservice.OSDiskType("fake-os-disk-type"),
			OsType:              containerservice.OSType("fake-os-type"),
			ProvisioningState:   to.StringPtr("Succeeded"),
			Tags:                map[string]*string{"fake": pointer.String("tag")},
			Type:                containerservice.AgentPoolTypeVirtualMachineScaleSets,
			VMSize:              to.StringPtr("fake-sku"),
			VnetSubnetID:        to.StringPtr("fake-vnet-subnet-id"),
		},
=======
	for _, change := range changes {
		change(&pool)
>>>>>>> efaae424
	}

	return pool
}

func sdkWithAutoscaling(enableAutoscaling bool) func(*containerservice.AgentPool) {
	return func(pool *containerservice.AgentPool) {
		pool.ManagedClusterAgentPoolProfileProperties.EnableAutoScaling = pointer.Bool(enableAutoscaling)
	}
}

func sdkWithCount(count int32) func(*containerservice.AgentPool) {
	return func(pool *containerservice.AgentPool) {
		pool.ManagedClusterAgentPoolProfileProperties.Count = pointer.Int32(count)
	}
}

func sdkWithProvisioningState(state string) func(*containerservice.AgentPool) {
	return func(pool *containerservice.AgentPool) {
		pool.ManagedClusterAgentPoolProfileProperties.ProvisioningState = pointer.String(state)
	}
}

func TestParameters(t *testing.T) {
	testcases := []struct {
		name          string
		spec          AgentPoolSpec
		existing      interface{}
		expected      interface{}
		expectedError error
	}{
		{
			name:          "parameters without an existing agent pool",
			spec:          fakeAgentPool(),
			existing:      nil,
			expected:      sdkFakeAgentPool(),
			expectedError: nil,
		},
		{
			name:          "existing agent pool up to date with provisioning state `Succeeded` without error",
			spec:          fakeAgentPool(),
			existing:      sdkFakeAgentPool(sdkWithProvisioningState("Succeeded")),
			expected:      nil,
			expectedError: nil,
		},
		{
			name:          "existing agent pool up to date with provisioning state `Canceled` without error",
			spec:          fakeAgentPool(),
			existing:      sdkFakeAgentPool(sdkWithProvisioningState("Canceled")),
			expected:      nil,
			expectedError: nil,
		},
		{
			name:          "existing agent pool up to date with provisioning state `Failed` without error",
			spec:          fakeAgentPool(),
			existing:      sdkFakeAgentPool(sdkWithProvisioningState("Failed")),
			expected:      nil,
			expectedError: nil,
		},
		{
			name:          "existing agent pool up to date with non-terminal provisioning state `Deleting`",
			spec:          fakeAgentPool(),
			existing:      sdkFakeAgentPool(sdkWithProvisioningState("Deleting")),
			expected:      nil,
			expectedError: azure.WithTransientError(errors.New("Unable to update existing agent pool in non terminal state. Agent pool must be in one of the following provisioning states: Canceled, Failed, or Succeeded. Actual state: Deleting"), 20*time.Second),
		},
		{
			name:          "existing agent pool up to date with non-terminal provisioning state `InProgress`",
			spec:          fakeAgentPool(),
			existing:      sdkFakeAgentPool(sdkWithProvisioningState("InProgress")),
			expected:      nil,
			expectedError: azure.WithTransientError(errors.New("Unable to update existing agent pool in non terminal state. Agent pool must be in one of the following provisioning states: Canceled, Failed, or Succeeded. Actual state: InProgress"), 20*time.Second),
		},
		{
			name:          "existing agent pool up to date with non-terminal provisioning state `randomString`",
			spec:          fakeAgentPool(),
			existing:      sdkFakeAgentPool(sdkWithProvisioningState("randomString")),
			expected:      nil,
			expectedError: azure.WithTransientError(errors.New("Unable to update existing agent pool in non terminal state. Agent pool must be in one of the following provisioning states: Canceled, Failed, or Succeeded. Actual state: randomString"), 20*time.Second),
		},
		{
			name: "parameters with an existing agent pool, update when count is out of date when enableAutoScaling is false",
			spec: fakeAgentPool(),
			existing: sdkFakeAgentPool(
				sdkWithAutoscaling(false),
				sdkWithCount(5),
				sdkWithProvisioningState("Succeeded"),
			),
			expected:      sdkFakeAgentPool(),
			expectedError: nil,
		},
		{
			name: "parameters with an existing agent pool, do not update when count is out of date and enableAutoScaling is true",
			spec: fakeAgentPool(),
			existing: sdkFakeAgentPool(
				sdkWithAutoscaling(true),
				sdkWithCount(5),
				sdkWithProvisioningState("Succeeded"),
			),
			expected:      nil,
			expectedError: nil,
		},
		{
			name: "parameters with an existing agent pool and update needed on autoscaling",
			spec: fakeAgentPool(),
			existing: sdkFakeAgentPool(
				sdkWithAutoscaling(false),
				sdkWithProvisioningState("Succeeded"),
			),
			expected:      sdkFakeAgentPool(),
			expectedError: nil,
		},
		{
			name: "parameters with an existing agent pool and update needed on max count",
			spec: fakeAgentPool(),
			existing: sdkFakeAgentPool(
				func(pool *containerservice.AgentPool) { pool.MaxCount = pointer.Int32(3) },
				sdkWithProvisioningState("Succeeded"),
			),
			expected:      sdkFakeAgentPool(),
			expectedError: nil,
		},
		{
			name: "parameters with an existing agent pool and update needed on min count",
			spec: fakeAgentPool(),
			existing: sdkFakeAgentPool(
				func(pool *containerservice.AgentPool) { pool.MinCount = pointer.Int32(3) },
				sdkWithProvisioningState("Succeeded"),
			),
			expected:      sdkFakeAgentPool(),
			expectedError: nil,
		},
		{
			name: "parameters with an existing agent pool and update needed on mode",
			spec: fakeAgentPool(),
			existing: sdkFakeAgentPool(
				func(pool *containerservice.AgentPool) { pool.Mode = "fake-old-mode" },
				sdkWithProvisioningState("Succeeded"),
			),
			expected:      sdkFakeAgentPool(),
			expectedError: nil,
		},
		{
			name: "parameters with an existing agent pool and update needed on node labels",
			spec: fakeAgentPool(),
			existing: sdkFakeAgentPool(
				func(pool *containerservice.AgentPool) {
					pool.NodeLabels = map[string]*string{
						"fake-label":     pointer.String("fake-value"),
						"fake-old-label": pointer.String("fake-old-value"),
					}
				},
				sdkWithProvisioningState("Succeeded"),
			),
			expected:      sdkFakeAgentPool(),
			expectedError: nil,
		},
		{
			name: "parameters with an existing agent pool and update needed on node taints",
			spec: fakeAgentPool(),
			existing: sdkFakeAgentPool(
				func(pool *containerservice.AgentPool) { pool.NodeTaints = &[]string{"fake-old-taint"} },
				sdkWithProvisioningState("Succeeded"),
			),
			expected:      sdkFakeAgentPool(),
			expectedError: nil,
		},
		{
<<<<<<< HEAD
			name:          "parameters with an existing agent pool and update needed on node taints",
			spec:          fakeAgentPoolSpecWithAutoscaling,
			existing:      fakeAgentPoolNodeTaintsOutOfDate,
			expected:      fakeAgentPoolWithProvisioningState(""),
			expectedError: nil,
		},
		{
			name:          "scale to zero",
			spec:          fakeAgentPoolSpecWithZeroReplicas,
			existing:      fakeAgentPoolWithAutoscalingAndCount(false, 1),
			expected:      fakeAgentPoolWithProvisioningStateAndCountAndAutoscaling("", 0, false),
=======
			name: "scale to zero",
			spec: fakeAgentPool(
				withReplicas(0),
				withAutoscaling(false),
			),
			existing: sdkFakeAgentPool(
				sdkWithAutoscaling(false),
				sdkWithCount(1),
				sdkWithProvisioningState("Succeeded"),
			),
			expected: sdkFakeAgentPool(
				sdkWithAutoscaling(false),
				sdkWithCount(0),
			),
			expectedError: nil,
		},
		{
			name: "empty node taints should not trigger an update",
			spec: fakeAgentPool(
				func(pool *AgentPoolSpec) { pool.NodeTaints = nil },
			),
			existing: sdkFakeAgentPool(
				func(pool *containerservice.AgentPool) { pool.NodeTaints = nil },
				sdkWithProvisioningState("Succeeded"),
			),
			expected:      nil,
>>>>>>> efaae424
			expectedError: nil,
		},
	}
	for _, tc := range testcases {
		tc := tc
		t.Run(tc.name, func(t *testing.T) {
			g := NewWithT(t)
			t.Parallel()

			result, err := tc.spec.Parameters(context.TODO(), tc.existing)
			if tc.expectedError != nil {
				g.Expect(err).To(HaveOccurred())
				g.Expect(err).To(MatchError(tc.expectedError))
			} else {
				g.Expect(err).NotTo(HaveOccurred())
			}
			if !reflect.DeepEqual(result, tc.expected) {
				t.Errorf("Got difference between expected result and computed result:\n%s", cmp.Diff(tc.expected, result))
			}
		})
	}
}

func TestMergeSystemNodeLabels(t *testing.T) {
	testcases := []struct {
		name       string
		capzLabels map[string]*string
		aksLabels  map[string]*string
		expected   map[string]*string
	}{
		{
			name: "update an existing label",
			capzLabels: map[string]*string{
				"foo": pointer.String("bar"),
			},
			aksLabels: map[string]*string{
				"foo": pointer.String("baz"),
			},
			expected: map[string]*string{
				"foo": pointer.String("bar"),
			},
		},
		{
			name:       "delete labels",
			capzLabels: map[string]*string{},
			aksLabels: map[string]*string{
				"foo":   pointer.String("bar"),
				"hello": pointer.String("world"),
			},
			expected: map[string]*string{},
		},
		{
			name: "delete one label",
			capzLabels: map[string]*string{
				"foo": pointer.String("bar"),
			},
			aksLabels: map[string]*string{
				"foo":   pointer.String("bar"),
				"hello": pointer.String("world"),
			},
			expected: map[string]*string{
				"foo": pointer.String("bar"),
			},
		},
		{
			name: "retain system label during update",
			capzLabels: map[string]*string{
				"foo": pointer.String("bar"),
			},
			aksLabels: map[string]*string{
				"kubernetes.azure.com/scalesetpriority": pointer.String("spot"),
			},
			expected: map[string]*string{
				"foo":                                   pointer.String("bar"),
				"kubernetes.azure.com/scalesetpriority": pointer.String("spot"),
			},
		},
		{
			name:       "retain system label during delete",
			capzLabels: map[string]*string{},
			aksLabels: map[string]*string{
				"kubernetes.azure.com/scalesetpriority": pointer.String("spot"),
			},
			expected: map[string]*string{
				"kubernetes.azure.com/scalesetpriority": pointer.String("spot"),
			},
		},
	}

	for _, tc := range testcases {
		t.Logf("Testing " + tc.name)
		tc := tc
		t.Run(tc.name, func(t *testing.T) {
			g := NewWithT(t)
			t.Parallel()

			ret := mergeSystemNodeLabels(tc.capzLabels, tc.aksLabels)
			g.Expect(ret).To(Equal(tc.expected))
		})
	}
}<|MERGE_RESOLUTION|>--- conflicted
+++ resolved
@@ -57,54 +57,6 @@
 		AdditionalTags:    infrav1.Tags{"fake": "tag"},
 	}
 
-<<<<<<< HEAD
-	fakeAgentPoolAutoScalingOutOfDate = containerservice.AgentPool{
-		ManagedClusterAgentPoolProfileProperties: &containerservice.ManagedClusterAgentPoolProfileProperties{
-			AvailabilityZones:   &[]string{"fake-zone"},
-			Count:               to.Int32Ptr(1),    // updates if changed
-			EnableAutoScaling:   to.BoolPtr(false), // updates if changed
-			EnableUltraSSD:      to.BoolPtr(true),
-			MaxCount:            to.Int32Ptr(5), // updates if changed
-			MaxPods:             to.Int32Ptr(10),
-			MinCount:            to.Int32Ptr(1),                                               // updates if changed
-			Mode:                containerservice.AgentPoolMode("fake-mode"),                  // updates if changed
-			NodeLabels:          map[string]*string{"fake-label": to.StringPtr("fake-value")}, // updates if changed
-			NodeTaints:          &[]string{"fake-taint"},                                      // updates if changed
-			OrchestratorVersion: to.StringPtr("fake-version"),                                 // updates if changed
-			OsDiskSizeGB:        to.Int32Ptr(2),
-			OsDiskType:          containerservice.OSDiskType("fake-os-disk-type"),
-			OsType:              containerservice.OSType("fake-os-type"),
-			ProvisioningState:   to.StringPtr("Succeeded"),
-			Tags:                map[string]*string{"fake": pointer.String("tag")},
-			Type:                containerservice.AgentPoolTypeVirtualMachineScaleSets,
-			VMSize:              to.StringPtr("fake-sku"),
-			VnetSubnetID:        to.StringPtr("fake-vnet-subnet-id"),
-		},
-	}
-
-	fakeAgentPoolMaxCountOutOfDate = containerservice.AgentPool{
-		ManagedClusterAgentPoolProfileProperties: &containerservice.ManagedClusterAgentPoolProfileProperties{
-			AvailabilityZones:   &[]string{"fake-zone"},
-			Count:               to.Int32Ptr(1),   // updates if changed
-			EnableAutoScaling:   to.BoolPtr(true), // updates if changed
-			EnableUltraSSD:      to.BoolPtr(true),
-			MaxCount:            to.Int32Ptr(3), // updates if changed
-			MaxPods:             to.Int32Ptr(10),
-			MinCount:            to.Int32Ptr(1),                                               // updates if changed
-			Mode:                containerservice.AgentPoolMode("fake-mode"),                  // updates if changed
-			NodeLabels:          map[string]*string{"fake-label": to.StringPtr("fake-value")}, // updates if changed
-			NodeTaints:          &[]string{"fake-taint"},                                      // updates if changed
-			OrchestratorVersion: to.StringPtr("fake-version"),                                 // updates if changed
-			OsDiskSizeGB:        to.Int32Ptr(2),
-			OsDiskType:          containerservice.OSDiskType("fake-os-disk-type"),
-			OsType:              containerservice.OSType("fake-os-type"),
-			ProvisioningState:   to.StringPtr("Succeeded"),
-			Tags:                map[string]*string{"fake": pointer.String("tag")},
-			Type:                containerservice.AgentPoolTypeVirtualMachineScaleSets,
-			VMSize:              to.StringPtr("fake-sku"),
-			VnetSubnetID:        to.StringPtr("fake-vnet-subnet-id"),
-		},
-=======
 	for _, change := range changes {
 		change(&pool)
 	}
@@ -115,38 +67,12 @@
 func withReplicas(replicas int32) func(*AgentPoolSpec) {
 	return func(pool *AgentPoolSpec) {
 		pool.Replicas = replicas
->>>>>>> efaae424
-	}
-}
-
-<<<<<<< HEAD
-	fakeAgentPoolMinCountOutOfDate = containerservice.AgentPool{
-		ManagedClusterAgentPoolProfileProperties: &containerservice.ManagedClusterAgentPoolProfileProperties{
-			AvailabilityZones:   &[]string{"fake-zone"},
-			Count:               to.Int32Ptr(1),   // updates if changed
-			EnableAutoScaling:   to.BoolPtr(true), // updates if changed
-			EnableUltraSSD:      to.BoolPtr(true),
-			MaxCount:            to.Int32Ptr(5), // updates if changed
-			MaxPods:             to.Int32Ptr(10),
-			MinCount:            to.Int32Ptr(3),                                               // updates if changed
-			Mode:                containerservice.AgentPoolMode("fake-mode"),                  // updates if changed
-			NodeLabels:          map[string]*string{"fake-label": to.StringPtr("fake-value")}, // updates if changed
-			NodeTaints:          &[]string{"fake-taint"},                                      // updates if changed
-			OrchestratorVersion: to.StringPtr("fake-version"),                                 // updates if changed
-			OsDiskSizeGB:        to.Int32Ptr(2),
-			OsDiskType:          containerservice.OSDiskType("fake-os-disk-type"),
-			OsType:              containerservice.OSType("fake-os-type"),
-			ProvisioningState:   to.StringPtr("Succeeded"),
-			Tags:                map[string]*string{"fake": pointer.String("tag")},
-			Type:                containerservice.AgentPoolTypeVirtualMachineScaleSets,
-			VMSize:              to.StringPtr("fake-sku"),
-			VnetSubnetID:        to.StringPtr("fake-vnet-subnet-id"),
-		},
-=======
+	}
+}
+
 func withAutoscaling(enabled bool) func(*AgentPoolSpec) {
 	return func(pool *AgentPoolSpec) {
 		pool.EnableAutoScaling = pointer.Bool(enabled)
->>>>>>> efaae424
 	}
 }
 
@@ -154,22 +80,6 @@
 	pool := containerservice.AgentPool{
 		ManagedClusterAgentPoolProfileProperties: &containerservice.ManagedClusterAgentPoolProfileProperties{
 			AvailabilityZones:   &[]string{"fake-zone"},
-<<<<<<< HEAD
-			Count:               to.Int32Ptr(1),   // updates if changed
-			EnableAutoScaling:   to.BoolPtr(true), // updates if changed
-			EnableUltraSSD:      to.BoolPtr(true),
-			MaxCount:            to.Int32Ptr(5), // updates if changed
-			MaxPods:             to.Int32Ptr(10),
-			MinCount:            to.Int32Ptr(1),                                               // updates if changed
-			Mode:                containerservice.AgentPoolMode("fake-old-mode"),              // updates if changed
-			NodeLabels:          map[string]*string{"fake-label": to.StringPtr("fake-value")}, // updates if changed
-			NodeTaints:          &[]string{"fake-taint"},                                      // updates if changed
-			OrchestratorVersion: to.StringPtr("fake-version"),                                 // updates if changed
-			OsDiskSizeGB:        to.Int32Ptr(2),
-			OsDiskType:          containerservice.OSDiskType("fake-os-disk-type"),
-			OsType:              containerservice.OSType("fake-os-type"),
-			ProvisioningState:   to.StringPtr("Succeeded"),
-=======
 			Count:               pointer.Int32(1),   // updates if changed
 			EnableAutoScaling:   pointer.Bool(true), // updates if changed
 			EnableUltraSSD:      pointer.Bool(true),
@@ -184,7 +94,6 @@
 			OsDiskSizeGB:        pointer.Int32(2),
 			OsDiskType:          containerservice.OSDiskType("fake-os-disk-type"),
 			OsType:              containerservice.OSType("fake-os-type"),
->>>>>>> efaae424
 			Tags:                map[string]*string{"fake": pointer.String("tag")},
 			Type:                containerservice.AgentPoolTypeVirtualMachineScaleSets,
 			VMSize:              pointer.String("fake-sku"),
@@ -192,59 +101,8 @@
 		},
 	}
 
-<<<<<<< HEAD
-	fakeAgentPoolNodeLabelsOutOfDate = containerservice.AgentPool{
-		ManagedClusterAgentPoolProfileProperties: &containerservice.ManagedClusterAgentPoolProfileProperties{
-			AvailabilityZones: &[]string{"fake-zone"},
-			Count:             to.Int32Ptr(1),   // updates if changed
-			EnableAutoScaling: to.BoolPtr(true), // updates if changed
-			EnableUltraSSD:    to.BoolPtr(true),
-			MaxCount:          to.Int32Ptr(5), // updates if changed
-			MaxPods:           to.Int32Ptr(10),
-			MinCount:          to.Int32Ptr(1),                                  // updates if changed
-			Mode:              containerservice.AgentPoolMode("fake-old-mode"), // updates if changed
-			NodeLabels: map[string]*string{
-				"fake-label":     to.StringPtr("fake-value"),
-				"fake-old-label": to.StringPtr("fake-old-value")}, // updates if changed
-			NodeTaints:          &[]string{"fake-taint"},      // updates if changed
-			OrchestratorVersion: to.StringPtr("fake-version"), // updates if changed
-			OsDiskSizeGB:        to.Int32Ptr(2),
-			OsDiskType:          containerservice.OSDiskType("fake-os-disk-type"),
-			OsType:              containerservice.OSType("fake-os-type"),
-			ProvisioningState:   to.StringPtr("Succeeded"),
-			Tags:                map[string]*string{"fake": pointer.String("tag")},
-			Type:                containerservice.AgentPoolTypeVirtualMachineScaleSets,
-			VMSize:              to.StringPtr("fake-sku"),
-			VnetSubnetID:        to.StringPtr("fake-vnet-subnet-id"),
-		},
-	}
-
-	fakeAgentPoolNodeTaintsOutOfDate = containerservice.AgentPool{
-		ManagedClusterAgentPoolProfileProperties: &containerservice.ManagedClusterAgentPoolProfileProperties{
-			AvailabilityZones:   &[]string{"fake-zone"},
-			Count:               to.Int32Ptr(1),   // updates if changed
-			EnableAutoScaling:   to.BoolPtr(true), // updates if changed
-			EnableUltraSSD:      to.BoolPtr(true),
-			MaxCount:            to.Int32Ptr(5), // updates if changed
-			MaxPods:             to.Int32Ptr(10),
-			MinCount:            to.Int32Ptr(1),                                               // updates if changed
-			Mode:                containerservice.AgentPoolMode("fake-mode"),                  // updates if changed
-			NodeLabels:          map[string]*string{"fake-label": to.StringPtr("fake-value")}, // updates if changed
-			NodeTaints:          &[]string{"fake-old-taint"},                                  // updates if changed
-			OrchestratorVersion: to.StringPtr("fake-version"),                                 // updates if changed
-			OsDiskSizeGB:        to.Int32Ptr(2),
-			OsDiskType:          containerservice.OSDiskType("fake-os-disk-type"),
-			OsType:              containerservice.OSType("fake-os-type"),
-			ProvisioningState:   to.StringPtr("Succeeded"),
-			Tags:                map[string]*string{"fake": pointer.String("tag")},
-			Type:                containerservice.AgentPoolTypeVirtualMachineScaleSets,
-			VMSize:              to.StringPtr("fake-sku"),
-			VnetSubnetID:        to.StringPtr("fake-vnet-subnet-id"),
-		},
-=======
 	for _, change := range changes {
 		change(&pool)
->>>>>>> efaae424
 	}
 
 	return pool
@@ -413,19 +271,6 @@
 			expectedError: nil,
 		},
 		{
-<<<<<<< HEAD
-			name:          "parameters with an existing agent pool and update needed on node taints",
-			spec:          fakeAgentPoolSpecWithAutoscaling,
-			existing:      fakeAgentPoolNodeTaintsOutOfDate,
-			expected:      fakeAgentPoolWithProvisioningState(""),
-			expectedError: nil,
-		},
-		{
-			name:          "scale to zero",
-			spec:          fakeAgentPoolSpecWithZeroReplicas,
-			existing:      fakeAgentPoolWithAutoscalingAndCount(false, 1),
-			expected:      fakeAgentPoolWithProvisioningStateAndCountAndAutoscaling("", 0, false),
-=======
 			name: "scale to zero",
 			spec: fakeAgentPool(
 				withReplicas(0),
@@ -452,7 +297,6 @@
 				sdkWithProvisioningState("Succeeded"),
 			),
 			expected:      nil,
->>>>>>> efaae424
 			expectedError: nil,
 		},
 	}
