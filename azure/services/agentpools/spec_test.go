--- conflicted
+++ resolved
@@ -323,21 +323,11 @@
 			spec: fakeAgentPool(
 				func(pool *AgentPoolSpec) {
 					pool.NodeLabels = map[string]*string{
-<<<<<<< HEAD
-						"fake-label": pointer.String("fake-value"),
-=======
 						"fake-label": ptr.To("fake-value"),
->>>>>>> fa947c46
 					}
 				},
 			),
 			existing: sdkFakeAgentPool(
-<<<<<<< HEAD
-				func(pool *containerservice.AgentPool) {
-					pool.NodeLabels = map[string]*string{
-						"fake-label":                            pointer.String("fake-value"),
-						"kubernetes.azure.com/scalesetpriority": pointer.String("spot"),
-=======
 				func(pool *armcontainerservice.AgentPool) {
 					pool.Properties.NodeLabels = map[string]*string{
 						"fake-label":                            ptr.To("fake-value"),
@@ -360,7 +350,6 @@
 				func(pool *armcontainerservice.AgentPool) {
 					pool.Properties.NodeLabels = map[string]*string{
 						"kubernetes.azure.com/scalesetpriority": ptr.To("spot"),
->>>>>>> fa947c46
 					}
 				},
 				sdkWithProvisioningState("Succeeded"),
