--- conflicted
+++ resolved
@@ -910,8 +910,6 @@
 	})
 
 	t.Run("reconcile policy annotation resets after un-pause", func(t *testing.T) {
-<<<<<<< HEAD
-=======
 		g := NewGomegaWithT(t)
 
 		sch := runtime.NewScheme()
@@ -1021,7 +1019,6 @@
 	})
 
 	t.Run("patches applied on update", func(t *testing.T) {
->>>>>>> e1f1f754
 		g := NewGomegaWithT(t)
 
 		sch := runtime.NewScheme()
