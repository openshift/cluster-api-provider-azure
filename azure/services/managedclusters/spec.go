--- conflicted
+++ resolved
@@ -416,23 +416,14 @@
 	}
 
 	if s.APIServerAccessProfile != nil {
-<<<<<<< HEAD
-		managedCluster.APIServerAccessProfile = &containerservice.ManagedClusterAPIServerAccessProfile{
-=======
 		managedCluster.Properties.APIServerAccessProfile = &armcontainerservice.ManagedClusterAPIServerAccessProfile{
->>>>>>> fa947c46
 			EnablePrivateCluster:           s.APIServerAccessProfile.EnablePrivateCluster,
 			PrivateDNSZone:                 s.APIServerAccessProfile.PrivateDNSZone,
 			EnablePrivateClusterPublicFQDN: s.APIServerAccessProfile.EnablePrivateClusterPublicFQDN,
 		}
 
-<<<<<<< HEAD
-		if len(s.APIServerAccessProfile.AuthorizedIPRanges) > 0 {
-			managedCluster.APIServerAccessProfile.AuthorizedIPRanges = &s.APIServerAccessProfile.AuthorizedIPRanges
-=======
 		if s.APIServerAccessProfile.AuthorizedIPRanges != nil {
 			managedCluster.Properties.APIServerAccessProfile.AuthorizedIPRanges = azure.PtrSlice[string](&s.APIServerAccessProfile.AuthorizedIPRanges)
->>>>>>> fa947c46
 		}
 	}
 
