--- conflicted
+++ resolved
@@ -177,8 +177,6 @@
 			},
 		},
 		{
-<<<<<<< HEAD
-=======
 			name:     "set Linux profile if SSH key is set",
 			existing: nil,
 			spec: &ManagedClusterSpec{
@@ -299,7 +297,6 @@
 			},
 		},
 		{
->>>>>>> fa947c46
 			name:     "no update needed if both clusters have no authorized IP ranges",
 			existing: getExistingClusterWithAPIServerAccessProfile(),
 			spec: &ManagedClusterSpec{
@@ -310,14 +307,10 @@
 					"test-tag": "test-value",
 				},
 				Version:         "v1.22.0",
-<<<<<<< HEAD
-				LoadBalancerSKU: "Standard",
-=======
-				LoadBalancerSKU: "standard",
-				OIDCIssuerProfile: &OIDCIssuerProfile{
-					Enabled: ptr.To(true),
-				},
->>>>>>> fa947c46
+				LoadBalancerSKU: "standard",
+				OIDCIssuerProfile: &OIDCIssuerProfile{
+					Enabled: ptr.To(true),
+				},
 				APIServerAccessProfile: &APIServerAccessProfile{
 					AuthorizedIPRanges: func() []string {
 						var arr []string
@@ -329,8 +322,6 @@
 				g.Expect(result).To(BeNil())
 			},
 		},
-<<<<<<< HEAD
-=======
 		{
 			name:     "update authorized IP ranges with empty struct if spec does not have authorized IP ranges but existing cluster has authorized IP ranges",
 			existing: getExistingClusterWithAuthorizedIPRanges(),
@@ -494,7 +485,6 @@
 				g.Expect(*result.(armcontainerservice.ManagedCluster).Properties.OidcIssuerProfile.Enabled).To(BeFalse())
 			},
 		},
->>>>>>> fa947c46
 	}
 	for _, tc := range testcases {
 		tc := tc
@@ -515,12 +505,6 @@
 	}
 }
 
-<<<<<<< HEAD
-func getExistingClusterWithAPIServerAccessProfile() containerservice.ManagedCluster {
-	mc := getExistingCluster()
-	mc.APIServerAccessProfile = &containerservice.ManagedClusterAPIServerAccessProfile{
-		EnablePrivateCluster: pointer.Bool(false),
-=======
 func TestGetIdentity(t *testing.T) {
 	testcases := []struct {
 		name         string
@@ -574,16 +558,11 @@
 	mc := getExistingCluster()
 	mc.Properties.APIServerAccessProfile = &armcontainerservice.ManagedClusterAPIServerAccessProfile{
 		EnablePrivateCluster: ptr.To(false),
->>>>>>> fa947c46
 	}
 	return mc
 }
 
-<<<<<<< HEAD
-func getExistingCluster() containerservice.ManagedCluster {
-=======
 func getExistingCluster() armcontainerservice.ManagedCluster {
->>>>>>> fa947c46
 	mc := getSampleManagedCluster()
 	mc.Properties.ProvisioningState = ptr.To("Succeeded")
 	mc.ID = ptr.To("test-id")
