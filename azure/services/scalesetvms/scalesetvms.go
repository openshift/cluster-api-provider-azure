--- conflicted
+++ resolved
@@ -21,11 +21,7 @@
 	"fmt"
 	"time"
 
-<<<<<<< HEAD
-	"github.com/go-logr/logr"
-=======
 	"github.com/Azure/azure-sdk-for-go/sdk/resourcemanager/compute/armcompute/v5"
->>>>>>> fa947c46
 	"github.com/pkg/errors"
 	infrav1 "sigs.k8s.io/cluster-api-provider-azure/api/v1beta1"
 	"sigs.k8s.io/cluster-api-provider-azure/azure"
@@ -145,25 +141,6 @@
 		return errors.Errorf("%T is not of type ScaleSetVMSpec", spec)
 	}
 
-<<<<<<< HEAD
-	parsed, err := azure.ParseResourceID(resourceID)
-	if err != nil {
-		return errors.Wrap(err, fmt.Sprintf("failed to parse resource id %q", resourceID))
-	}
-	resourceGroup, resourceName := parsed.ResourceGroupName, parsed.Name
-
-	log.V(4).Info("entering delete")
-	future := s.Scope.GetLongRunningOperationState(resourceName, serviceName, infrav1.DeleteFuture)
-	if future != nil {
-		if future.Type != infrav1.DeleteFuture {
-			return azure.WithTransientError(errors.New("attempting to delete, non-delete operation in progress"), 30*time.Second)
-		}
-
-		log.V(4).Info("checking if the vm is done deleting")
-		if _, err := s.VMClient.GetResultIfDone(ctx, future); err != nil {
-			// fetch vm to update status
-			return errors.Wrap(err, "failed to get result of long running operation")
-=======
 	reconciler := s.Reconciler
 	var getter azure.ResourceSpecGetter = scaleSetVMSpec
 	var err error
@@ -171,7 +148,6 @@
 		getter, err = scaleSetVMSpecToVMSpec(*scaleSetVMSpec)
 		if err != nil {
 			return errors.Wrap(err, "failed to convert scaleSetVMSpec to vmSpec")
->>>>>>> fa947c46
 		}
 		reconciler = s.VMReconciler
 	}
