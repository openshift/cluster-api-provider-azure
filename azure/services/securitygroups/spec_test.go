/*
Copyright 2022 The Kubernetes Authors.

Licensed under the Apache License, Version 2.0 (the "License");
you may not use this file except in compliance with the License.
You may obtain a copy of the License at

    http://www.apache.org/licenses/LICENSE-2.0

Unless required by applicable law or agreed to in writing, software
distributed under the License is distributed on an "AS IS" BASIS,
WITHOUT WARRANTIES OR CONDITIONS OF ANY KIND, either express or implied.
See the License for the specific language governing permissions and
limitations under the License.
*/

package securitygroups

import (
	"context"
	"testing"

	"github.com/Azure/azure-sdk-for-go/sdk/resourcemanager/network/armnetwork/v4"
	. "github.com/onsi/gomega"
	"k8s.io/utils/ptr"
	infrav1 "sigs.k8s.io/cluster-api-provider-azure/api/v1beta1"
	"sigs.k8s.io/cluster-api-provider-azure/azure/converters"
)

var (
	sshRule = infrav1.SecurityRule{
		Name:             "allow_ssh",
		Description:      "Allow SSH",
		Priority:         2200,
		Protocol:         infrav1.SecurityGroupProtocolTCP,
		Direction:        infrav1.SecurityRuleDirectionInbound,
		Source:           ptr.To("*"),
		SourcePorts:      ptr.To("*"),
		Destination:      ptr.To("*"),
		DestinationPorts: ptr.To("22"),
		Action:           infrav1.SecurityRuleActionAllow,
	}
	otherRule = infrav1.SecurityRule{
		Name:             "other_rule",
		Description:      "Test Rule",
		Priority:         500,
		Protocol:         infrav1.SecurityGroupProtocolTCP,
		Direction:        infrav1.SecurityRuleDirectionInbound,
		Source:           ptr.To("*"),
		SourcePorts:      ptr.To("*"),
		Destination:      ptr.To("*"),
		DestinationPorts: ptr.To("80"),
		Action:           infrav1.SecurityRuleActionAllow,
	}
	customRule = infrav1.SecurityRule{
		Name:             "custom_rule",
		Description:      "Test Rule",
		Priority:         501,
		Protocol:         infrav1.SecurityGroupProtocolTCP,
		Direction:        infrav1.SecurityRuleDirectionOutbound,
		Source:           ptr.To("*"),
		SourcePorts:      ptr.To("*"),
		Destination:      ptr.To("*"),
		DestinationPorts: ptr.To("80"),
		Action:           infrav1.SecurityRuleActionAllow,
	}
	denyRule = infrav1.SecurityRule{
		Name:             "deny_rule",
		Description:      "Deny Rule",
		Priority:         510,
		Protocol:         infrav1.SecurityGroupProtocolTCP,
		Direction:        infrav1.SecurityRuleDirectionOutbound,
		Source:           ptr.To("*"),
		SourcePorts:      ptr.To("*"),
		Destination:      ptr.To("*"),
		DestinationPorts: ptr.To("80"),
		Action:           infrav1.SecurityRuleActionDeny,
	}
)

func TestParameters(t *testing.T) {
	testcases := []struct {
		name          string
		spec          *NSGSpec
		existing      interface{}
		expect        func(g *WithT, result interface{})
		expectedError string
	}{
		{
			name: "NSG already exists with all rules present",
			spec: &NSGSpec{
				Name:     "test-nsg",
				Location: "test-location",
				SecurityRules: infrav1.SecurityRules{
					sshRule,
					otherRule,
				},
				ResourceGroup: "test-group",
				ClusterName:   "my-cluster",
			},
			existing: armnetwork.SecurityGroup{
				Name: ptr.To("test-nsg"),
				Properties: &armnetwork.SecurityGroupPropertiesFormat{
					SecurityRules: []*armnetwork.SecurityRule{
						converters.SecurityRuleToSDK(sshRule),
						converters.SecurityRuleToSDK(otherRule),
					},
				},
			},
			expect: func(g *WithT, result interface{}) {
				g.Expect(result).To(BeNil())
			},
		},
		{
			name: "NSG already exists but missing a rule",
			spec: &NSGSpec{
				Name:     "test-nsg",
				Location: "test-location",
				SecurityRules: infrav1.SecurityRules{
					sshRule,
					otherRule,
				},
				ResourceGroup: "test-group",
				ClusterName:   "my-cluster",
			},
			existing: armnetwork.SecurityGroup{
				Name:     ptr.To("test-nsg"),
				Location: ptr.To("test-location"),
				Etag:     ptr.To("fake-etag"),
				Properties: &armnetwork.SecurityGroupPropertiesFormat{
					SecurityRules: []*armnetwork.SecurityRule{
						converters.SecurityRuleToSDK(sshRule),
						converters.SecurityRuleToSDK(customRule),
					},
				},
			},
			expect: func(g *WithT, result interface{}) {
<<<<<<< HEAD
				g.Expect(result).To(BeAssignableToTypeOf(network.SecurityGroup{}))
				g.Expect(result).To(Equal(network.SecurityGroup{
					Location: pointer.String("test-location"),
					Etag:     pointer.String("fake-etag"),
					SecurityGroupPropertiesFormat: &network.SecurityGroupPropertiesFormat{
						SecurityRules: &[]network.SecurityRule{
							converters.SecurityRuleToSDK(otherRule),
							converters.SecurityRuleToSDK(sshRule),
							converters.SecurityRuleToSDK(customRule),
						},
					},
					Tags: map[string]*string{
						"sigs.k8s.io_cluster-api-provider-azure_cluster_my-cluster": pointer.String("owned"),
						"Name": pointer.String("test-nsg"),
					},
				}))
			},
		},
		{
			name: "NSG already exists and a rule is deleted",
			spec: &NSGSpec{
				Name:     "test-nsg",
				Location: "test-location",
				SecurityRules: infrav1.SecurityRules{
					sshRule,
					customRule,
				},
				ResourceGroup: "test-group",
				ClusterName:   "my-cluster",
				LastAppliedSecurityRules: map[string]interface{}{
					"allow_ssh":   sshRule,
					"custom_rule": customRule,
					"other_rule":  otherRule,
				},
			},
			existing: network.SecurityGroup{
				Name:     pointer.String("test-nsg"),
				Location: pointer.String("test-location"),
				Etag:     pointer.String("fake-etag"),
				SecurityGroupPropertiesFormat: &network.SecurityGroupPropertiesFormat{
					SecurityRules: &[]network.SecurityRule{
						converters.SecurityRuleToSDK(sshRule),
						converters.SecurityRuleToSDK(customRule),
						converters.SecurityRuleToSDK(otherRule),
					},
				},
			},
			expect: func(g *WithT, result interface{}) {
				g.Expect(result).To(BeAssignableToTypeOf(network.SecurityGroup{}))
				g.Expect(result).To(Equal(network.SecurityGroup{
					Location: pointer.String("test-location"),
					Etag:     pointer.String("fake-etag"),
					SecurityGroupPropertiesFormat: &network.SecurityGroupPropertiesFormat{
						SecurityRules: &[]network.SecurityRule{
							converters.SecurityRuleToSDK(sshRule),
							converters.SecurityRuleToSDK(customRule),
=======
				g.Expect(result).To(BeAssignableToTypeOf(armnetwork.SecurityGroup{}))
				g.Expect(result).To(Equal(armnetwork.SecurityGroup{
					Location: ptr.To("test-location"),
					Etag:     ptr.To("fake-etag"),
					Properties: &armnetwork.SecurityGroupPropertiesFormat{
						SecurityRules: []*armnetwork.SecurityRule{
							converters.SecurityRuleToSDK(otherRule),
							converters.SecurityRuleToSDK(sshRule),
							converters.SecurityRuleToSDK(customRule),
						},
					},
					Tags: map[string]*string{
						"sigs.k8s.io_cluster-api-provider-azure_cluster_my-cluster": ptr.To("owned"),
						"Name": ptr.To("test-nsg"),
					},
				}))
			},
		},
		{
			name: "NSG already exists but missing a rule",
			spec: &NSGSpec{
				Name:     "test-nsg",
				Location: "test-location",
				SecurityRules: infrav1.SecurityRules{
					sshRule,
					otherRule,
				},
				ResourceGroup: "test-group",
				ClusterName:   "my-cluster",
			},
			existing: armnetwork.SecurityGroup{
				Name:     ptr.To("test-nsg"),
				Location: ptr.To("test-location"),
				Etag:     ptr.To("fake-etag"),
				Properties: &armnetwork.SecurityGroupPropertiesFormat{
					SecurityRules: []*armnetwork.SecurityRule{
						converters.SecurityRuleToSDK(sshRule),
						converters.SecurityRuleToSDK(denyRule),
					},
				},
			},
			expect: func(g *WithT, result interface{}) {
				g.Expect(result).To(BeAssignableToTypeOf(armnetwork.SecurityGroup{}))
				g.Expect(result).To(Equal(armnetwork.SecurityGroup{
					Location: ptr.To("test-location"),
					Etag:     ptr.To("fake-etag"),
					Properties: &armnetwork.SecurityGroupPropertiesFormat{
						SecurityRules: []*armnetwork.SecurityRule{
							converters.SecurityRuleToSDK(otherRule),
							converters.SecurityRuleToSDK(sshRule),
							converters.SecurityRuleToSDK(denyRule),
>>>>>>> fa947c46
						},
					},
					Tags: map[string]*string{
						"sigs.k8s.io_cluster-api-provider-azure_cluster_my-cluster": ptr.To("owned"),
						"Name": ptr.To("test-nsg"),
					},
				}))
			},
		},
		{
<<<<<<< HEAD
=======
			name: "NSG already exists and a rule is deleted",
			spec: &NSGSpec{
				Name:     "test-nsg",
				Location: "test-location",
				SecurityRules: infrav1.SecurityRules{
					sshRule,
					customRule,
				},
				ResourceGroup: "test-group",
				ClusterName:   "my-cluster",
				LastAppliedSecurityRules: map[string]interface{}{
					"allow_ssh":   sshRule,
					"custom_rule": customRule,
					"other_rule":  otherRule,
				},
			},
			existing: armnetwork.SecurityGroup{
				Name:     ptr.To("test-nsg"),
				Location: ptr.To("test-location"),
				Etag:     ptr.To("fake-etag"),
				Properties: &armnetwork.SecurityGroupPropertiesFormat{
					SecurityRules: []*armnetwork.SecurityRule{
						converters.SecurityRuleToSDK(sshRule),
						converters.SecurityRuleToSDK(customRule),
						converters.SecurityRuleToSDK(otherRule),
					},
				},
			},
			expect: func(g *WithT, result interface{}) {
				g.Expect(result).To(BeAssignableToTypeOf(armnetwork.SecurityGroup{}))
				g.Expect(result).To(Equal(armnetwork.SecurityGroup{
					Location: ptr.To("test-location"),
					Etag:     ptr.To("fake-etag"),
					Properties: &armnetwork.SecurityGroupPropertiesFormat{
						SecurityRules: []*armnetwork.SecurityRule{
							converters.SecurityRuleToSDK(sshRule),
							converters.SecurityRuleToSDK(customRule),
						},
					},
					Tags: map[string]*string{
						"sigs.k8s.io_cluster-api-provider-azure_cluster_my-cluster": ptr.To("owned"),
						"Name": ptr.To("test-nsg"),
					},
				}))
			},
		},
		{
			name: "NSG already exists and a deny rule is deleted",
			spec: &NSGSpec{
				Name:     "test-nsg",
				Location: "test-location",
				SecurityRules: infrav1.SecurityRules{
					sshRule,
					customRule,
				},
				ResourceGroup: "test-group",
				ClusterName:   "my-cluster",
				LastAppliedSecurityRules: map[string]interface{}{
					"allow_ssh":   sshRule,
					"custom_rule": customRule,
					"deny_rule":   denyRule,
				},
			},
			existing: armnetwork.SecurityGroup{
				Name:     ptr.To("test-nsg"),
				Location: ptr.To("test-location"),
				Etag:     ptr.To("fake-etag"),
				Properties: &armnetwork.SecurityGroupPropertiesFormat{
					SecurityRules: []*armnetwork.SecurityRule{
						converters.SecurityRuleToSDK(sshRule),
						converters.SecurityRuleToSDK(customRule),
						converters.SecurityRuleToSDK(denyRule),
					},
				},
			},
			expect: func(g *WithT, result interface{}) {
				g.Expect(result).To(BeAssignableToTypeOf(armnetwork.SecurityGroup{}))
				g.Expect(result).To(Equal(armnetwork.SecurityGroup{
					Location: ptr.To("test-location"),
					Etag:     ptr.To("fake-etag"),
					Properties: &armnetwork.SecurityGroupPropertiesFormat{
						SecurityRules: []*armnetwork.SecurityRule{
							converters.SecurityRuleToSDK(sshRule),
							converters.SecurityRuleToSDK(customRule),
						},
					},
					Tags: map[string]*string{
						"sigs.k8s.io_cluster-api-provider-azure_cluster_my-cluster": ptr.To("owned"),
						"Name": ptr.To("test-nsg"),
					},
				}))
			},
		},
		{
>>>>>>> fa947c46
			name: "NSG already exists and a rule not owned by CAPZ is present",
			spec: &NSGSpec{
				Name:     "test-nsg",
				Location: "test-location",
				SecurityRules: infrav1.SecurityRules{
					sshRule,
					customRule,
				},
				ResourceGroup: "test-group",
				ClusterName:   "my-cluster",
				LastAppliedSecurityRules: map[string]interface{}{
					"allow_ssh":   sshRule,
					"custom_rule": customRule,
				},
			},
<<<<<<< HEAD
			existing: network.SecurityGroup{
				Name:     pointer.String("test-nsg"),
				Location: pointer.String("test-location"),
				Etag:     pointer.String("fake-etag"),
				SecurityGroupPropertiesFormat: &network.SecurityGroupPropertiesFormat{
					SecurityRules: &[]network.SecurityRule{
=======
			existing: armnetwork.SecurityGroup{
				Name:     ptr.To("test-nsg"),
				Location: ptr.To("test-location"),
				Etag:     ptr.To("fake-etag"),
				Properties: &armnetwork.SecurityGroupPropertiesFormat{
					SecurityRules: []*armnetwork.SecurityRule{
>>>>>>> fa947c46
						converters.SecurityRuleToSDK(sshRule),
						converters.SecurityRuleToSDK(customRule),
						converters.SecurityRuleToSDK(otherRule),
					},
				},
			},
			expect: func(g *WithT, result interface{}) {
				g.Expect(result).To(BeNil())
			},
		},
		{
			name: "NSG does not exist",
			spec: &NSGSpec{
				Name:     "test-nsg",
				Location: "test-location",
				SecurityRules: infrav1.SecurityRules{
					sshRule,
					otherRule,
				},
				ResourceGroup: "test-group",
				ClusterName:   "my-cluster",
			},
			existing: nil,
			expect: func(g *WithT, result interface{}) {
				g.Expect(result).To(BeAssignableToTypeOf(armnetwork.SecurityGroup{}))
				g.Expect(result).To(Equal(armnetwork.SecurityGroup{
					Properties: &armnetwork.SecurityGroupPropertiesFormat{
						SecurityRules: []*armnetwork.SecurityRule{
							converters.SecurityRuleToSDK(sshRule),
							converters.SecurityRuleToSDK(otherRule),
						},
					},
					Location: ptr.To("test-location"),
					Tags: map[string]*string{
						"sigs.k8s.io_cluster-api-provider-azure_cluster_my-cluster": ptr.To("owned"),
						"Name": ptr.To("test-nsg"),
					},
				}))
			},
		},
	}

	for _, tc := range testcases {
		tc := tc
		t.Run(tc.name, func(t *testing.T) {
			g := NewWithT(t)
			t.Parallel()

			result, err := tc.spec.Parameters(context.TODO(), tc.existing)
			if tc.expectedError != "" {
				g.Expect(err).To(HaveOccurred())
				g.Expect(err).To(MatchError(tc.expectedError))
			} else {
				g.Expect(err).NotTo(HaveOccurred())
			}
			tc.expect(g, result)
		})
	}
}

func TestRuleExists(t *testing.T) {
	testcases := []struct {
		name     string
		rules    []*armnetwork.SecurityRule
		rule     *armnetwork.SecurityRule
		expected bool
	}{
		{
			name:     "rule doesn't exitst",
			rules:    []*armnetwork.SecurityRule{ruleA},
			rule:     ruleB,
			expected: false,
		},
		{
			name:     "rule exists",
			rules:    []*armnetwork.SecurityRule{ruleA, ruleB},
			rule:     ruleB,
			expected: true,
		},
		{
			name:     "rule exists but has been modified",
			rules:    []*armnetwork.SecurityRule{ruleA, ruleB},
			rule:     ruleBModified,
			expected: false,
		},
	}
	for _, tc := range testcases {
		tc := tc
		t.Run(tc.name, func(t *testing.T) {
			g := NewWithT(t)
			t.Parallel()
			result := ruleExists(tc.rules, tc.rule)
			g.Expect(result).To(Equal(tc.expected))
		})
	}
}<|MERGE_RESOLUTION|>--- conflicted
+++ resolved
@@ -135,64 +135,6 @@
 				},
 			},
 			expect: func(g *WithT, result interface{}) {
-<<<<<<< HEAD
-				g.Expect(result).To(BeAssignableToTypeOf(network.SecurityGroup{}))
-				g.Expect(result).To(Equal(network.SecurityGroup{
-					Location: pointer.String("test-location"),
-					Etag:     pointer.String("fake-etag"),
-					SecurityGroupPropertiesFormat: &network.SecurityGroupPropertiesFormat{
-						SecurityRules: &[]network.SecurityRule{
-							converters.SecurityRuleToSDK(otherRule),
-							converters.SecurityRuleToSDK(sshRule),
-							converters.SecurityRuleToSDK(customRule),
-						},
-					},
-					Tags: map[string]*string{
-						"sigs.k8s.io_cluster-api-provider-azure_cluster_my-cluster": pointer.String("owned"),
-						"Name": pointer.String("test-nsg"),
-					},
-				}))
-			},
-		},
-		{
-			name: "NSG already exists and a rule is deleted",
-			spec: &NSGSpec{
-				Name:     "test-nsg",
-				Location: "test-location",
-				SecurityRules: infrav1.SecurityRules{
-					sshRule,
-					customRule,
-				},
-				ResourceGroup: "test-group",
-				ClusterName:   "my-cluster",
-				LastAppliedSecurityRules: map[string]interface{}{
-					"allow_ssh":   sshRule,
-					"custom_rule": customRule,
-					"other_rule":  otherRule,
-				},
-			},
-			existing: network.SecurityGroup{
-				Name:     pointer.String("test-nsg"),
-				Location: pointer.String("test-location"),
-				Etag:     pointer.String("fake-etag"),
-				SecurityGroupPropertiesFormat: &network.SecurityGroupPropertiesFormat{
-					SecurityRules: &[]network.SecurityRule{
-						converters.SecurityRuleToSDK(sshRule),
-						converters.SecurityRuleToSDK(customRule),
-						converters.SecurityRuleToSDK(otherRule),
-					},
-				},
-			},
-			expect: func(g *WithT, result interface{}) {
-				g.Expect(result).To(BeAssignableToTypeOf(network.SecurityGroup{}))
-				g.Expect(result).To(Equal(network.SecurityGroup{
-					Location: pointer.String("test-location"),
-					Etag:     pointer.String("fake-etag"),
-					SecurityGroupPropertiesFormat: &network.SecurityGroupPropertiesFormat{
-						SecurityRules: &[]network.SecurityRule{
-							converters.SecurityRuleToSDK(sshRule),
-							converters.SecurityRuleToSDK(customRule),
-=======
 				g.Expect(result).To(BeAssignableToTypeOf(armnetwork.SecurityGroup{}))
 				g.Expect(result).To(Equal(armnetwork.SecurityGroup{
 					Location: ptr.To("test-location"),
@@ -244,7 +186,6 @@
 							converters.SecurityRuleToSDK(otherRule),
 							converters.SecurityRuleToSDK(sshRule),
 							converters.SecurityRuleToSDK(denyRule),
->>>>>>> fa947c46
 						},
 					},
 					Tags: map[string]*string{
@@ -255,8 +196,6 @@
 			},
 		},
 		{
-<<<<<<< HEAD
-=======
 			name: "NSG already exists and a rule is deleted",
 			spec: &NSGSpec{
 				Name:     "test-nsg",
@@ -351,7 +290,6 @@
 			},
 		},
 		{
->>>>>>> fa947c46
 			name: "NSG already exists and a rule not owned by CAPZ is present",
 			spec: &NSGSpec{
 				Name:     "test-nsg",
@@ -367,21 +305,12 @@
 					"custom_rule": customRule,
 				},
 			},
-<<<<<<< HEAD
-			existing: network.SecurityGroup{
-				Name:     pointer.String("test-nsg"),
-				Location: pointer.String("test-location"),
-				Etag:     pointer.String("fake-etag"),
-				SecurityGroupPropertiesFormat: &network.SecurityGroupPropertiesFormat{
-					SecurityRules: &[]network.SecurityRule{
-=======
 			existing: armnetwork.SecurityGroup{
 				Name:     ptr.To("test-nsg"),
 				Location: ptr.To("test-location"),
 				Etag:     ptr.To("fake-etag"),
 				Properties: &armnetwork.SecurityGroupPropertiesFormat{
 					SecurityRules: []*armnetwork.SecurityRule{
->>>>>>> fa947c46
 						converters.SecurityRuleToSDK(sshRule),
 						converters.SecurityRuleToSDK(customRule),
 						converters.SecurityRuleToSDK(otherRule),
