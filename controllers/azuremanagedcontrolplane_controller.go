--- conflicted
+++ resolved
@@ -97,17 +97,10 @@
 
 	// Add a watch on clusterv1.Cluster object for pause/unpause & ready notifications.
 	if err = c.Watch(
-<<<<<<< HEAD
-		&source.Kind{Type: &clusterv1.Cluster{}},
-		handler.EnqueueRequestsFromMapFunc(amcpr.ClusterToAzureManagedControlPlane),
-		predicates.ClusterUnpausedAndInfrastructureReady(log),
-		predicates.ResourceNotPausedAndHasFilterLabel(log, amcpr.WatchFilterValue),
-=======
 		source.Kind(mgr.GetCache(), &clusterv1.Cluster{}),
 		handler.EnqueueRequestsFromMapFunc(amcpr.ClusterToAzureManagedControlPlane),
 		ClusterPauseChangeAndInfrastructureReady(log),
 		predicates.ResourceHasFilterLabel(log, amcpr.WatchFilterValue),
->>>>>>> fa947c46
 	); err != nil {
 		return errors.Wrap(err, "failed adding a watch for ready clusters")
 	}
@@ -332,11 +325,7 @@
 
 // ClusterToAzureManagedControlPlane is a handler.ToRequestsFunc to be used to enqueue requests for
 // reconciliation for AzureManagedControlPlane based on updates to a Cluster.
-<<<<<<< HEAD
-func (amcpr *AzureManagedControlPlaneReconciler) ClusterToAzureManagedControlPlane(o client.Object) []ctrl.Request {
-=======
 func (amcpr *AzureManagedControlPlaneReconciler) ClusterToAzureManagedControlPlane(_ context.Context, o client.Object) []ctrl.Request {
->>>>>>> fa947c46
 	c, ok := o.(*clusterv1.Cluster)
 	if !ok {
 		panic(fmt.Sprintf("Expected a Cluster but got a %T", o))
