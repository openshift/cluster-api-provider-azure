module sigs.k8s.io/cluster-api-provider-azure

go 1.22.0

toolchain go1.22.7

require (
	github.com/Azure/azure-sdk-for-go/sdk/azcore v1.14.0
	github.com/Azure/azure-sdk-for-go/sdk/azidentity v1.7.0
	github.com/Azure/azure-sdk-for-go/sdk/resourcemanager/authorization/armauthorization/v2 v2.2.0
	github.com/Azure/azure-sdk-for-go/sdk/resourcemanager/compute/armcompute/v5 v5.7.0
	github.com/Azure/azure-sdk-for-go/sdk/resourcemanager/containerservice/armcontainerservice/v4 v4.8.0
	github.com/Azure/azure-sdk-for-go/sdk/resourcemanager/containerservicefleet/armcontainerservicefleet v1.2.0
	github.com/Azure/azure-sdk-for-go/sdk/resourcemanager/monitor/armmonitor v0.11.0
	github.com/Azure/azure-sdk-for-go/sdk/resourcemanager/msi/armmsi v1.2.0
	github.com/Azure/azure-sdk-for-go/sdk/resourcemanager/network/armnetwork/v4 v4.3.0
	github.com/Azure/azure-sdk-for-go/sdk/resourcemanager/privatedns/armprivatedns v1.2.0
	github.com/Azure/azure-sdk-for-go/sdk/resourcemanager/resourcehealth/armresourcehealth v1.3.0
	github.com/Azure/azure-sdk-for-go/sdk/resourcemanager/resources/armresources v1.2.0
	github.com/Azure/azure-service-operator/v2 v2.8.0
	github.com/Azure/go-autorest/autorest v0.11.29
	github.com/Azure/go-autorest/autorest/azure/auth v0.5.13
	github.com/asaskevich/govalidator v0.0.0-20210307081110-f21760c49a8d
	github.com/blang/semver v3.5.1+incompatible
	github.com/go-logr/logr v1.4.2
	github.com/google/go-cmp v0.6.0
	github.com/google/uuid v1.6.0
	github.com/hashicorp/go-retryablehttp v0.7.7
	github.com/hashicorp/golang-lru v1.0.2
	github.com/onsi/ginkgo/v2 v2.20.2
	github.com/onsi/gomega v1.34.2
	github.com/pkg/errors v0.9.1
	github.com/pkg/sftp v1.13.6
	github.com/prometheus/client_golang v1.19.1
	github.com/spf13/pflag v1.0.5
	go.opentelemetry.io/otel v1.27.0
	go.opentelemetry.io/otel/exporters/otlp/otlptrace/otlptracegrpc v1.27.0
	go.opentelemetry.io/otel/exporters/prometheus v0.46.0
	go.opentelemetry.io/otel/sdk v1.27.0
	go.opentelemetry.io/otel/sdk/metric v1.27.0
	go.opentelemetry.io/otel/trace v1.27.0
	go.uber.org/mock v0.4.0
	golang.org/x/crypto v0.27.0
	golang.org/x/exp v0.0.0-20240719175910-8a7402abbf56
	golang.org/x/mod v0.21.0
	golang.org/x/text v0.18.0
	gopkg.in/yaml.v3 v3.0.1
	k8s.io/api v0.30.3
	k8s.io/apimachinery v0.30.3
	k8s.io/client-go v0.30.3
	k8s.io/cluster-bootstrap v0.30.3
	k8s.io/component-base v0.30.3
	k8s.io/klog/v2 v2.130.1
	k8s.io/kubectl v0.30.3
	k8s.io/utils v0.0.0-20240502163921-fe8a2dddb1d0
	sigs.k8s.io/cloud-provider-azure v1.30.4
	sigs.k8s.io/cluster-api v1.8.4
	sigs.k8s.io/cluster-api/test v1.8.4
	sigs.k8s.io/controller-runtime v0.18.5
	sigs.k8s.io/kind v0.24.0
)

require (
	github.com/Azure/azure-sdk-for-go/sdk/keyvault/azsecrets v0.12.0 // indirect
	github.com/Azure/azure-sdk-for-go/sdk/keyvault/internal v0.7.1 // indirect
	github.com/Azure/azure-sdk-for-go/sdk/resourcemanager/containerregistry/armcontainerregistry v1.2.0 // indirect
	github.com/Azure/azure-sdk-for-go/sdk/resourcemanager/keyvault/armkeyvault v1.4.0 // indirect
	github.com/Azure/azure-sdk-for-go/sdk/resourcemanager/storage/armstorage v1.6.0 // indirect
	github.com/Azure/go-ansiterm v0.0.0-20210617225240-d185dfc1b5a1 // indirect
	github.com/antlr/antlr4/runtime/Go/antlr/v4 v4.0.0-20230305170008-8188dc5388df // indirect
	github.com/go-task/slim-sprig/v3 v3.0.0 // indirect
	github.com/gorilla/websocket v1.5.0 // indirect
	github.com/moby/docker-image-spec v1.3.1 // indirect
	github.com/moby/term v0.0.0-20221205130635-1aeaba878587 // indirect
	github.com/mxk/go-flowrate v0.0.0-20140419014527-cca7078d478f // indirect
	k8s.io/apiserver v0.30.3 // indirect
	sigs.k8s.io/cloud-provider-azure/pkg/azclient v0.0.29 // indirect
	sigs.k8s.io/cloud-provider-azure/pkg/azclient/configloader v0.0.16 // indirect
)

require (
	github.com/Azure/azure-sdk-for-go v68.0.0+incompatible // indirect
	github.com/Azure/azure-sdk-for-go/sdk/internal v1.10.0 // indirect
	github.com/Azure/azure-sdk-for-go/sdk/resourcemanager/kubernetesconfiguration/armkubernetesconfiguration v1.1.1
	github.com/Azure/go-autorest v14.2.0+incompatible // indirect
	github.com/Azure/go-autorest/autorest/adal v0.9.24 // indirect
	github.com/Azure/go-autorest/autorest/azure/cli v0.4.6 // indirect
	github.com/Azure/go-autorest/autorest/date v0.3.0 // indirect
	github.com/Azure/go-autorest/autorest/mocks v0.4.2 // indirect
	github.com/Azure/go-autorest/autorest/to v0.4.0 // indirect
	github.com/Azure/go-autorest/autorest/validation v0.3.1 // indirect
	github.com/Azure/go-autorest/logger v0.2.1 // indirect
	github.com/Azure/go-autorest/tracing v0.6.0 // indirect
	github.com/AzureAD/microsoft-authentication-library-for-go v1.2.2 // indirect
	github.com/BurntSushi/toml v1.4.0 // indirect
	github.com/MakeNowJust/heredoc v1.0.0 // indirect
	github.com/Masterminds/goutils v1.1.1 // indirect
	github.com/Masterminds/semver/v3 v3.2.1 // indirect
	github.com/Masterminds/sprig/v3 v3.2.3 // indirect
	github.com/Microsoft/go-winio v0.6.0 // indirect
	github.com/NYTimes/gziphandler v1.1.1 // indirect
	github.com/ProtonMail/go-crypto v0.0.0-20230217124315-7d5c6f04bbb8 // indirect
	github.com/adrg/xdg v0.5.0 // indirect
	github.com/alessio/shellescape v1.4.2 // indirect
	github.com/benbjohnson/clock v1.3.5 // indirect
	github.com/beorn7/perks v1.0.1 // indirect
	github.com/blang/semver/v4 v4.0.0 // indirect
	github.com/cenkalti/backoff/v4 v4.3.0 // indirect
	github.com/cespare/xxhash/v2 v2.3.0 // indirect
	github.com/cloudflare/circl v1.3.7 // indirect
	github.com/davecgh/go-spew v1.1.2-0.20180830191138-d8f796af33cc // indirect
	github.com/dimchansky/utfbom v1.1.1 // indirect
	github.com/distribution/reference v0.6.0 // indirect
	github.com/docker/docker v27.1.1+incompatible // indirect
	github.com/docker/go-connections v0.5.0 // indirect
	github.com/docker/go-units v0.5.0 // indirect
	github.com/drone/envsubst/v2 v2.0.0-20210730161058-179042472c46 // indirect
	github.com/emicklei/go-restful/v3 v3.12.1 // indirect
	github.com/evanphx/json-patch v5.9.0+incompatible // indirect
	github.com/evanphx/json-patch/v5 v5.9.0
	github.com/fatih/camelcase v1.0.0 // indirect
	github.com/felixge/httpsnoop v1.0.4 // indirect
	github.com/fsnotify/fsnotify v1.7.0 // indirect
	github.com/go-errors/errors v1.4.2 // indirect
	github.com/go-logr/stdr v1.2.2 // indirect
	github.com/go-openapi/jsonpointer v0.21.0 // indirect
	github.com/go-openapi/jsonreference v0.21.0 // indirect
	github.com/go-openapi/swag v0.23.0 // indirect
	github.com/gobuffalo/flect v1.0.2 // indirect
	github.com/gogo/protobuf v1.3.2 // indirect
	github.com/golang-jwt/jwt/v4 v4.5.0 // indirect
	github.com/golang-jwt/jwt/v5 v5.2.1 // indirect
	github.com/golang/groupcache v0.0.0-20210331224755-41bb18bfe9da // indirect
	github.com/golang/protobuf v1.5.4 // indirect
	github.com/google/btree v1.0.1 // indirect
	github.com/google/cel-go v0.20.1 // indirect
	github.com/google/gnostic-models v0.6.8 // indirect
	github.com/google/go-github/v53 v53.2.0 // indirect
	github.com/google/go-querystring v1.1.0 // indirect
	github.com/google/gofuzz v1.2.0 // indirect
	github.com/google/pprof v0.0.0-20240827171923-fa2c70bbbfe5 // indirect
	github.com/google/safetext v0.0.0-20220905092116-b49f7bc46da2 // indirect
	github.com/google/shlex v0.0.0-20191202100458-e7afc7fbc510 // indirect
	github.com/gregjones/httpcache v0.0.0-20180305231024-9cad4c3443a7 // indirect
	github.com/grpc-ecosystem/grpc-gateway/v2 v2.20.0 // indirect
	github.com/hashicorp/go-cleanhttp v0.5.2 // indirect
	github.com/hashicorp/hcl v1.0.0 // indirect
	github.com/huandu/xstrings v1.4.0 // indirect
	github.com/imdario/mergo v0.3.16 // indirect
	github.com/inconshreveable/mousetrap v1.1.0 // indirect
	github.com/josharian/intern v1.0.0 // indirect
	github.com/json-iterator/go v1.1.12 // indirect
	github.com/kr/fs v0.1.0 // indirect
	github.com/kylelemons/godebug v1.1.0 // indirect
	github.com/liggitt/tabwriter v0.0.0-20181228230101-89fcab3d43de // indirect
	github.com/magiconair/properties v1.8.7 // indirect
	github.com/mailru/easyjson v0.7.7 // indirect
	github.com/mattn/go-isatty v0.0.20 // indirect
	github.com/mitchellh/copystructure v1.2.0 // indirect
	github.com/mitchellh/go-homedir v1.1.0 // indirect
	github.com/mitchellh/mapstructure v1.5.0 // indirect
	github.com/mitchellh/reflectwalk v1.0.2 // indirect
	github.com/moby/spdystream v0.2.0 // indirect
	github.com/modern-go/concurrent v0.0.0-20180306012644-bacd9c7ef1dd // indirect
	github.com/modern-go/reflect2 v1.0.2 // indirect
	github.com/monochromegane/go-gitignore v0.0.0-20200626010858-205db1a8cc00 // indirect
	github.com/munnerz/goautoneg v0.0.0-20191010083416-a7dc8b61c822 // indirect
	github.com/opencontainers/go-digest v1.0.0 // indirect
	github.com/opencontainers/image-spec v1.1.0-rc2.0.20221005185240-3a7f492d3f1b // indirect
	github.com/pelletier/go-toml v1.9.5 // indirect
	github.com/pelletier/go-toml/v2 v2.2.2 // indirect
	github.com/peterbourgon/diskv v2.0.1+incompatible // indirect
	github.com/pkg/browser v0.0.0-20240102092130-5ac0b6a4141c // indirect
	github.com/prometheus/client_model v0.6.1 // indirect
	github.com/prometheus/common v0.54.0 // indirect
	github.com/prometheus/procfs v0.15.1 // indirect
	github.com/sagikazarmark/locafero v0.4.0 // indirect
	github.com/sagikazarmark/slog-shim v0.1.0 // indirect
	github.com/shopspring/decimal v1.3.1 // indirect
	github.com/sourcegraph/conc v0.3.0 // indirect
	github.com/spf13/afero v1.11.0 // indirect
	github.com/spf13/cast v1.6.0 // indirect
	github.com/spf13/cobra v1.8.1 // indirect
	github.com/spf13/viper v1.19.0 // indirect
	github.com/stoewer/go-strcase v1.3.0 // indirect
	github.com/subosito/gotenv v1.6.0 // indirect
	github.com/valyala/fastjson v1.6.4 // indirect
	github.com/xlab/treeprint v1.2.0 // indirect
	go.opentelemetry.io/contrib/instrumentation/net/http/otelhttp v0.52.0 // indirect
	go.opentelemetry.io/otel/exporters/otlp/otlptrace v1.27.0 // indirect
	go.opentelemetry.io/otel/metric v1.27.0 // indirect
	go.opentelemetry.io/proto/otlp v1.3.1 // indirect
	go.starlark.net v0.0.0-20230525235612-a134d8f9ddca // indirect
	go.uber.org/multierr v1.11.0 // indirect
<<<<<<< HEAD
	golang.org/x/net v0.24.0 // indirect
	golang.org/x/oauth2 v0.18.0 // indirect
	golang.org/x/sync v0.7.0 // indirect
	golang.org/x/sys v0.20.0 // indirect
	golang.org/x/term v0.19.0 // indirect
=======
	golang.org/x/net v0.28.0 // indirect
	golang.org/x/oauth2 v0.21.0 // indirect
	golang.org/x/sync v0.8.0 // indirect
	golang.org/x/sys v0.25.0 // indirect
	golang.org/x/term v0.24.0 // indirect
>>>>>>> 32cd4c75
	golang.org/x/time v0.5.0 // indirect
	golang.org/x/tools v0.24.0 // indirect
	gomodules.xyz/jsonpatch/v2 v2.4.0 // indirect
	google.golang.org/genproto/googleapis/api v0.0.0-20240610135401-a8a62080eff3 // indirect
	google.golang.org/genproto/googleapis/rpc v0.0.0-20240610135401-a8a62080eff3 // indirect
	google.golang.org/grpc v1.64.1 // indirect
	google.golang.org/protobuf v1.34.2 // indirect
	gopkg.in/inf.v0 v0.9.1 // indirect
	gopkg.in/ini.v1 v1.67.0 // indirect
	gopkg.in/yaml.v2 v2.4.0 // indirect
	k8s.io/apiextensions-apiserver v0.30.3 // indirect
	k8s.io/cli-runtime v0.30.3 // indirect
	k8s.io/cloud-provider v0.30.2 // indirect
	k8s.io/component-helpers v0.30.3 // indirect
	k8s.io/kube-openapi v0.0.0-20240521193020-835d969ad83a // indirect
	sigs.k8s.io/apiserver-network-proxy/konnectivity-client v0.30.3 // indirect
	sigs.k8s.io/json v0.0.0-20221116044647-bc3834ca7abd // indirect
	sigs.k8s.io/kustomize/api v0.13.5-0.20230601165947-6ce0bf390ce3 // indirect
	sigs.k8s.io/kustomize/kyaml v0.14.3-0.20230601165947-6ce0bf390ce3 // indirect
	sigs.k8s.io/structured-merge-diff/v4 v4.4.1 // indirect
	sigs.k8s.io/yaml v1.4.0 // indirect
)

replace sigs.k8s.io/cluster-api => sigs.k8s.io/cluster-api v1.8.4

replace (
	github.com/google/cel-go => github.com/google/cel-go v0.17.8
	github.com/prometheus/client_golang => github.com/prometheus/client_golang v1.18.0
	github.com/prometheus/common => github.com/prometheus/common v0.46.0
)<|MERGE_RESOLUTION|>--- conflicted
+++ resolved
@@ -192,19 +192,11 @@
 	go.opentelemetry.io/proto/otlp v1.3.1 // indirect
 	go.starlark.net v0.0.0-20230525235612-a134d8f9ddca // indirect
 	go.uber.org/multierr v1.11.0 // indirect
-<<<<<<< HEAD
-	golang.org/x/net v0.24.0 // indirect
-	golang.org/x/oauth2 v0.18.0 // indirect
-	golang.org/x/sync v0.7.0 // indirect
-	golang.org/x/sys v0.20.0 // indirect
-	golang.org/x/term v0.19.0 // indirect
-=======
 	golang.org/x/net v0.28.0 // indirect
 	golang.org/x/oauth2 v0.21.0 // indirect
 	golang.org/x/sync v0.8.0 // indirect
 	golang.org/x/sys v0.25.0 // indirect
 	golang.org/x/term v0.24.0 // indirect
->>>>>>> 32cd4c75
 	golang.org/x/time v0.5.0 // indirect
 	golang.org/x/tools v0.24.0 // indirect
 	gomodules.xyz/jsonpatch/v2 v2.4.0 // indirect
