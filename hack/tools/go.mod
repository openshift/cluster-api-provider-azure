--- conflicted
+++ resolved
@@ -2,11 +2,7 @@
 
 go 1.24.0
 
-<<<<<<< HEAD
-toolchain go1.23.10
-=======
 toolchain go1.24.6
->>>>>>> ccaba5d5
 
 require sigs.k8s.io/cluster-api/hack/tools v0.0.0-20250520093716-525566440a77
 
