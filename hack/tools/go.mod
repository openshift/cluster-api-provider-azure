module sigs.k8s.io/cluster-api-provider-azure/hack/tools

go 1.20

require (
	github.com/hashicorp/go-multierror v1.1.1
	sigs.k8s.io/cluster-api/hack/tools v0.0.0-20220202124422-fe7656c044e1
)

require (
	cloud.google.com/go v0.110.4 // indirect
	cloud.google.com/go/compute v1.21.0 // indirect
	cloud.google.com/go/compute/metadata v0.2.3 // indirect
	cloud.google.com/go/containeranalysis v0.10.1 // indirect
	cloud.google.com/go/errorreporting v0.3.0 // indirect
	cloud.google.com/go/grafeas v0.3.0 // indirect
	cloud.google.com/go/iam v1.1.1 // indirect
	cloud.google.com/go/logging v1.7.0 // indirect
	cloud.google.com/go/longrunning v0.5.1 // indirect
	cloud.google.com/go/storage v1.30.1 // indirect
	github.com/Microsoft/go-winio v0.5.1 // indirect
	github.com/ProtonMail/go-crypto v0.0.0-20210428141323-04723f9f07d7 // indirect
	github.com/acomagu/bufpipe v1.0.3 // indirect
	github.com/blang/semver v3.5.1+incompatible // indirect
	github.com/cenkalti/backoff/v4 v4.1.2 // indirect
	github.com/containerd/stargz-snapshotter/estargz v0.10.1 // indirect
	github.com/dnephin/pflag v1.0.7 // indirect
	github.com/docker/cli v20.10.11+incompatible // indirect
	github.com/docker/distribution v2.8.2+incompatible // indirect
	github.com/docker/docker v24.0.7+incompatible // indirect
	github.com/docker/docker-credential-helpers v0.6.4 // indirect
	github.com/drone/envsubst/v2 v2.0.0-20210730161058-179042472c46 // indirect
	github.com/emirpasic/gods v1.12.0 // indirect
	github.com/fatih/color v1.13.0 // indirect
	github.com/fsnotify/fsnotify v1.5.4 // indirect
	github.com/go-git/gcfg v1.5.0 // indirect
	github.com/go-git/go-billy/v5 v5.3.1 // indirect
	github.com/go-git/go-git/v5 v5.4.2 // indirect
	github.com/go-logr/logr v1.2.3 // indirect
	github.com/go-logr/zapr v1.2.0 // indirect
	github.com/go-task/slim-sprig v0.0.0-20210107165309-348f09dbbbc0 // indirect
	github.com/gobuffalo/flect v0.2.5 // indirect
	github.com/gogo/protobuf v1.3.2 // indirect
	github.com/golang/groupcache v0.0.0-20210331224755-41bb18bfe9da // indirect
	github.com/golang/protobuf v1.5.3 // indirect
	github.com/google/go-cmp v0.5.9 // indirect
	github.com/google/go-containerregistry v0.7.1-0.20211118220127-abdc633f8305 // indirect
	github.com/google/go-github/v39 v39.1.0 // indirect
	github.com/google/go-querystring v1.1.0 // indirect
	github.com/google/gofuzz v1.2.0 // indirect
	github.com/google/s2a-go v0.1.4 // indirect
	github.com/google/shlex v0.0.0-20191202100458-e7afc7fbc510 // indirect
	github.com/google/uuid v1.3.0 // indirect
	github.com/googleapis/enterprise-certificate-proxy v0.2.3 // indirect
	github.com/googleapis/gax-go/v2 v2.11.0 // indirect
	github.com/hashicorp/errwrap v1.0.0 // indirect
	github.com/imdario/mergo v0.3.12 // indirect
	github.com/inconshreveable/mousetrap v1.0.0 // indirect
	github.com/jbenet/go-context v0.0.0-20150711004518-d14ea06fba99 // indirect
	github.com/joelanford/go-apidiff v0.1.0 // indirect
	github.com/jonboulle/clockwork v0.2.2 // indirect
	github.com/json-iterator/go v1.1.12 // indirect
	github.com/kevinburke/ssh_config v1.1.0 // indirect
	github.com/klauspost/compress v1.13.6 // indirect
	github.com/mattn/go-colorable v0.1.9 // indirect
	github.com/mattn/go-isatty v0.0.14 // indirect
	github.com/mitchellh/go-homedir v1.1.0 // indirect
	github.com/modern-go/concurrent v0.0.0-20180306012644-bacd9c7ef1dd // indirect
	github.com/modern-go/reflect2 v1.0.2 // indirect
	github.com/nxadm/tail v1.4.8 // indirect
	github.com/onsi/ginkgo v1.16.5 // indirect
	github.com/opencontainers/go-digest v1.0.0 // indirect
	github.com/opencontainers/image-spec v1.0.2 // indirect
	github.com/pkg/errors v0.9.1 // indirect
	github.com/sergi/go-diff v1.2.0 // indirect
	github.com/sirupsen/logrus v1.8.1 // indirect
	github.com/spf13/afero v1.8.2 // indirect
	github.com/spf13/cobra v1.4.0 // indirect
	github.com/spf13/pflag v1.0.5 // indirect
	github.com/src-d/gcfg v1.4.0 // indirect
	github.com/vbatts/tar-split v0.11.2 // indirect
	github.com/xanzy/ssh-agent v0.3.0 // indirect
	go.opencensus.io v0.24.0 // indirect
	go.uber.org/atomic v1.7.0 // indirect
	go.uber.org/multierr v1.6.0 // indirect
	go.uber.org/zap v1.19.1 // indirect
	golang.org/x/crypto v0.14.0 // indirect
	golang.org/x/exp v0.0.0-20211029160041-3396431c207b // indirect
	golang.org/x/mod v0.8.0 // indirect
	golang.org/x/net v0.17.0 // indirect
<<<<<<< HEAD
	golang.org/x/oauth2 v0.4.0 // indirect
	golang.org/x/sync v0.1.0 // indirect
=======
	golang.org/x/oauth2 v0.10.0 // indirect
	golang.org/x/sync v0.3.0 // indirect
>>>>>>> f32b78ba
	golang.org/x/sys v0.13.0 // indirect
	golang.org/x/term v0.13.0 // indirect
	golang.org/x/text v0.13.0 // indirect
	golang.org/x/tools v0.6.0 // indirect
	golang.org/x/xerrors v0.0.0-20220907171357-04be3eba64a2 // indirect
	google.golang.org/api v0.126.0 // indirect
	google.golang.org/appengine v1.6.7 // indirect
	google.golang.org/genproto v0.0.0-20230711160842-782d3b101e98 // indirect
	google.golang.org/genproto/googleapis/api v0.0.0-20230711160842-782d3b101e98 // indirect
	google.golang.org/genproto/googleapis/rpc v0.0.0-20230711160842-782d3b101e98 // indirect
	google.golang.org/grpc v1.58.3 // indirect
	google.golang.org/protobuf v1.31.0 // indirect
	gopkg.in/inf.v0 v0.9.1 // indirect
	gopkg.in/src-d/go-billy.v4 v4.3.2 // indirect
	gopkg.in/src-d/go-git.v4 v4.13.1 // indirect
	gopkg.in/tomb.v1 v1.0.0-20141024135613-dd632973f1e7 // indirect
	gopkg.in/warnings.v0 v0.1.2 // indirect
	gopkg.in/yaml.v2 v2.4.0 // indirect
	gopkg.in/yaml.v3 v3.0.1 // indirect
	gotest.tools/gotestsum v1.6.4 // indirect
	k8s.io/api v0.25.0 // indirect
	k8s.io/apiextensions-apiserver v0.25.0 // indirect
	k8s.io/apimachinery v0.25.0 // indirect
	k8s.io/code-generator v0.25.0 // indirect
	k8s.io/gengo v0.0.0-20211129171323-c02415ce4185 // indirect
	k8s.io/klog/v2 v2.80.1 // indirect
	k8s.io/utils v0.0.0-20220823124924-e9cbc92d1a73 // indirect
	sigs.k8s.io/controller-runtime/tools/setup-envtest v0.0.0-20211110210527-619e6b92dab9 // indirect
	sigs.k8s.io/controller-tools v0.10.0 // indirect
	sigs.k8s.io/json v0.0.0-20220713155537-f223a00ba0e2 // indirect
	sigs.k8s.io/promo-tools/v3 v3.3.0-beta.3 // indirect
	sigs.k8s.io/release-sdk v0.5.0 // indirect
	sigs.k8s.io/release-utils v0.3.0 // indirect
	sigs.k8s.io/structured-merge-diff/v4 v4.2.3 // indirect
	sigs.k8s.io/yaml v1.3.0 // indirect
)<|MERGE_RESOLUTION|>--- conflicted
+++ resolved
@@ -88,13 +88,8 @@
 	golang.org/x/exp v0.0.0-20211029160041-3396431c207b // indirect
 	golang.org/x/mod v0.8.0 // indirect
 	golang.org/x/net v0.17.0 // indirect
-<<<<<<< HEAD
-	golang.org/x/oauth2 v0.4.0 // indirect
-	golang.org/x/sync v0.1.0 // indirect
-=======
 	golang.org/x/oauth2 v0.10.0 // indirect
 	golang.org/x/sync v0.3.0 // indirect
->>>>>>> f32b78ba
 	golang.org/x/sys v0.13.0 // indirect
 	golang.org/x/term v0.13.0 // indirect
 	golang.org/x/text v0.13.0 // indirect
