--- conflicted
+++ resolved
@@ -82,9 +82,6 @@
     AZURE_SSH_PUBLIC_KEY_FILE=${AZURE_SSH_PUBLIC_KEY_FILE:-""}
     if [ -z "${AZURE_SSH_PUBLIC_KEY_FILE}" ]; then
         echo "generating sshkey for e2e"
-<<<<<<< HEAD
-        AZURE_SSH_KEY=.sshkey
-=======
         AZURE_SSH_KEY="${PWD}"/.sshkey
         # This is required if e2e.test is run with --provider=skeleton. This option is used when
         # running Windows e2e tests against a CAPZ cluster to ensure no extra Azure resources are
@@ -94,16 +91,12 @@
         # the signer needed to SSH into nodes.
         # Ref: https://github.com/kubernetes/kubernetes/blob/41890534532931742770a7dc98f78bcdc59b1a6f/test/e2e/framework/ssh/ssh.go#L58
         KUBE_SSH_KEY="${AZURE_SSH_KEY}"
->>>>>>> 7ee3a6a0
         rm -f "${AZURE_SSH_KEY}" 2>/dev/null
         ssh-keygen -t rsa -b 2048 -f "${AZURE_SSH_KEY}" -N '' 1>/dev/null
         AZURE_SSH_PUBLIC_KEY_FILE="${AZURE_SSH_KEY}.pub"
         # This is needed to run tests that required SSH access to nodes
         export AZURE_SSH_KEY
-<<<<<<< HEAD
-=======
         export KUBE_SSH_KEY
->>>>>>> 7ee3a6a0
     fi
     AZURE_SSH_PUBLIC_KEY_B64=$(base64 < "${AZURE_SSH_PUBLIC_KEY_FILE}" | tr -d '\r\n')
     export AZURE_SSH_PUBLIC_KEY_B64
