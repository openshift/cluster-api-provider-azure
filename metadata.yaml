# maps release series of major.minor to cluster-api contract version
# the contract version may change between minor or major versions, but *not*
# between patch versions.
#
# update this file only when a new major or minor version is released
apiVersion: clusterctl.cluster.x-k8s.io/v1alpha3
releaseSeries:
  - major: 0
    minor: 3
    contract: v1alpha2
  - major: 0
    minor: 4
    contract: v1alpha3
  - major: 0
    minor: 5
    contract: v1alpha4
  - major: 1
    minor: 0
    contract: v1beta1
  - major: 1
    minor: 1
<<<<<<< HEAD
=======
    contract: v1beta1
  - major: 1
    minor: 2
    contract: v1beta1
  - major: 1
    minor: 3
    contract: v1beta1
  - major: 1
    minor: 4
    contract: v1beta1
  - major: 1
    minor: 5
    contract: v1beta1
  - major: 1
    minor: 6
>>>>>>> 8a5c442e
    contract: v1beta1<|MERGE_RESOLUTION|>--- conflicted
+++ resolved
@@ -19,8 +19,6 @@
     contract: v1beta1
   - major: 1
     minor: 1
-<<<<<<< HEAD
-=======
     contract: v1beta1
   - major: 1
     minor: 2
@@ -36,5 +34,4 @@
     contract: v1beta1
   - major: 1
     minor: 6
->>>>>>> 8a5c442e
     contract: v1beta1