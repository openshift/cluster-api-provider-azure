--- conflicted
+++ resolved
@@ -151,22 +151,6 @@
     fi
 }
 
-<<<<<<< HEAD
-    # wait for the apiserver pod to be Ready.
-    APISERVER_POD=$("${KUBECTL}" get pods -n kube-system -o name | grep apiserver)
-    "${KUBECTL}" wait --for=condition=Ready -n kube-system "${APISERVER_POD}" --timeout=5m
-
-    # Copy the kubeadm configmap to the calico-system namespace. This is a workaround needed for the calico-node-windows daemonset to be able to run in the calico-system namespace.
-    "${KUBECTL}" create ns calico-system
-    until "${KUBECTL}" get configmap kubeadm-config --namespace=kube-system
-    do
-        # Wait for the kubeadm-config configmap to exist.
-        sleep 2
-    done
-    "${KUBECTL}" get configmap kubeadm-config --namespace=kube-system -o yaml \
-    | sed 's/namespace: kube-system/namespace: calico-system/' \
-    | "${KUBECTL}" create -f -
-=======
 # get_cloud_provider determines if the Cluster is using an intree or external cloud-provider from the KubeadmConfigSpec.
 # any retryable operation in this function must return a non-zero exit code on failure so that we can
 # retry it using a `until get_cloud_provider; do sleep 5; done` pattern;
@@ -178,7 +162,6 @@
         export IN_TREE
     fi
 }
->>>>>>> efaae424
 
 # install_calico installs Calico CNI componentry onto the Cluster
 # any retryable operation in this function must return a non-zero exit code on failure so that we can
@@ -212,59 +195,6 @@
     "${HELM}" upgrade calico --install --repo https://docs.tigera.io/calico/charts tigera-operator -f "${CALICO_VALUES_FILE}" --set-string "${CIDR_STRING_VALUES}" --namespace calico-system || return 1
 }
 
-<<<<<<< HEAD
-    "${HELM}" repo add projectcalico https://projectcalico.docs.tigera.io/charts
-    "${HELM}" install calico projectcalico/tigera-operator -f "${CALICO_VALUES_FILE}" --set-string "${CIDR_STRING_VALUES}" --namespace tigera-operator --create-namespace
-
-    # Add FeatureOverride for ChecksumOffloadBroken in FelixConfiguration.
-    # This is the recommended workaround for https://github.com/projectcalico/calico/issues/3145.
-    "${KUBECTL}" apply -f "${REPO_ROOT}"/templates/addons/calico/felix-override.yaml
-
-    # install cloud-provider-azure components, if using out-of-tree
-    if [[ -n "${TEST_CCM:-}" ]]; then
-        CLOUD_CONFIG="/etc/kubernetes/azure.json"
-        CONFIG_SECRET_NAME=""
-        ENABLE_DYNAMIC_RELOADING=false
-        if [[ -n "${LOAD_CLOUD_CONFIG_FROM_SECRET:-}" ]]; then
-            CLOUD_CONFIG=""
-            CONFIG_SECRET_NAME="azure-cloud-provider"
-            ENABLE_DYNAMIC_RELOADING=true
-            copy_secret
-        fi
-
-        CCM_CLUSTER_CIDR="${CIDR0}"
-        if [[ -n "${CIDR1}" ]]; then
-            CCM_CLUSTER_CIDR="${CIDR0}\,${CIDR1}"
-        fi
-        echo "CCM cluster CIDR: ${CCM_CLUSTER_CIDR:-}"
-
-        export CCM_LOG_VERBOSITY="${CCM_LOG_VERBOSITY:-4}"
-        echo "Installing cloud-provider-azure components via helm"
-        "${HELM}" install --repo https://raw.githubusercontent.com/kubernetes-sigs/cloud-provider-azure/master/helm/repo cloud-provider-azure --generate-name \
-            --set infra.clusterName="${CLUSTER_NAME}" \
-            --set cloudControllerManager.imageRepository="${IMAGE_REGISTRY}" \
-            --set cloudNodeManager.imageRepository="${IMAGE_REGISTRY}" \
-            --set cloudControllerManager.imageName="${CCM_IMAGE_NAME}" \
-            --set cloudNodeManager.imageName="${CNM_IMAGE_NAME}" \
-            --set-string cloudControllerManager.imageTag="${IMAGE_TAG}" \
-            --set-string cloudNodeManager.imageTag="${IMAGE_TAG}" \
-            --set cloudControllerManager.replicas="${CCM_COUNT}" \
-            --set cloudControllerManager.enableDynamicReloading="${ENABLE_DYNAMIC_RELOADING}"  \
-            --set cloudControllerManager.cloudConfig="${CLOUD_CONFIG}" \
-            --set cloudControllerManager.cloudConfigSecretName="${CONFIG_SECRET_NAME}" \
-            --set cloudControllerManager.logVerbosity="${CCM_LOG_VERBOSITY}" \
-            --set-string cloudControllerManager.clusterCIDR="${CCM_CLUSTER_CIDR}"
-    fi
-
-    export -f wait_for_nodes
-    timeout --foreground 1800 bash -c wait_for_nodes
-
-    echo "Waiting for all calico-system pods to be ready"
-    "${KUBECTL}" wait --for=condition=Ready pod -n calico-system --all --timeout=10m
-
-    echo "Waiting for all kube-system pods to be ready"
-    "${KUBECTL}" wait --for=condition=Ready pod -n kube-system --all --timeout=10m
-=======
 # install_cloud_provider_azure installs OOT cloud-provider-azure componentry onto the Cluster.
 # Any retryable operation in this function must return a non-zero exit code on failure so that we can
 # retry it using a `until install_cloud_provider_azure; do sleep 5; done` pattern;
@@ -296,7 +226,6 @@
         --set cloudControllerManager.cloudConfigSecretName="${CONFIG_SECRET_NAME}" \
         --set cloudControllerManager.logVerbosity="${CCM_LOG_VERBOSITY}" \
         --set-string cloudControllerManager.clusterCIDR="${CCM_CLUSTER_CIDR}" "${CCM_IMG_ARGS[@]}" || return 1
->>>>>>> efaae424
 }
 
 # wait_for_nodes returns when all nodes in the workload cluster are Ready.
