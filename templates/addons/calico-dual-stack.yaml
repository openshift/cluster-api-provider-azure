apiVersion: apiextensions.k8s.io/v1
kind: CustomResourceDefinition
metadata:
  name: bgpconfigurations.crd.projectcalico.org
spec:
  group: crd.projectcalico.org
  names:
    kind: BGPConfiguration
    listKind: BGPConfigurationList
    plural: bgpconfigurations
    singular: bgpconfiguration
  preserveUnknownFields: false
  scope: Cluster
  versions:
  - name: v1
    schema:
      openAPIV3Schema:
        description: BGPConfiguration contains the configuration for any BGP routing.
        properties:
          apiVersion:
            description: 'APIVersion defines the versioned schema of this representation
              of an object. Servers should convert recognized schemas to the latest
              internal value, and may reject unrecognized values. More info: https://git.k8s.io/community/contributors/devel/sig-architecture/api-conventions.md#resources'
            type: string
          kind:
            description: 'Kind is a string value representing the REST resource this
              object represents. Servers may infer this from the endpoint the client
              submits requests to. Cannot be updated. In CamelCase. More info: https://git.k8s.io/community/contributors/devel/sig-architecture/api-conventions.md#types-kinds'
            type: string
          metadata:
            type: object
          spec:
            description: BGPConfigurationSpec contains the values of the BGP configuration.
            properties:
              asNumber:
                description: 'ASNumber is the default AS number used by a node. [Default:
                  64512]'
                format: int32
                type: integer
              bindMode:
                description: BindMode indicates whether to listen for BGP connections
                  on all addresses (None) or only on the node's canonical IP address
                  Node.Spec.BGP.IPvXAddress (NodeIP). Default behaviour is to listen
                  for BGP connections on all addresses.
                type: string
              communities:
                description: Communities is a list of BGP community values and their
                  arbitrary names for tagging routes.
                items:
                  description: Community contains standard or large community value
                    and its name.
                  properties:
                    name:
                      description: Name given to community value.
                      type: string
                    value:
                      description: Value must be of format `aa:nn` or `aa:nn:mm`.
                        For standard community use `aa:nn` format, where `aa` and
                        `nn` are 16 bit number. For large community use `aa:nn:mm`
                        format, where `aa`, `nn` and `mm` are 32 bit number. Where,
                        `aa` is an AS Number, `nn` and `mm` are per-AS identifier.
                      pattern: ^(\d+):(\d+)$|^(\d+):(\d+):(\d+)$
                      type: string
                  type: object
                type: array
              ignoredInterfaces:
                description: IgnoredInterfaces indicates the network interfaces that
                  needs to be excluded when reading device routes.
                items:
                  type: string
                type: array
              listenPort:
                description: ListenPort is the port where BGP protocol should listen.
                  Defaults to 179
                maximum: 65535
                minimum: 1
                type: integer
              logSeverityScreen:
                description: 'LogSeverityScreen is the log severity above which logs
                  are sent to the stdout. [Default: INFO]'
                type: string
              nodeMeshMaxRestartTime:
                description: Time to allow for software restart for node-to-mesh peerings.  When
                  specified, this is configured as the graceful restart timeout.  When
                  not specified, the BIRD default of 120s is used. This field can
                  only be set on the default BGPConfiguration instance and requires
                  that NodeMesh is enabled
                type: string
              nodeMeshPassword:
                description: Optional BGP password for full node-to-mesh peerings.
                  This field can only be set on the default BGPConfiguration instance
                  and requires that NodeMesh is enabled
                properties:
                  secretKeyRef:
                    description: Selects a key of a secret in the node pod's namespace.
                    properties:
                      key:
                        description: The key of the secret to select from.  Must be
                          a valid secret key.
                        type: string
                      name:
                        description: 'Name of the referent. More info: https://kubernetes.io/docs/concepts/overview/working-with-objects/names/#names
                          TODO: Add other useful fields. apiVersion, kind, uid?'
                        type: string
                      optional:
                        description: Specify whether the Secret or its key must be
                          defined
                        type: boolean
                    required:
                    - key
                    type: object
                type: object
              nodeToNodeMeshEnabled:
                description: 'NodeToNodeMeshEnabled sets whether full node to node
                  BGP mesh is enabled. [Default: true]'
                type: boolean
              prefixAdvertisements:
                description: PrefixAdvertisements contains per-prefix advertisement
                  configuration.
                items:
                  description: PrefixAdvertisement configures advertisement properties
                    for the specified CIDR.
                  properties:
                    cidr:
                      description: CIDR for which properties should be advertised.
                      type: string
                    communities:
                      description: Communities can be list of either community names
                        already defined in `Specs.Communities` or community value
                        of format `aa:nn` or `aa:nn:mm`. For standard community use
                        `aa:nn` format, where `aa` and `nn` are 16 bit number. For
                        large community use `aa:nn:mm` format, where `aa`, `nn` and
                        `mm` are 32 bit number. Where,`aa` is an AS Number, `nn` and
                        `mm` are per-AS identifier.
                      items:
                        type: string
                      type: array
                  type: object
                type: array
              serviceClusterIPs:
                description: ServiceClusterIPs are the CIDR blocks from which service
                  cluster IPs are allocated. If specified, Calico will advertise these
                  blocks, as well as any cluster IPs within them.
                items:
                  description: ServiceClusterIPBlock represents a single allowed ClusterIP
                    CIDR block.
                  properties:
                    cidr:
                      type: string
                  type: object
                type: array
              serviceExternalIPs:
                description: ServiceExternalIPs are the CIDR blocks for Kubernetes
                  Service External IPs. Kubernetes Service ExternalIPs will only be
                  advertised if they are within one of these blocks.
                items:
                  description: ServiceExternalIPBlock represents a single allowed
                    External IP CIDR block.
                  properties:
                    cidr:
                      type: string
                  type: object
                type: array
              serviceLoadBalancerIPs:
                description: ServiceLoadBalancerIPs are the CIDR blocks for Kubernetes
                  Service LoadBalancer IPs. Kubernetes Service status.LoadBalancer.Ingress
                  IPs will only be advertised if they are within one of these blocks.
                items:
                  description: ServiceLoadBalancerIPBlock represents a single allowed
                    LoadBalancer IP CIDR block.
                  properties:
                    cidr:
                      type: string
                  type: object
                type: array
            type: object
        type: object
    served: true
    storage: true
status:
  acceptedNames:
    kind: ""
    plural: ""
  conditions: []
  storedVersions: []
---
apiVersion: apiextensions.k8s.io/v1
kind: CustomResourceDefinition
metadata:
  annotations:
    controller-gen.kubebuilder.io/version: (devel)
  creationTimestamp: null
  name: bgpfilters.crd.projectcalico.org
spec:
  group: crd.projectcalico.org
  names:
    kind: BGPFilter
    listKind: BGPFilterList
    plural: bgpfilters
    singular: bgpfilter
  scope: Cluster
  versions:
  - name: v1
    schema:
      openAPIV3Schema:
        properties:
          apiVersion:
            description: 'APIVersion defines the versioned schema of this representation
              of an object. Servers should convert recognized schemas to the latest
              internal value, and may reject unrecognized values. More info: https://git.k8s.io/community/contributors/devel/sig-architecture/api-conventions.md#resources'
            type: string
          kind:
            description: 'Kind is a string value representing the REST resource this
              object represents. Servers may infer this from the endpoint the client
              submits requests to. Cannot be updated. In CamelCase. More info: https://git.k8s.io/community/contributors/devel/sig-architecture/api-conventions.md#types-kinds'
            type: string
          metadata:
            type: object
          spec:
            description: BGPFilterSpec contains the IPv4 and IPv6 filter rules of
              the BGP Filter.
            properties:
              exportV4:
                description: The ordered set of IPv4 BGPFilter rules acting on exporting
                  routes to a peer.
                items:
                  description: BGPFilterRuleV4 defines a BGP filter rule consisting
                    a single IPv4 CIDR block and a filter action for this CIDR.
                  properties:
                    action:
                      type: string
                    cidr:
                      type: string
                    matchOperator:
                      type: string
                  required:
                  - action
                  - cidr
                  - matchOperator
                  type: object
                type: array
              exportV6:
                description: The ordered set of IPv6 BGPFilter rules acting on exporting
                  routes to a peer.
                items:
                  description: BGPFilterRuleV6 defines a BGP filter rule consisting
                    a single IPv6 CIDR block and a filter action for this CIDR.
                  properties:
                    action:
                      type: string
                    cidr:
                      type: string
                    matchOperator:
                      type: string
                  required:
                  - action
                  - cidr
                  - matchOperator
                  type: object
                type: array
              importV4:
                description: The ordered set of IPv4 BGPFilter rules acting on importing
                  routes from a peer.
                items:
                  description: BGPFilterRuleV4 defines a BGP filter rule consisting
                    a single IPv4 CIDR block and a filter action for this CIDR.
                  properties:
                    action:
                      type: string
                    cidr:
                      type: string
                    matchOperator:
                      type: string
                  required:
                  - action
                  - cidr
                  - matchOperator
                  type: object
                type: array
              importV6:
                description: The ordered set of IPv6 BGPFilter rules acting on importing
                  routes from a peer.
                items:
                  description: BGPFilterRuleV6 defines a BGP filter rule consisting
                    a single IPv6 CIDR block and a filter action for this CIDR.
                  properties:
                    action:
                      type: string
                    cidr:
                      type: string
                    matchOperator:
                      type: string
                  required:
                  - action
                  - cidr
                  - matchOperator
                  type: object
                type: array
            type: object
        type: object
    served: true
    storage: true
status:
  acceptedNames:
    kind: ""
    plural: ""
  conditions: []
  storedVersions: []
---
apiVersion: apiextensions.k8s.io/v1
kind: CustomResourceDefinition
metadata:
  name: bgppeers.crd.projectcalico.org
spec:
  group: crd.projectcalico.org
  names:
    kind: BGPPeer
    listKind: BGPPeerList
    plural: bgppeers
    singular: bgppeer
  preserveUnknownFields: false
  scope: Cluster
  versions:
  - name: v1
    schema:
      openAPIV3Schema:
        properties:
          apiVersion:
            description: 'APIVersion defines the versioned schema of this representation
              of an object. Servers should convert recognized schemas to the latest
              internal value, and may reject unrecognized values. More info: https://git.k8s.io/community/contributors/devel/sig-architecture/api-conventions.md#resources'
            type: string
          kind:
            description: 'Kind is a string value representing the REST resource this
              object represents. Servers may infer this from the endpoint the client
              submits requests to. Cannot be updated. In CamelCase. More info: https://git.k8s.io/community/contributors/devel/sig-architecture/api-conventions.md#types-kinds'
            type: string
          metadata:
            type: object
          spec:
            description: BGPPeerSpec contains the specification for a BGPPeer resource.
            properties:
              asNumber:
                description: The AS Number of the peer.
                format: int32
                type: integer
              filters:
                description: The ordered set of BGPFilters applied on this BGP peer.
                items:
                  type: string
                type: array
              keepOriginalNextHop:
                description: Option to keep the original nexthop field when routes
                  are sent to a BGP Peer. Setting "true" configures the selected BGP
                  Peers node to use the "next hop keep;" instead of "next hop self;"(default)
                  in the specific branch of the Node on "bird.cfg".
                type: boolean
              maxRestartTime:
                description: Time to allow for software restart.  When specified,
                  this is configured as the graceful restart timeout.  When not specified,
                  the BIRD default of 120s is used.
                type: string
              node:
                description: The node name identifying the Calico node instance that
                  is targeted by this peer. If this is not set, and no nodeSelector
                  is specified, then this BGP peer selects all nodes in the cluster.
                type: string
              nodeSelector:
                description: Selector for the nodes that should have this peering.  When
                  this is set, the Node field must be empty.
                type: string
              numAllowedLocalASNumbers:
                description: Maximum number of local AS numbers that are allowed in
                  the AS path for received routes. This removes BGP loop prevention
                  and should only be used if absolutely necesssary.
                format: int32
                type: integer
              password:
                description: Optional BGP password for the peerings generated by this
                  BGPPeer resource.
                properties:
                  secretKeyRef:
                    description: Selects a key of a secret in the node pod's namespace.
                    properties:
                      key:
                        description: The key of the secret to select from.  Must be
                          a valid secret key.
                        type: string
                      name:
                        description: 'Name of the referent. More info: https://kubernetes.io/docs/concepts/overview/working-with-objects/names/#names
                          TODO: Add other useful fields. apiVersion, kind, uid?'
                        type: string
                      optional:
                        description: Specify whether the Secret or its key must be
                          defined
                        type: boolean
                    required:
                    - key
                    type: object
                type: object
              peerIP:
                description: The IP address of the peer followed by an optional port
                  number to peer with. If port number is given, format should be `[<IPv6>]:port`
                  or `<IPv4>:<port>` for IPv4. If optional port number is not set,
                  and this peer IP and ASNumber belongs to a calico/node with ListenPort
                  set in BGPConfiguration, then we use that port to peer.
                type: string
              peerSelector:
                description: Selector for the remote nodes to peer with.  When this
                  is set, the PeerIP and ASNumber fields must be empty.  For each
                  peering between the local node and selected remote nodes, we configure
                  an IPv4 peering if both ends have NodeBGPSpec.IPv4Address specified,
                  and an IPv6 peering if both ends have NodeBGPSpec.IPv6Address specified.  The
                  remote AS number comes from the remote node's NodeBGPSpec.ASNumber,
                  or the global default if that is not set.
                type: string
              reachableBy:
                description: Add an exact, i.e. /32, static route toward peer IP in
                  order to prevent route flapping. ReachableBy contains the address
                  of the gateway which peer can be reached by.
                type: string
              sourceAddress:
                description: Specifies whether and how to configure a source address
                  for the peerings generated by this BGPPeer resource.  Default value
                  "UseNodeIP" means to configure the node IP as the source address.  "None"
                  means not to configure a source address.
                type: string
              ttlSecurity:
                description: TTLSecurity enables the generalized TTL security mechanism
                  (GTSM) which protects against spoofed packets by ignoring received
                  packets with a smaller than expected TTL value. The provided value
                  is the number of hops (edges) between the peers.
                type: integer
            type: object
        type: object
    served: true
    storage: true
status:
  acceptedNames:
    kind: ""
    plural: ""
  conditions: []
  storedVersions: []
---
apiVersion: apiextensions.k8s.io/v1
kind: CustomResourceDefinition
metadata:
  name: blockaffinities.crd.projectcalico.org
spec:
  group: crd.projectcalico.org
  names:
    kind: BlockAffinity
    listKind: BlockAffinityList
    plural: blockaffinities
    singular: blockaffinity
  preserveUnknownFields: false
  scope: Cluster
  versions:
  - name: v1
    schema:
      openAPIV3Schema:
        properties:
          apiVersion:
            description: 'APIVersion defines the versioned schema of this representation
              of an object. Servers should convert recognized schemas to the latest
              internal value, and may reject unrecognized values. More info: https://git.k8s.io/community/contributors/devel/sig-architecture/api-conventions.md#resources'
            type: string
          kind:
            description: 'Kind is a string value representing the REST resource this
              object represents. Servers may infer this from the endpoint the client
              submits requests to. Cannot be updated. In CamelCase. More info: https://git.k8s.io/community/contributors/devel/sig-architecture/api-conventions.md#types-kinds'
            type: string
          metadata:
            type: object
          spec:
            description: BlockAffinitySpec contains the specification for a BlockAffinity
              resource.
            properties:
              cidr:
                type: string
              deleted:
                description: Deleted indicates that this block affinity is being deleted.
                  This field is a string for compatibility with older releases that
                  mistakenly treat this field as a string.
                type: string
              node:
                type: string
              state:
                type: string
            required:
            - cidr
            - deleted
            - node
            - state
            type: object
        type: object
    served: true
    storage: true
status:
  acceptedNames:
    kind: ""
    plural: ""
  conditions: []
  storedVersions: []
---
apiVersion: apiextensions.k8s.io/v1
kind: CustomResourceDefinition
metadata:
  annotations:
    controller-gen.kubebuilder.io/version: (devel)
  creationTimestamp: null
  name: caliconodestatuses.crd.projectcalico.org
spec:
  group: crd.projectcalico.org
  names:
    kind: CalicoNodeStatus
    listKind: CalicoNodeStatusList
    plural: caliconodestatuses
    singular: caliconodestatus
  preserveUnknownFields: false
  scope: Cluster
  versions:
  - name: v1
    schema:
      openAPIV3Schema:
        properties:
          apiVersion:
            description: 'APIVersion defines the versioned schema of this representation
              of an object. Servers should convert recognized schemas to the latest
              internal value, and may reject unrecognized values. More info: https://git.k8s.io/community/contributors/devel/sig-architecture/api-conventions.md#resources'
            type: string
          kind:
            description: 'Kind is a string value representing the REST resource this
              object represents. Servers may infer this from the endpoint the client
              submits requests to. Cannot be updated. In CamelCase. More info: https://git.k8s.io/community/contributors/devel/sig-architecture/api-conventions.md#types-kinds'
            type: string
          metadata:
            type: object
          spec:
            description: CalicoNodeStatusSpec contains the specification for a CalicoNodeStatus
              resource.
            properties:
              classes:
                description: Classes declares the types of information to monitor
                  for this calico/node, and allows for selective status reporting
                  about certain subsets of information.
                items:
                  type: string
                type: array
              node:
                description: The node name identifies the Calico node instance for
                  node status.
                type: string
              updatePeriodSeconds:
                description: UpdatePeriodSeconds is the period at which CalicoNodeStatus
                  should be updated. Set to 0 to disable CalicoNodeStatus refresh.
                  Maximum update period is one day.
                format: int32
                type: integer
            type: object
          status:
            description: CalicoNodeStatusStatus defines the observed state of CalicoNodeStatus.
              No validation needed for status since it is updated by Calico.
            properties:
              agent:
                description: Agent holds agent status on the node.
                properties:
                  birdV4:
                    description: BIRDV4 represents the latest observed status of bird4.
                    properties:
                      lastBootTime:
                        description: LastBootTime holds the value of lastBootTime
                          from bird.ctl output.
                        type: string
                      lastReconfigurationTime:
                        description: LastReconfigurationTime holds the value of lastReconfigTime
                          from bird.ctl output.
                        type: string
                      routerID:
                        description: Router ID used by bird.
                        type: string
                      state:
                        description: The state of the BGP Daemon.
                        type: string
                      version:
                        description: Version of the BGP daemon
                        type: string
                    type: object
                  birdV6:
                    description: BIRDV6 represents the latest observed status of bird6.
                    properties:
                      lastBootTime:
                        description: LastBootTime holds the value of lastBootTime
                          from bird.ctl output.
                        type: string
                      lastReconfigurationTime:
                        description: LastReconfigurationTime holds the value of lastReconfigTime
                          from bird.ctl output.
                        type: string
                      routerID:
                        description: Router ID used by bird.
                        type: string
                      state:
                        description: The state of the BGP Daemon.
                        type: string
                      version:
                        description: Version of the BGP daemon
                        type: string
                    type: object
                type: object
              bgp:
                description: BGP holds node BGP status.
                properties:
                  numberEstablishedV4:
                    description: The total number of IPv4 established bgp sessions.
                    type: integer
                  numberEstablishedV6:
                    description: The total number of IPv6 established bgp sessions.
                    type: integer
                  numberNotEstablishedV4:
                    description: The total number of IPv4 non-established bgp sessions.
                    type: integer
                  numberNotEstablishedV6:
                    description: The total number of IPv6 non-established bgp sessions.
                    type: integer
                  peersV4:
                    description: PeersV4 represents IPv4 BGP peers status on the node.
                    items:
                      description: CalicoNodePeer contains the status of BGP peers
                        on the node.
                      properties:
                        peerIP:
                          description: IP address of the peer whose condition we are
                            reporting.
                          type: string
                        since:
                          description: Since the state or reason last changed.
                          type: string
                        state:
                          description: State is the BGP session state.
                          type: string
                        type:
                          description: Type indicates whether this peer is configured
                            via the node-to-node mesh, or via en explicit global or
                            per-node BGPPeer object.
                          type: string
                      type: object
                    type: array
                  peersV6:
                    description: PeersV6 represents IPv6 BGP peers status on the node.
                    items:
                      description: CalicoNodePeer contains the status of BGP peers
                        on the node.
                      properties:
                        peerIP:
                          description: IP address of the peer whose condition we are
                            reporting.
                          type: string
                        since:
                          description: Since the state or reason last changed.
                          type: string
                        state:
                          description: State is the BGP session state.
                          type: string
                        type:
                          description: Type indicates whether this peer is configured
                            via the node-to-node mesh, or via en explicit global or
                            per-node BGPPeer object.
                          type: string
                      type: object
                    type: array
                required:
                - numberEstablishedV4
                - numberEstablishedV6
                - numberNotEstablishedV4
                - numberNotEstablishedV6
                type: object
              lastUpdated:
                description: LastUpdated is a timestamp representing the server time
                  when CalicoNodeStatus object last updated. It is represented in
                  RFC3339 form and is in UTC.
                format: date-time
                nullable: true
                type: string
              routes:
                description: Routes reports routes known to the Calico BGP daemon
                  on the node.
                properties:
                  routesV4:
                    description: RoutesV4 represents IPv4 routes on the node.
                    items:
                      description: CalicoNodeRoute contains the status of BGP routes
                        on the node.
                      properties:
                        destination:
                          description: Destination of the route.
                          type: string
                        gateway:
                          description: Gateway for the destination.
                          type: string
                        interface:
                          description: Interface for the destination
                          type: string
                        learnedFrom:
                          description: LearnedFrom contains information regarding
                            where this route originated.
                          properties:
                            peerIP:
                              description: If sourceType is NodeMesh or BGPPeer, IP
                                address of the router that sent us this route.
                              type: string
                            sourceType:
                              description: Type of the source where a route is learned
                                from.
                              type: string
                          type: object
                        type:
                          description: Type indicates if the route is being used for
                            forwarding or not.
                          type: string
                      type: object
                    type: array
                  routesV6:
                    description: RoutesV6 represents IPv6 routes on the node.
                    items:
                      description: CalicoNodeRoute contains the status of BGP routes
                        on the node.
                      properties:
                        destination:
                          description: Destination of the route.
                          type: string
                        gateway:
                          description: Gateway for the destination.
                          type: string
                        interface:
                          description: Interface for the destination
                          type: string
                        learnedFrom:
                          description: LearnedFrom contains information regarding
                            where this route originated.
                          properties:
                            peerIP:
                              description: If sourceType is NodeMesh or BGPPeer, IP
                                address of the router that sent us this route.
                              type: string
                            sourceType:
                              description: Type of the source where a route is learned
                                from.
                              type: string
                          type: object
                        type:
                          description: Type indicates if the route is being used for
                            forwarding or not.
                          type: string
                      type: object
                    type: array
                type: object
            type: object
        type: object
    served: true
    storage: true
status:
  acceptedNames:
    kind: ""
    plural: ""
  conditions: []
  storedVersions: []
---
apiVersion: apiextensions.k8s.io/v1
kind: CustomResourceDefinition
metadata:
  name: clusterinformations.crd.projectcalico.org
spec:
  group: crd.projectcalico.org
  names:
    kind: ClusterInformation
    listKind: ClusterInformationList
    plural: clusterinformations
    singular: clusterinformation
  preserveUnknownFields: false
  scope: Cluster
  versions:
  - name: v1
    schema:
      openAPIV3Schema:
        description: ClusterInformation contains the cluster specific information.
        properties:
          apiVersion:
            description: 'APIVersion defines the versioned schema of this representation
              of an object. Servers should convert recognized schemas to the latest
              internal value, and may reject unrecognized values. More info: https://git.k8s.io/community/contributors/devel/sig-architecture/api-conventions.md#resources'
            type: string
          kind:
            description: 'Kind is a string value representing the REST resource this
              object represents. Servers may infer this from the endpoint the client
              submits requests to. Cannot be updated. In CamelCase. More info: https://git.k8s.io/community/contributors/devel/sig-architecture/api-conventions.md#types-kinds'
            type: string
          metadata:
            type: object
          spec:
            description: ClusterInformationSpec contains the values of describing
              the cluster.
            properties:
              calicoVersion:
                description: CalicoVersion is the version of Calico that the cluster
                  is running
                type: string
              clusterGUID:
                description: ClusterGUID is the GUID of the cluster
                type: string
              clusterType:
                description: ClusterType describes the type of the cluster
                type: string
              datastoreReady:
                description: DatastoreReady is used during significant datastore migrations
                  to signal to components such as Felix that it should wait before
                  accessing the datastore.
                type: boolean
              variant:
                description: Variant declares which variant of Calico should be active.
                type: string
            type: object
        type: object
    served: true
    storage: true
status:
  acceptedNames:
    kind: ""
    plural: ""
  conditions: []
  storedVersions: []
---
apiVersion: apiextensions.k8s.io/v1
kind: CustomResourceDefinition
metadata:
  name: felixconfigurations.crd.projectcalico.org
spec:
  group: crd.projectcalico.org
  names:
    kind: FelixConfiguration
    listKind: FelixConfigurationList
    plural: felixconfigurations
    singular: felixconfiguration
  preserveUnknownFields: false
  scope: Cluster
  versions:
  - name: v1
    schema:
      openAPIV3Schema:
        description: Felix Configuration contains the configuration for Felix.
        properties:
          apiVersion:
            description: 'APIVersion defines the versioned schema of this representation
              of an object. Servers should convert recognized schemas to the latest
              internal value, and may reject unrecognized values. More info: https://git.k8s.io/community/contributors/devel/sig-architecture/api-conventions.md#resources'
            type: string
          kind:
            description: 'Kind is a string value representing the REST resource this
              object represents. Servers may infer this from the endpoint the client
              submits requests to. Cannot be updated. In CamelCase. More info: https://git.k8s.io/community/contributors/devel/sig-architecture/api-conventions.md#types-kinds'
            type: string
          metadata:
            type: object
          spec:
            description: FelixConfigurationSpec contains the values of the Felix configuration.
            properties:
              allowIPIPPacketsFromWorkloads:
                description: 'AllowIPIPPacketsFromWorkloads controls whether Felix
                  will add a rule to drop IPIP encapsulated traffic from workloads
                  [Default: false]'
                type: boolean
              allowVXLANPacketsFromWorkloads:
                description: 'AllowVXLANPacketsFromWorkloads controls whether Felix
                  will add a rule to drop VXLAN encapsulated traffic from workloads
                  [Default: false]'
                type: boolean
              awsSrcDstCheck:
                description: 'Set source-destination-check on AWS EC2 instances. Accepted
                  value must be one of "DoNothing", "Enable" or "Disable". [Default:
                  DoNothing]'
                enum:
                - DoNothing
                - Enable
                - Disable
                type: string
              bpfConnectTimeLoadBalancingEnabled:
                description: 'BPFConnectTimeLoadBalancingEnabled when in BPF mode,
                  controls whether Felix installs the connection-time load balancer.  The
                  connect-time load balancer is required for the host to be able to
                  reach Kubernetes services and it improves the performance of pod-to-service
                  connections.  The only reason to disable it is for debugging purposes.  [Default:
                  true]'
                type: boolean
              bpfDSROptoutCIDRs:
                description: BPFDSROptoutCIDRs is a list of CIDRs which are excluded
                  from DSR. That is, clients in those CIDRs will accesses nodeports
                  as if BPFExternalServiceMode was set to Tunnel.
                items:
                  type: string
                type: array
              bpfDataIfacePattern:
                description: BPFDataIfacePattern is a regular expression that controls
                  which interfaces Felix should attach BPF programs to in order to
                  catch traffic to/from the network.  This needs to match the interfaces
                  that Calico workload traffic flows over as well as any interfaces
                  that handle incoming traffic to nodeports and services from outside
                  the cluster.  It should not match the workload interfaces (usually
                  named cali...).
                type: string
              bpfDisableUnprivileged:
                description: 'BPFDisableUnprivileged, if enabled, Felix sets the kernel.unprivileged_bpf_disabled
                  sysctl to disable unprivileged use of BPF.  This ensures that unprivileged
                  users cannot access Calico''s BPF maps and cannot insert their own
                  BPF programs to interfere with Calico''s. [Default: true]'
                type: boolean
              bpfEnabled:
                description: 'BPFEnabled, if enabled Felix will use the BPF dataplane.
                  [Default: false]'
                type: boolean
              bpfEnforceRPF:
                description: 'BPFEnforceRPF enforce strict RPF on all host interfaces
                  with BPF programs regardless of what is the per-interfaces or global
                  setting. Possible values are Disabled, Strict or Loose. [Default:
                  Loose]'
                type: string
              bpfExtToServiceConnmark:
                description: 'BPFExtToServiceConnmark in BPF mode, control a 32bit
                  mark that is set on connections from an external client to a local
                  service. This mark allows us to control how packets of that connection
                  are routed within the host and how is routing interpreted by RPF
                  check. [Default: 0]'
                type: integer
              bpfExternalServiceMode:
                description: 'BPFExternalServiceMode in BPF mode, controls how connections
                  from outside the cluster to services (node ports and cluster IPs)
                  are forwarded to remote workloads.  If set to "Tunnel" then both
                  request and response traffic is tunneled to the remote node.  If
                  set to "DSR", the request traffic is tunneled but the response traffic
                  is sent directly from the remote node.  In "DSR" mode, the remote
                  node appears to use the IP of the ingress node; this requires a
                  permissive L2 network.  [Default: Tunnel]'
                type: string
              bpfHostConntrackBypass:
                description: 'BPFHostConntrackBypass Controls whether to bypass Linux
                  conntrack in BPF mode for workloads and services. [Default: true
                  - bypass Linux conntrack]'
                type: boolean
              bpfKubeProxyEndpointSlicesEnabled:
                description: BPFKubeProxyEndpointSlicesEnabled in BPF mode, controls
                  whether Felix's embedded kube-proxy accepts EndpointSlices or not.
                type: boolean
              bpfKubeProxyIptablesCleanupEnabled:
                description: 'BPFKubeProxyIptablesCleanupEnabled, if enabled in BPF
                  mode, Felix will proactively clean up the upstream Kubernetes kube-proxy''s
                  iptables chains.  Should only be enabled if kube-proxy is not running.  [Default:
                  true]'
                type: boolean
              bpfKubeProxyMinSyncPeriod:
                description: 'BPFKubeProxyMinSyncPeriod, in BPF mode, controls the
                  minimum time between updates to the dataplane for Felix''s embedded
                  kube-proxy.  Lower values give reduced set-up latency.  Higher values
                  reduce Felix CPU usage by batching up more work.  [Default: 1s]'
                type: string
              bpfL3IfacePattern:
                description: BPFL3IfacePattern is a regular expression that allows
                  to list tunnel devices like wireguard or vxlan (i.e., L3 devices)
                  in addition to BPFDataIfacePattern. That is, tunnel interfaces not
                  created by Calico, that Calico workload traffic flows over as well
                  as any interfaces that handle incoming traffic to nodeports and
                  services from outside the cluster.
                type: string
              bpfLogLevel:
                description: 'BPFLogLevel controls the log level of the BPF programs
                  when in BPF dataplane mode.  One of "Off", "Info", or "Debug".  The
                  logs are emitted to the BPF trace pipe, accessible with the command
                  `tc exec bpf debug`. [Default: Off].'
                type: string
              bpfMapSizeConntrack:
                description: 'BPFMapSizeConntrack sets the size for the conntrack
                  map.  This map must be large enough to hold an entry for each active
                  connection.  Warning: changing the size of the conntrack map can
                  cause disruption.'
                type: integer
              bpfMapSizeIPSets:
                description: BPFMapSizeIPSets sets the size for ipsets map.  The IP
                  sets map must be large enough to hold an entry for each endpoint
                  matched by every selector in the source/destination matches in network
                  policy.  Selectors such as "all()" can result in large numbers of
                  entries (one entry per endpoint in that case).
                type: integer
              bpfMapSizeIfState:
                description: BPFMapSizeIfState sets the size for ifstate map.  The
                  ifstate map must be large enough to hold an entry for each device
                  (host + workloads) on a host.
                type: integer
              bpfMapSizeNATAffinity:
                type: integer
              bpfMapSizeNATBackend:
                description: BPFMapSizeNATBackend sets the size for nat back end map.
                  This is the total number of endpoints. This is mostly more than
                  the size of the number of services.
                type: integer
              bpfMapSizeNATFrontend:
                description: BPFMapSizeNATFrontend sets the size for nat front end
                  map. FrontendMap should be large enough to hold an entry for each
                  nodeport, external IP and each port in each service.
                type: integer
              bpfMapSizeRoute:
                description: BPFMapSizeRoute sets the size for the routes map.  The
                  routes map should be large enough to hold one entry per workload
                  and a handful of entries per host (enough to cover its own IPs and
                  tunnel IPs).
                type: integer
              bpfPSNATPorts:
                anyOf:
                - type: integer
                - type: string
                description: 'BPFPSNATPorts sets the range from which we randomly
                  pick a port if there is a source port collision. This should be
                  within the ephemeral range as defined by RFC 6056 (1024–65535) and
                  preferably outside the  ephemeral ranges used by common operating
                  systems. Linux uses 32768–60999, while others mostly use the IANA
                  defined range 49152–65535. It is not necessarily a problem if this
                  range overlaps with the operating systems. Both ends of the range
                  are inclusive. [Default: 20000:29999]'
                pattern: ^.*
                x-kubernetes-int-or-string: true
              bpfPolicyDebugEnabled:
                description: BPFPolicyDebugEnabled when true, Felix records detailed
                  information about the BPF policy programs, which can be examined
                  with the calico-bpf command-line tool.
                type: boolean
              chainInsertMode:
                description: 'ChainInsertMode controls whether Felix hooks the kernel''s
                  top-level iptables chains by inserting a rule at the top of the
                  chain or by appending a rule at the bottom. insert is the safe default
                  since it prevents Calico''s rules from being bypassed. If you switch
                  to append mode, be sure that the other rules in the chains signal
                  acceptance by falling through to the Calico rules, otherwise the
                  Calico policy will be bypassed. [Default: insert]'
                type: string
              dataplaneDriver:
                description: DataplaneDriver filename of the external dataplane driver
                  to use.  Only used if UseInternalDataplaneDriver is set to false.
                type: string
              dataplaneWatchdogTimeout:
                description: "DataplaneWatchdogTimeout is the readiness/liveness timeout
                  used for Felix's (internal) dataplane driver. Increase this value
                  if you experience spurious non-ready or non-live events when Felix
                  is under heavy load. Decrease the value to get felix to report non-live
                  or non-ready more quickly. [Default: 90s] \n Deprecated: replaced
                  by the generic HealthTimeoutOverrides."
                type: string
              debugDisableLogDropping:
                type: boolean
              debugMemoryProfilePath:
                type: string
              debugSimulateCalcGraphHangAfter:
                type: string
              debugSimulateDataplaneHangAfter:
                type: string
              defaultEndpointToHostAction:
                description: 'DefaultEndpointToHostAction controls what happens to
                  traffic that goes from a workload endpoint to the host itself (after
                  the traffic hits the endpoint egress policy). By default Calico
                  blocks traffic from workload endpoints to the host itself with an
                  iptables "DROP" action. If you want to allow some or all traffic
                  from endpoint to host, set this parameter to RETURN or ACCEPT. Use
                  RETURN if you have your own rules in the iptables "INPUT" chain;
                  Calico will insert its rules at the top of that chain, then "RETURN"
                  packets to the "INPUT" chain once it has completed processing workload
                  endpoint egress policy. Use ACCEPT to unconditionally accept packets
                  from workloads after processing workload endpoint egress policy.
                  [Default: Drop]'
                type: string
              deviceRouteProtocol:
                description: This defines the route protocol added to programmed device
                  routes, by default this will be RTPROT_BOOT when left blank.
                type: integer
              deviceRouteSourceAddress:
                description: This is the IPv4 source address to use on programmed
                  device routes. By default the source address is left blank, leaving
                  the kernel to choose the source address used.
                type: string
              deviceRouteSourceAddressIPv6:
                description: This is the IPv6 source address to use on programmed
                  device routes. By default the source address is left blank, leaving
                  the kernel to choose the source address used.
                type: string
              disableConntrackInvalidCheck:
                type: boolean
              endpointReportingDelay:
                type: string
              endpointReportingEnabled:
                type: boolean
              externalNodesList:
                description: ExternalNodesCIDRList is a list of CIDR's of external-non-calico-nodes
                  which may source tunnel traffic and have the tunneled traffic be
                  accepted at calico nodes.
                items:
                  type: string
                type: array
              failsafeInboundHostPorts:
                description: 'FailsafeInboundHostPorts is a list of UDP/TCP ports
                  and CIDRs that Felix will allow incoming traffic to host endpoints
                  on irrespective of the security policy. This is useful to avoid
                  accidentally cutting off a host with incorrect configuration. For
                  back-compatibility, if the protocol is not specified, it defaults
                  to "tcp". If a CIDR is not specified, it will allow traffic from
                  all addresses. To disable all inbound host ports, use the value
                  none. The default value allows ssh access and DHCP. [Default: tcp:22,
                  udp:68, tcp:179, tcp:2379, tcp:2380, tcp:6443, tcp:6666, tcp:6667]'
                items:
                  description: ProtoPort is combination of protocol, port, and CIDR.
                    Protocol and port must be specified.
                  properties:
                    net:
                      type: string
                    port:
                      type: integer
                    protocol:
                      type: string
                  required:
                  - port
                  - protocol
                  type: object
                type: array
              failsafeOutboundHostPorts:
                description: 'FailsafeOutboundHostPorts is a list of UDP/TCP ports
                  and CIDRs that Felix will allow outgoing traffic from host endpoints
                  to irrespective of the security policy. This is useful to avoid
                  accidentally cutting off a host with incorrect configuration. For
                  back-compatibility, if the protocol is not specified, it defaults
                  to "tcp". If a CIDR is not specified, it will allow traffic from
                  all addresses. To disable all outbound host ports, use the value
                  none. The default value opens etcd''s standard ports to ensure that
                  Felix does not get cut off from etcd as well as allowing DHCP and
                  DNS. [Default: tcp:179, tcp:2379, tcp:2380, tcp:6443, tcp:6666,
                  tcp:6667, udp:53, udp:67]'
                items:
                  description: ProtoPort is combination of protocol, port, and CIDR.
                    Protocol and port must be specified.
                  properties:
                    net:
                      type: string
                    port:
                      type: integer
                    protocol:
                      type: string
                  required:
                  - port
                  - protocol
                  type: object
                type: array
              featureDetectOverride:
                description: FeatureDetectOverride is used to override feature detection
                  based on auto-detected platform capabilities.  Values are specified
                  in a comma separated list with no spaces, example; "SNATFullyRandom=true,MASQFullyRandom=false,RestoreSupportsLock=".  "true"
                  or "false" will force the feature, empty or omitted values are auto-detected.
                type: string
              featureGates:
                description: FeatureGates is used to enable or disable tech-preview
                  Calico features. Values are specified in a comma separated list
                  with no spaces, example; "BPFConnectTimeLoadBalancingWorkaround=enabled,XyZ=false".
                  This is used to enable features that are not fully production ready.
                type: string
              floatingIPs:
                description: FloatingIPs configures whether or not Felix will program
                  non-OpenStack floating IP addresses.  (OpenStack-derived floating
                  IPs are always programmed, regardless of this setting.)
                enum:
                - Enabled
                - Disabled
                type: string
              genericXDPEnabled:
                description: 'GenericXDPEnabled enables Generic XDP so network cards
                  that don''t support XDP offload or driver modes can use XDP. This
                  is not recommended since it doesn''t provide better performance
                  than iptables. [Default: false]'
                type: boolean
              healthEnabled:
                type: boolean
              healthHost:
                type: string
              healthPort:
                type: integer
              healthTimeoutOverrides:
                description: HealthTimeoutOverrides allows the internal watchdog timeouts
                  of individual subcomponents to be overridden.  This is useful for
                  working around "false positive" liveness timeouts that can occur
                  in particularly stressful workloads or if CPU is constrained.  For
                  a list of active subcomponents, see Felix's logs.
                items:
                  properties:
                    name:
                      type: string
                    timeout:
                      type: string
                  required:
                  - name
                  - timeout
                  type: object
                type: array
              interfaceExclude:
                description: 'InterfaceExclude is a comma-separated list of interfaces
                  that Felix should exclude when monitoring for host endpoints. The
                  default value ensures that Felix ignores Kubernetes'' IPVS dummy
                  interface, which is used internally by kube-proxy. If you want to
                  exclude multiple interface names using a single value, the list
                  supports regular expressions. For regular expressions you must wrap
                  the value with ''/''. For example having values ''/^kube/,veth1''
                  will exclude all interfaces that begin with ''kube'' and also the
                  interface ''veth1''. [Default: kube-ipvs0]'
                type: string
              interfacePrefix:
                description: 'InterfacePrefix is the interface name prefix that identifies
                  workload endpoints and so distinguishes them from host endpoint
                  interfaces. Note: in environments other than bare metal, the orchestrators
                  configure this appropriately. For example our Kubernetes and Docker
                  integrations set the ''cali'' value, and our OpenStack integration
                  sets the ''tap'' value. [Default: cali]'
                type: string
              interfaceRefreshInterval:
                description: InterfaceRefreshInterval is the period at which Felix
                  rescans local interfaces to verify their state. The rescan can be
                  disabled by setting the interval to 0.
                type: string
              ipipEnabled:
                description: 'IPIPEnabled overrides whether Felix should configure
                  an IPIP interface on the host. Optional as Felix determines this
                  based on the existing IP pools. [Default: nil (unset)]'
                type: boolean
              ipipMTU:
                description: 'IPIPMTU is the MTU to set on the tunnel device. See
                  Configuring MTU [Default: 1440]'
                type: integer
              ipsetsRefreshInterval:
                description: 'IpsetsRefreshInterval is the period at which Felix re-checks
                  all iptables state to ensure that no other process has accidentally
                  broken Calico''s rules. Set to 0 to disable iptables refresh. [Default:
                  90s]'
                type: string
              iptablesBackend:
                description: IptablesBackend specifies which backend of iptables will
                  be used. The default is Auto.
                type: string
              iptablesFilterAllowAction:
                type: string
              iptablesFilterDenyAction:
                description: IptablesFilterDenyAction controls what happens to traffic
                  that is denied by network policy. By default Calico blocks traffic
                  with an iptables "DROP" action. If you want to use "REJECT" action
                  instead you can configure it in here.
                type: string
              iptablesLockFilePath:
                description: 'IptablesLockFilePath is the location of the iptables
                  lock file. You may need to change this if the lock file is not in
                  its standard location (for example if you have mapped it into Felix''s
                  container at a different path). [Default: /run/xtables.lock]'
                type: string
              iptablesLockProbeInterval:
                description: 'IptablesLockProbeInterval is the time that Felix will
                  wait between attempts to acquire the iptables lock if it is not
                  available. Lower values make Felix more responsive when the lock
                  is contended, but use more CPU. [Default: 50ms]'
                type: string
              iptablesLockTimeout:
                description: 'IptablesLockTimeout is the time that Felix will wait
                  for the iptables lock, or 0, to disable. To use this feature, Felix
                  must share the iptables lock file with all other processes that
                  also take the lock. When running Felix inside a container, this
                  requires the /run directory of the host to be mounted into the calico/node
                  or calico/felix container. [Default: 0s disabled]'
                type: string
              iptablesMangleAllowAction:
                type: string
              iptablesMarkMask:
                description: 'IptablesMarkMask is the mask that Felix selects its
                  IPTables Mark bits from. Should be a 32 bit hexadecimal number with
                  at least 8 bits set, none of which clash with any other mark bits
                  in use on the system. [Default: 0xff000000]'
                format: int32
                type: integer
              iptablesNATOutgoingInterfaceFilter:
                type: string
              iptablesPostWriteCheckInterval:
                description: 'IptablesPostWriteCheckInterval is the period after Felix
                  has done a write to the dataplane that it schedules an extra read
                  back in order to check the write was not clobbered by another process.
                  This should only occur if another application on the system doesn''t
                  respect the iptables lock. [Default: 1s]'
                type: string
              iptablesRefreshInterval:
                description: 'IptablesRefreshInterval is the period at which Felix
                  re-checks the IP sets in the dataplane to ensure that no other process
                  has accidentally broken Calico''s rules. Set to 0 to disable IP
                  sets refresh. Note: the default for this value is lower than the
                  other refresh intervals as a workaround for a Linux kernel bug that
                  was fixed in kernel version 4.11. If you are using v4.11 or greater
                  you may want to set this to, a higher value to reduce Felix CPU
                  usage. [Default: 10s]'
                type: string
              ipv6Support:
                description: IPv6Support controls whether Felix enables support for
                  IPv6 (if supported by the in-use dataplane).
                type: boolean
              kubeNodePortRanges:
                description: 'KubeNodePortRanges holds list of port ranges used for
                  service node ports. Only used if felix detects kube-proxy running
                  in ipvs mode. Felix uses these ranges to separate host and workload
                  traffic. [Default: 30000:32767].'
                items:
                  anyOf:
                  - type: integer
                  - type: string
                  pattern: ^.*
                  x-kubernetes-int-or-string: true
                type: array
              logDebugFilenameRegex:
                description: LogDebugFilenameRegex controls which source code files
                  have their Debug log output included in the logs. Only logs from
                  files with names that match the given regular expression are included.  The
                  filter only applies to Debug level logs.
                type: string
              logFilePath:
                description: 'LogFilePath is the full path to the Felix log. Set to
                  none to disable file logging. [Default: /var/log/calico/felix.log]'
                type: string
              logPrefix:
                description: 'LogPrefix is the log prefix that Felix uses when rendering
                  LOG rules. [Default: calico-packet]'
                type: string
              logSeverityFile:
                description: 'LogSeverityFile is the log severity above which logs
                  are sent to the log file. [Default: Info]'
                type: string
              logSeverityScreen:
                description: 'LogSeverityScreen is the log severity above which logs
                  are sent to the stdout. [Default: Info]'
                type: string
              logSeveritySys:
                description: 'LogSeveritySys is the log severity above which logs
                  are sent to the syslog. Set to None for no logging to syslog. [Default:
                  Info]'
                type: string
              maxIpsetSize:
                type: integer
              metadataAddr:
                description: 'MetadataAddr is the IP address or domain name of the
                  server that can answer VM queries for cloud-init metadata. In OpenStack,
                  this corresponds to the machine running nova-api (or in Ubuntu,
                  nova-api-metadata). A value of none (case insensitive) means that
                  Felix should not set up any NAT rule for the metadata path. [Default:
                  127.0.0.1]'
                type: string
              metadataPort:
                description: 'MetadataPort is the port of the metadata server. This,
                  combined with global.MetadataAddr (if not ''None''), is used to
                  set up a NAT rule, from 169.254.169.254:80 to MetadataAddr:MetadataPort.
                  In most cases this should not need to be changed [Default: 8775].'
                type: integer
              mtuIfacePattern:
                description: MTUIfacePattern is a regular expression that controls
                  which interfaces Felix should scan in order to calculate the host's
                  MTU. This should not match workload interfaces (usually named cali...).
                type: string
              natOutgoingAddress:
                description: NATOutgoingAddress specifies an address to use when performing
                  source NAT for traffic in a natOutgoing pool that is leaving the
                  network. By default the address used is an address on the interface
                  the traffic is leaving on (ie it uses the iptables MASQUERADE target)
                type: string
              natPortRange:
                anyOf:
                - type: integer
                - type: string
                description: NATPortRange specifies the range of ports that is used
                  for port mapping when doing outgoing NAT. When unset the default
                  behavior of the network stack is used.
                pattern: ^.*
                x-kubernetes-int-or-string: true
              netlinkTimeout:
                type: string
              openstackRegion:
                description: 'OpenstackRegion is the name of the region that a particular
                  Felix belongs to. In a multi-region Calico/OpenStack deployment,
                  this must be configured somehow for each Felix (here in the datamodel,
                  or in felix.cfg or the environment on each compute node), and must
                  match the [calico] openstack_region value configured in neutron.conf
                  on each node. [Default: Empty]'
                type: string
              policySyncPathPrefix:
                description: 'PolicySyncPathPrefix is used to by Felix to communicate
                  policy changes to external services, like Application layer policy.
                  [Default: Empty]'
                type: string
              prometheusGoMetricsEnabled:
                description: 'PrometheusGoMetricsEnabled disables Go runtime metrics
                  collection, which the Prometheus client does by default, when set
                  to false. This reduces the number of metrics reported, reducing
                  Prometheus load. [Default: true]'
                type: boolean
              prometheusMetricsEnabled:
                description: 'PrometheusMetricsEnabled enables the Prometheus metrics
                  server in Felix if set to true. [Default: false]'
                type: boolean
              prometheusMetricsHost:
                description: 'PrometheusMetricsHost is the host that the Prometheus
                  metrics server should bind to. [Default: empty]'
                type: string
              prometheusMetricsPort:
                description: 'PrometheusMetricsPort is the TCP port that the Prometheus
                  metrics server should bind to. [Default: 9091]'
                type: integer
              prometheusProcessMetricsEnabled:
                description: 'PrometheusProcessMetricsEnabled disables process metrics
                  collection, which the Prometheus client does by default, when set
                  to false. This reduces the number of metrics reported, reducing
                  Prometheus load. [Default: true]'
                type: boolean
              prometheusWireGuardMetricsEnabled:
                description: 'PrometheusWireGuardMetricsEnabled disables wireguard
                  metrics collection, which the Prometheus client does by default,
                  when set to false. This reduces the number of metrics reported,
                  reducing Prometheus load. [Default: true]'
                type: boolean
              removeExternalRoutes:
                description: Whether or not to remove device routes that have not
                  been programmed by Felix. Disabling this will allow external applications
                  to also add device routes. This is enabled by default which means
                  we will remove externally added routes.
                type: boolean
              reportingInterval:
                description: 'ReportingInterval is the interval at which Felix reports
                  its status into the datastore or 0 to disable. Must be non-zero
                  in OpenStack deployments. [Default: 30s]'
                type: string
              reportingTTL:
                description: 'ReportingTTL is the time-to-live setting for process-wide
                  status reports. [Default: 90s]'
                type: string
              routeRefreshInterval:
                description: 'RouteRefreshInterval is the period at which Felix re-checks
                  the routes in the dataplane to ensure that no other process has
                  accidentally broken Calico''s rules. Set to 0 to disable route refresh.
                  [Default: 90s]'
                type: string
              routeSource:
                description: 'RouteSource configures where Felix gets its routing
                  information. - WorkloadIPs: use workload endpoints to construct
                  routes. - CalicoIPAM: the default - use IPAM data to construct routes.'
                type: string
              routeSyncDisabled:
                description: RouteSyncDisabled will disable all operations performed
                  on the route table. Set to true to run in network-policy mode only.
                type: boolean
              routeTableRange:
                description: Deprecated in favor of RouteTableRanges. Calico programs
                  additional Linux route tables for various purposes. RouteTableRange
                  specifies the indices of the route tables that Calico should use.
                properties:
                  max:
                    type: integer
                  min:
                    type: integer
                required:
                - max
                - min
                type: object
              routeTableRanges:
                description: Calico programs additional Linux route tables for various
                  purposes. RouteTableRanges specifies a set of table index ranges
                  that Calico should use. Deprecates`RouteTableRange`, overrides `RouteTableRange`.
                items:
                  properties:
                    max:
                      type: integer
                    min:
                      type: integer
                  required:
                  - max
                  - min
                  type: object
                type: array
              serviceLoopPrevention:
                description: 'When service IP advertisement is enabled, prevent routing
                  loops to service IPs that are not in use, by dropping or rejecting
                  packets that do not get DNAT''d by kube-proxy. Unless set to "Disabled",
                  in which case such routing loops continue to be allowed. [Default:
                  Drop]'
                type: string
              sidecarAccelerationEnabled:
                description: 'SidecarAccelerationEnabled enables experimental sidecar
                  acceleration [Default: false]'
                type: boolean
              usageReportingEnabled:
                description: 'UsageReportingEnabled reports anonymous Calico version
                  number and cluster size to projectcalico.org. Logs warnings returned
                  by the usage server. For example, if a significant security vulnerability
                  has been discovered in the version of Calico being used. [Default:
                  true]'
                type: boolean
              usageReportingInitialDelay:
                description: 'UsageReportingInitialDelay controls the minimum delay
                  before Felix makes a report. [Default: 300s]'
                type: string
              usageReportingInterval:
                description: 'UsageReportingInterval controls the interval at which
                  Felix makes reports. [Default: 86400s]'
                type: string
              useInternalDataplaneDriver:
                description: UseInternalDataplaneDriver, if true, Felix will use its
                  internal dataplane programming logic.  If false, it will launch
                  an external dataplane driver and communicate with it over protobuf.
                type: boolean
              vxlanEnabled:
                description: 'VXLANEnabled overrides whether Felix should create the
                  VXLAN tunnel device for IPv4 VXLAN networking. Optional as Felix
                  determines this based on the existing IP pools. [Default: nil (unset)]'
                type: boolean
              vxlanMTU:
                description: 'VXLANMTU is the MTU to set on the IPv4 VXLAN tunnel
                  device. See Configuring MTU [Default: 1410]'
                type: integer
              vxlanMTUV6:
                description: 'VXLANMTUV6 is the MTU to set on the IPv6 VXLAN tunnel
                  device. See Configuring MTU [Default: 1390]'
                type: integer
              vxlanPort:
                type: integer
              vxlanVNI:
                type: integer
              wireguardEnabled:
                description: 'WireguardEnabled controls whether Wireguard is enabled
                  for IPv4 (encapsulating IPv4 traffic over an IPv4 underlay network).
                  [Default: false]'
                type: boolean
              wireguardEnabledV6:
                description: 'WireguardEnabledV6 controls whether Wireguard is enabled
                  for IPv6 (encapsulating IPv6 traffic over an IPv6 underlay network).
                  [Default: false]'
                type: boolean
              wireguardHostEncryptionEnabled:
                description: 'WireguardHostEncryptionEnabled controls whether Wireguard
                  host-to-host encryption is enabled. [Default: false]'
                type: boolean
              wireguardInterfaceName:
                description: 'WireguardInterfaceName specifies the name to use for
                  the IPv4 Wireguard interface. [Default: wireguard.cali]'
                type: string
              wireguardInterfaceNameV6:
                description: 'WireguardInterfaceNameV6 specifies the name to use for
                  the IPv6 Wireguard interface. [Default: wg-v6.cali]'
                type: string
              wireguardKeepAlive:
                description: 'WireguardKeepAlive controls Wireguard PersistentKeepalive
                  option. Set 0 to disable. [Default: 0]'
                type: string
              wireguardListeningPort:
                description: 'WireguardListeningPort controls the listening port used
                  by IPv4 Wireguard. [Default: 51820]'
                type: integer
              wireguardListeningPortV6:
                description: 'WireguardListeningPortV6 controls the listening port
                  used by IPv6 Wireguard. [Default: 51821]'
                type: integer
              wireguardMTU:
                description: 'WireguardMTU controls the MTU on the IPv4 Wireguard
                  interface. See Configuring MTU [Default: 1440]'
                type: integer
              wireguardMTUV6:
                description: 'WireguardMTUV6 controls the MTU on the IPv6 Wireguard
                  interface. See Configuring MTU [Default: 1420]'
                type: integer
              wireguardRoutingRulePriority:
                description: 'WireguardRoutingRulePriority controls the priority value
                  to use for the Wireguard routing rule. [Default: 99]'
                type: integer
              workloadSourceSpoofing:
                description: WorkloadSourceSpoofing controls whether pods can use
                  the allowedSourcePrefixes annotation to send traffic with a source
                  IP address that is not theirs. This is disabled by default. When
                  set to "Any", pods can request any prefix.
                type: string
              xdpEnabled:
                description: 'XDPEnabled enables XDP acceleration for suitable untracked
                  incoming deny rules. [Default: true]'
                type: boolean
              xdpRefreshInterval:
                description: 'XDPRefreshInterval is the period at which Felix re-checks
                  all XDP state to ensure that no other process has accidentally broken
                  Calico''s BPF maps or attached programs. Set to 0 to disable XDP
                  refresh. [Default: 90s]'
                type: string
            type: object
        type: object
    served: true
    storage: true
status:
  acceptedNames:
    kind: ""
    plural: ""
  conditions: []
  storedVersions: []
---
apiVersion: apiextensions.k8s.io/v1
kind: CustomResourceDefinition
metadata:
  name: globalnetworkpolicies.crd.projectcalico.org
spec:
  group: crd.projectcalico.org
  names:
    kind: GlobalNetworkPolicy
    listKind: GlobalNetworkPolicyList
    plural: globalnetworkpolicies
    singular: globalnetworkpolicy
  preserveUnknownFields: false
  scope: Cluster
  versions:
  - name: v1
    schema:
      openAPIV3Schema:
        properties:
          apiVersion:
            description: 'APIVersion defines the versioned schema of this representation
              of an object. Servers should convert recognized schemas to the latest
              internal value, and may reject unrecognized values. More info: https://git.k8s.io/community/contributors/devel/sig-architecture/api-conventions.md#resources'
            type: string
          kind:
            description: 'Kind is a string value representing the REST resource this
              object represents. Servers may infer this from the endpoint the client
              submits requests to. Cannot be updated. In CamelCase. More info: https://git.k8s.io/community/contributors/devel/sig-architecture/api-conventions.md#types-kinds'
            type: string
          metadata:
            type: object
          spec:
            properties:
              applyOnForward:
                description: ApplyOnForward indicates to apply the rules in this policy
                  on forward traffic.
                type: boolean
              doNotTrack:
                description: DoNotTrack indicates whether packets matched by the rules
                  in this policy should go through the data plane's connection tracking,
                  such as Linux conntrack.  If True, the rules in this policy are
                  applied before any data plane connection tracking, and packets allowed
                  by this policy are marked as not to be tracked.
                type: boolean
              egress:
                description: The ordered set of egress rules.  Each rule contains
                  a set of packet match criteria and a corresponding action to apply.
                items:
                  description: "A Rule encapsulates a set of match criteria and an
                    action.  Both selector-based security Policy and security Profiles
                    reference rules - separated out as a list of rules for both ingress
                    and egress packet matching. \n Each positive match criteria has
                    a negated version, prefixed with \"Not\". All the match criteria
                    within a rule must be satisfied for a packet to match. A single
                    rule can contain the positive and negative version of a match
                    and both must be satisfied for the rule to match."
                  properties:
                    action:
                      type: string
                    destination:
                      description: Destination contains the match criteria that apply
                        to destination entity.
                      properties:
                        namespaceSelector:
                          description: "NamespaceSelector is an optional field that
                            contains a selector expression. Only traffic that originates
                            from (or terminates at) endpoints within the selected
                            namespaces will be matched. When both NamespaceSelector
                            and another selector are defined on the same rule, then
                            only workload endpoints that are matched by both selectors
                            will be selected by the rule. \n For NetworkPolicy, an
                            empty NamespaceSelector implies that the Selector is limited
                            to selecting only workload endpoints in the same namespace
                            as the NetworkPolicy. \n For NetworkPolicy, `global()`
                            NamespaceSelector implies that the Selector is limited
                            to selecting only GlobalNetworkSet or HostEndpoint. \n
                            For GlobalNetworkPolicy, an empty NamespaceSelector implies
                            the Selector applies to workload endpoints across all
                            namespaces."
                          type: string
                        nets:
                          description: Nets is an optional field that restricts the
                            rule to only apply to traffic that originates from (or
                            terminates at) IP addresses in any of the given subnets.
                          items:
                            type: string
                          type: array
                        notNets:
                          description: NotNets is the negated version of the Nets
                            field.
                          items:
                            type: string
                          type: array
                        notPorts:
                          description: NotPorts is the negated version of the Ports
                            field. Since only some protocols have ports, if any ports
                            are specified it requires the Protocol match in the Rule
                            to be set to "TCP" or "UDP".
                          items:
                            anyOf:
                            - type: integer
                            - type: string
                            pattern: ^.*
                            x-kubernetes-int-or-string: true
                          type: array
                        notSelector:
                          description: NotSelector is the negated version of the Selector
                            field.  See Selector field for subtleties with negated
                            selectors.
                          type: string
                        ports:
                          description: "Ports is an optional field that restricts
                            the rule to only apply to traffic that has a source (destination)
                            port that matches one of these ranges/values. This value
                            is a list of integers or strings that represent ranges
                            of ports. \n Since only some protocols have ports, if
                            any ports are specified it requires the Protocol match
                            in the Rule to be set to \"TCP\" or \"UDP\"."
                          items:
                            anyOf:
                            - type: integer
                            - type: string
                            pattern: ^.*
                            x-kubernetes-int-or-string: true
                          type: array
                        selector:
                          description: "Selector is an optional field that contains
                            a selector expression (see Policy for sample syntax).
                            \ Only traffic that originates from (terminates at) endpoints
                            matching the selector will be matched. \n Note that: in
                            addition to the negated version of the Selector (see NotSelector
                            below), the selector expression syntax itself supports
                            negation.  The two types of negation are subtly different.
                            One negates the set of matched endpoints, the other negates
                            the whole match: \n \tSelector = \"!has(my_label)\" matches
                            packets that are from other Calico-controlled \tendpoints
                            that do not have the label \"my_label\". \n \tNotSelector
                            = \"has(my_label)\" matches packets that are not from
                            Calico-controlled \tendpoints that do have the label \"my_label\".
                            \n The effect is that the latter will accept packets from
                            non-Calico sources whereas the former is limited to packets
                            from Calico-controlled endpoints."
                          type: string
                        serviceAccounts:
                          description: ServiceAccounts is an optional field that restricts
                            the rule to only apply to traffic that originates from
                            (or terminates at) a pod running as a matching service
                            account.
                          properties:
                            names:
                              description: Names is an optional field that restricts
                                the rule to only apply to traffic that originates
                                from (or terminates at) a pod running as a service
                                account whose name is in the list.
                              items:
                                type: string
                              type: array
                            selector:
                              description: Selector is an optional field that restricts
                                the rule to only apply to traffic that originates
                                from (or terminates at) a pod running as a service
                                account that matches the given label selector. If
                                both Names and Selector are specified then they are
                                AND'ed.
                              type: string
                          type: object
                        services:
                          description: "Services is an optional field that contains
                            options for matching Kubernetes Services. If specified,
                            only traffic that originates from or terminates at endpoints
                            within the selected service(s) will be matched, and only
                            to/from each endpoint's port. \n Services cannot be specified
                            on the same rule as Selector, NotSelector, NamespaceSelector,
                            Nets, NotNets or ServiceAccounts. \n Ports and NotPorts
                            can only be specified with Services on ingress rules."
                          properties:
                            name:
                              description: Name specifies the name of a Kubernetes
                                Service to match.
                              type: string
                            namespace:
                              description: Namespace specifies the namespace of the
                                given Service. If left empty, the rule will match
                                within this policy's namespace.
                              type: string
                          type: object
                      type: object
                    http:
                      description: HTTP contains match criteria that apply to HTTP
                        requests.
                      properties:
                        methods:
                          description: Methods is an optional field that restricts
                            the rule to apply only to HTTP requests that use one of
                            the listed HTTP Methods (e.g. GET, PUT, etc.) Multiple
                            methods are OR'd together.
                          items:
                            type: string
                          type: array
                        paths:
                          description: 'Paths is an optional field that restricts
                            the rule to apply to HTTP requests that use one of the
                            listed HTTP Paths. Multiple paths are OR''d together.
                            e.g: - exact: /foo - prefix: /bar NOTE: Each entry may
                            ONLY specify either a `exact` or a `prefix` match. The
                            validator will check for it.'
                          items:
                            description: 'HTTPPath specifies an HTTP path to match.
                              It may be either of the form: exact: <path>: which matches
                              the path exactly or prefix: <path-prefix>: which matches
                              the path prefix'
                            properties:
                              exact:
                                type: string
                              prefix:
                                type: string
                            type: object
                          type: array
                      type: object
                    icmp:
                      description: ICMP is an optional field that restricts the rule
                        to apply to a specific type and code of ICMP traffic.  This
                        should only be specified if the Protocol field is set to "ICMP"
                        or "ICMPv6".
                      properties:
                        code:
                          description: Match on a specific ICMP code.  If specified,
                            the Type value must also be specified. This is a technical
                            limitation imposed by the kernel's iptables firewall,
                            which Calico uses to enforce the rule.
                          type: integer
                        type:
                          description: Match on a specific ICMP type.  For example
                            a value of 8 refers to ICMP Echo Request (i.e. pings).
                          type: integer
                      type: object
                    ipVersion:
                      description: IPVersion is an optional field that restricts the
                        rule to only match a specific IP version.
                      type: integer
                    metadata:
                      description: Metadata contains additional information for this
                        rule
                      properties:
                        annotations:
                          additionalProperties:
                            type: string
                          description: Annotations is a set of key value pairs that
                            give extra information about the rule
                          type: object
                      type: object
                    notICMP:
                      description: NotICMP is the negated version of the ICMP field.
                      properties:
                        code:
                          description: Match on a specific ICMP code.  If specified,
                            the Type value must also be specified. This is a technical
                            limitation imposed by the kernel's iptables firewall,
                            which Calico uses to enforce the rule.
                          type: integer
                        type:
                          description: Match on a specific ICMP type.  For example
                            a value of 8 refers to ICMP Echo Request (i.e. pings).
                          type: integer
                      type: object
                    notProtocol:
                      anyOf:
                      - type: integer
                      - type: string
                      description: NotProtocol is the negated version of the Protocol
                        field.
                      pattern: ^.*
                      x-kubernetes-int-or-string: true
                    protocol:
                      anyOf:
                      - type: integer
                      - type: string
                      description: "Protocol is an optional field that restricts the
                        rule to only apply to traffic of a specific IP protocol. Required
                        if any of the EntityRules contain Ports (because ports only
                        apply to certain protocols). \n Must be one of these string
                        values: \"TCP\", \"UDP\", \"ICMP\", \"ICMPv6\", \"SCTP\",
                        \"UDPLite\" or an integer in the range 1-255."
                      pattern: ^.*
                      x-kubernetes-int-or-string: true
                    source:
                      description: Source contains the match criteria that apply to
                        source entity.
                      properties:
                        namespaceSelector:
                          description: "NamespaceSelector is an optional field that
                            contains a selector expression. Only traffic that originates
                            from (or terminates at) endpoints within the selected
                            namespaces will be matched. When both NamespaceSelector
                            and another selector are defined on the same rule, then
                            only workload endpoints that are matched by both selectors
                            will be selected by the rule. \n For NetworkPolicy, an
                            empty NamespaceSelector implies that the Selector is limited
                            to selecting only workload endpoints in the same namespace
                            as the NetworkPolicy. \n For NetworkPolicy, `global()`
                            NamespaceSelector implies that the Selector is limited
                            to selecting only GlobalNetworkSet or HostEndpoint. \n
                            For GlobalNetworkPolicy, an empty NamespaceSelector implies
                            the Selector applies to workload endpoints across all
                            namespaces."
                          type: string
                        nets:
                          description: Nets is an optional field that restricts the
                            rule to only apply to traffic that originates from (or
                            terminates at) IP addresses in any of the given subnets.
                          items:
                            type: string
                          type: array
                        notNets:
                          description: NotNets is the negated version of the Nets
                            field.
                          items:
                            type: string
                          type: array
                        notPorts:
                          description: NotPorts is the negated version of the Ports
                            field. Since only some protocols have ports, if any ports
                            are specified it requires the Protocol match in the Rule
                            to be set to "TCP" or "UDP".
                          items:
                            anyOf:
                            - type: integer
                            - type: string
                            pattern: ^.*
                            x-kubernetes-int-or-string: true
                          type: array
                        notSelector:
                          description: NotSelector is the negated version of the Selector
                            field.  See Selector field for subtleties with negated
                            selectors.
                          type: string
                        ports:
                          description: "Ports is an optional field that restricts
                            the rule to only apply to traffic that has a source (destination)
                            port that matches one of these ranges/values. This value
                            is a list of integers or strings that represent ranges
                            of ports. \n Since only some protocols have ports, if
                            any ports are specified it requires the Protocol match
                            in the Rule to be set to \"TCP\" or \"UDP\"."
                          items:
                            anyOf:
                            - type: integer
                            - type: string
                            pattern: ^.*
                            x-kubernetes-int-or-string: true
                          type: array
                        selector:
                          description: "Selector is an optional field that contains
                            a selector expression (see Policy for sample syntax).
                            \ Only traffic that originates from (terminates at) endpoints
                            matching the selector will be matched. \n Note that: in
                            addition to the negated version of the Selector (see NotSelector
                            below), the selector expression syntax itself supports
                            negation.  The two types of negation are subtly different.
                            One negates the set of matched endpoints, the other negates
                            the whole match: \n \tSelector = \"!has(my_label)\" matches
                            packets that are from other Calico-controlled \tendpoints
                            that do not have the label \"my_label\". \n \tNotSelector
                            = \"has(my_label)\" matches packets that are not from
                            Calico-controlled \tendpoints that do have the label \"my_label\".
                            \n The effect is that the latter will accept packets from
                            non-Calico sources whereas the former is limited to packets
                            from Calico-controlled endpoints."
                          type: string
                        serviceAccounts:
                          description: ServiceAccounts is an optional field that restricts
                            the rule to only apply to traffic that originates from
                            (or terminates at) a pod running as a matching service
                            account.
                          properties:
                            names:
                              description: Names is an optional field that restricts
                                the rule to only apply to traffic that originates
                                from (or terminates at) a pod running as a service
                                account whose name is in the list.
                              items:
                                type: string
                              type: array
                            selector:
                              description: Selector is an optional field that restricts
                                the rule to only apply to traffic that originates
                                from (or terminates at) a pod running as a service
                                account that matches the given label selector. If
                                both Names and Selector are specified then they are
                                AND'ed.
                              type: string
                          type: object
                        services:
                          description: "Services is an optional field that contains
                            options for matching Kubernetes Services. If specified,
                            only traffic that originates from or terminates at endpoints
                            within the selected service(s) will be matched, and only
                            to/from each endpoint's port. \n Services cannot be specified
                            on the same rule as Selector, NotSelector, NamespaceSelector,
                            Nets, NotNets or ServiceAccounts. \n Ports and NotPorts
                            can only be specified with Services on ingress rules."
                          properties:
                            name:
                              description: Name specifies the name of a Kubernetes
                                Service to match.
                              type: string
                            namespace:
                              description: Namespace specifies the namespace of the
                                given Service. If left empty, the rule will match
                                within this policy's namespace.
                              type: string
                          type: object
                      type: object
                  required:
                  - action
                  type: object
                type: array
              ingress:
                description: The ordered set of ingress rules.  Each rule contains
                  a set of packet match criteria and a corresponding action to apply.
                items:
                  description: "A Rule encapsulates a set of match criteria and an
                    action.  Both selector-based security Policy and security Profiles
                    reference rules - separated out as a list of rules for both ingress
                    and egress packet matching. \n Each positive match criteria has
                    a negated version, prefixed with \"Not\". All the match criteria
                    within a rule must be satisfied for a packet to match. A single
                    rule can contain the positive and negative version of a match
                    and both must be satisfied for the rule to match."
                  properties:
                    action:
                      type: string
                    destination:
                      description: Destination contains the match criteria that apply
                        to destination entity.
                      properties:
                        namespaceSelector:
                          description: "NamespaceSelector is an optional field that
                            contains a selector expression. Only traffic that originates
                            from (or terminates at) endpoints within the selected
                            namespaces will be matched. When both NamespaceSelector
                            and another selector are defined on the same rule, then
                            only workload endpoints that are matched by both selectors
                            will be selected by the rule. \n For NetworkPolicy, an
                            empty NamespaceSelector implies that the Selector is limited
                            to selecting only workload endpoints in the same namespace
                            as the NetworkPolicy. \n For NetworkPolicy, `global()`
                            NamespaceSelector implies that the Selector is limited
                            to selecting only GlobalNetworkSet or HostEndpoint. \n
                            For GlobalNetworkPolicy, an empty NamespaceSelector implies
                            the Selector applies to workload endpoints across all
                            namespaces."
                          type: string
                        nets:
                          description: Nets is an optional field that restricts the
                            rule to only apply to traffic that originates from (or
                            terminates at) IP addresses in any of the given subnets.
                          items:
                            type: string
                          type: array
                        notNets:
                          description: NotNets is the negated version of the Nets
                            field.
                          items:
                            type: string
                          type: array
                        notPorts:
                          description: NotPorts is the negated version of the Ports
                            field. Since only some protocols have ports, if any ports
                            are specified it requires the Protocol match in the Rule
                            to be set to "TCP" or "UDP".
                          items:
                            anyOf:
                            - type: integer
                            - type: string
                            pattern: ^.*
                            x-kubernetes-int-or-string: true
                          type: array
                        notSelector:
                          description: NotSelector is the negated version of the Selector
                            field.  See Selector field for subtleties with negated
                            selectors.
                          type: string
                        ports:
                          description: "Ports is an optional field that restricts
                            the rule to only apply to traffic that has a source (destination)
                            port that matches one of these ranges/values. This value
                            is a list of integers or strings that represent ranges
                            of ports. \n Since only some protocols have ports, if
                            any ports are specified it requires the Protocol match
                            in the Rule to be set to \"TCP\" or \"UDP\"."
                          items:
                            anyOf:
                            - type: integer
                            - type: string
                            pattern: ^.*
                            x-kubernetes-int-or-string: true
                          type: array
                        selector:
                          description: "Selector is an optional field that contains
                            a selector expression (see Policy for sample syntax).
                            \ Only traffic that originates from (terminates at) endpoints
                            matching the selector will be matched. \n Note that: in
                            addition to the negated version of the Selector (see NotSelector
                            below), the selector expression syntax itself supports
                            negation.  The two types of negation are subtly different.
                            One negates the set of matched endpoints, the other negates
                            the whole match: \n \tSelector = \"!has(my_label)\" matches
                            packets that are from other Calico-controlled \tendpoints
                            that do not have the label \"my_label\". \n \tNotSelector
                            = \"has(my_label)\" matches packets that are not from
                            Calico-controlled \tendpoints that do have the label \"my_label\".
                            \n The effect is that the latter will accept packets from
                            non-Calico sources whereas the former is limited to packets
                            from Calico-controlled endpoints."
                          type: string
                        serviceAccounts:
                          description: ServiceAccounts is an optional field that restricts
                            the rule to only apply to traffic that originates from
                            (or terminates at) a pod running as a matching service
                            account.
                          properties:
                            names:
                              description: Names is an optional field that restricts
                                the rule to only apply to traffic that originates
                                from (or terminates at) a pod running as a service
                                account whose name is in the list.
                              items:
                                type: string
                              type: array
                            selector:
                              description: Selector is an optional field that restricts
                                the rule to only apply to traffic that originates
                                from (or terminates at) a pod running as a service
                                account that matches the given label selector. If
                                both Names and Selector are specified then they are
                                AND'ed.
                              type: string
                          type: object
                        services:
                          description: "Services is an optional field that contains
                            options for matching Kubernetes Services. If specified,
                            only traffic that originates from or terminates at endpoints
                            within the selected service(s) will be matched, and only
                            to/from each endpoint's port. \n Services cannot be specified
                            on the same rule as Selector, NotSelector, NamespaceSelector,
                            Nets, NotNets or ServiceAccounts. \n Ports and NotPorts
                            can only be specified with Services on ingress rules."
                          properties:
                            name:
                              description: Name specifies the name of a Kubernetes
                                Service to match.
                              type: string
                            namespace:
                              description: Namespace specifies the namespace of the
                                given Service. If left empty, the rule will match
                                within this policy's namespace.
                              type: string
                          type: object
                      type: object
                    http:
                      description: HTTP contains match criteria that apply to HTTP
                        requests.
                      properties:
                        methods:
                          description: Methods is an optional field that restricts
                            the rule to apply only to HTTP requests that use one of
                            the listed HTTP Methods (e.g. GET, PUT, etc.) Multiple
                            methods are OR'd together.
                          items:
                            type: string
                          type: array
                        paths:
                          description: 'Paths is an optional field that restricts
                            the rule to apply to HTTP requests that use one of the
                            listed HTTP Paths. Multiple paths are OR''d together.
                            e.g: - exact: /foo - prefix: /bar NOTE: Each entry may
                            ONLY specify either a `exact` or a `prefix` match. The
                            validator will check for it.'
                          items:
                            description: 'HTTPPath specifies an HTTP path to match.
                              It may be either of the form: exact: <path>: which matches
                              the path exactly or prefix: <path-prefix>: which matches
                              the path prefix'
                            properties:
                              exact:
                                type: string
                              prefix:
                                type: string
                            type: object
                          type: array
                      type: object
                    icmp:
                      description: ICMP is an optional field that restricts the rule
                        to apply to a specific type and code of ICMP traffic.  This
                        should only be specified if the Protocol field is set to "ICMP"
                        or "ICMPv6".
                      properties:
                        code:
                          description: Match on a specific ICMP code.  If specified,
                            the Type value must also be specified. This is a technical
                            limitation imposed by the kernel's iptables firewall,
                            which Calico uses to enforce the rule.
                          type: integer
                        type:
                          description: Match on a specific ICMP type.  For example
                            a value of 8 refers to ICMP Echo Request (i.e. pings).
                          type: integer
                      type: object
                    ipVersion:
                      description: IPVersion is an optional field that restricts the
                        rule to only match a specific IP version.
                      type: integer
                    metadata:
                      description: Metadata contains additional information for this
                        rule
                      properties:
                        annotations:
                          additionalProperties:
                            type: string
                          description: Annotations is a set of key value pairs that
                            give extra information about the rule
                          type: object
                      type: object
                    notICMP:
                      description: NotICMP is the negated version of the ICMP field.
                      properties:
                        code:
                          description: Match on a specific ICMP code.  If specified,
                            the Type value must also be specified. This is a technical
                            limitation imposed by the kernel's iptables firewall,
                            which Calico uses to enforce the rule.
                          type: integer
                        type:
                          description: Match on a specific ICMP type.  For example
                            a value of 8 refers to ICMP Echo Request (i.e. pings).
                          type: integer
                      type: object
                    notProtocol:
                      anyOf:
                      - type: integer
                      - type: string
                      description: NotProtocol is the negated version of the Protocol
                        field.
                      pattern: ^.*
                      x-kubernetes-int-or-string: true
                    protocol:
                      anyOf:
                      - type: integer
                      - type: string
                      description: "Protocol is an optional field that restricts the
                        rule to only apply to traffic of a specific IP protocol. Required
                        if any of the EntityRules contain Ports (because ports only
                        apply to certain protocols). \n Must be one of these string
                        values: \"TCP\", \"UDP\", \"ICMP\", \"ICMPv6\", \"SCTP\",
                        \"UDPLite\" or an integer in the range 1-255."
                      pattern: ^.*
                      x-kubernetes-int-or-string: true
                    source:
                      description: Source contains the match criteria that apply to
                        source entity.
                      properties:
                        namespaceSelector:
                          description: "NamespaceSelector is an optional field that
                            contains a selector expression. Only traffic that originates
                            from (or terminates at) endpoints within the selected
                            namespaces will be matched. When both NamespaceSelector
                            and another selector are defined on the same rule, then
                            only workload endpoints that are matched by both selectors
                            will be selected by the rule. \n For NetworkPolicy, an
                            empty NamespaceSelector implies that the Selector is limited
                            to selecting only workload endpoints in the same namespace
                            as the NetworkPolicy. \n For NetworkPolicy, `global()`
                            NamespaceSelector implies that the Selector is limited
                            to selecting only GlobalNetworkSet or HostEndpoint. \n
                            For GlobalNetworkPolicy, an empty NamespaceSelector implies
                            the Selector applies to workload endpoints across all
                            namespaces."
                          type: string
                        nets:
                          description: Nets is an optional field that restricts the
                            rule to only apply to traffic that originates from (or
                            terminates at) IP addresses in any of the given subnets.
                          items:
                            type: string
                          type: array
                        notNets:
                          description: NotNets is the negated version of the Nets
                            field.
                          items:
                            type: string
                          type: array
                        notPorts:
                          description: NotPorts is the negated version of the Ports
                            field. Since only some protocols have ports, if any ports
                            are specified it requires the Protocol match in the Rule
                            to be set to "TCP" or "UDP".
                          items:
                            anyOf:
                            - type: integer
                            - type: string
                            pattern: ^.*
                            x-kubernetes-int-or-string: true
                          type: array
                        notSelector:
                          description: NotSelector is the negated version of the Selector
                            field.  See Selector field for subtleties with negated
                            selectors.
                          type: string
                        ports:
                          description: "Ports is an optional field that restricts
                            the rule to only apply to traffic that has a source (destination)
                            port that matches one of these ranges/values. This value
                            is a list of integers or strings that represent ranges
                            of ports. \n Since only some protocols have ports, if
                            any ports are specified it requires the Protocol match
                            in the Rule to be set to \"TCP\" or \"UDP\"."
                          items:
                            anyOf:
                            - type: integer
                            - type: string
                            pattern: ^.*
                            x-kubernetes-int-or-string: true
                          type: array
                        selector:
                          description: "Selector is an optional field that contains
                            a selector expression (see Policy for sample syntax).
                            \ Only traffic that originates from (terminates at) endpoints
                            matching the selector will be matched. \n Note that: in
                            addition to the negated version of the Selector (see NotSelector
                            below), the selector expression syntax itself supports
                            negation.  The two types of negation are subtly different.
                            One negates the set of matched endpoints, the other negates
                            the whole match: \n \tSelector = \"!has(my_label)\" matches
                            packets that are from other Calico-controlled \tendpoints
                            that do not have the label \"my_label\". \n \tNotSelector
                            = \"has(my_label)\" matches packets that are not from
                            Calico-controlled \tendpoints that do have the label \"my_label\".
                            \n The effect is that the latter will accept packets from
                            non-Calico sources whereas the former is limited to packets
                            from Calico-controlled endpoints."
                          type: string
                        serviceAccounts:
                          description: ServiceAccounts is an optional field that restricts
                            the rule to only apply to traffic that originates from
                            (or terminates at) a pod running as a matching service
                            account.
                          properties:
                            names:
                              description: Names is an optional field that restricts
                                the rule to only apply to traffic that originates
                                from (or terminates at) a pod running as a service
                                account whose name is in the list.
                              items:
                                type: string
                              type: array
                            selector:
                              description: Selector is an optional field that restricts
                                the rule to only apply to traffic that originates
                                from (or terminates at) a pod running as a service
                                account that matches the given label selector. If
                                both Names and Selector are specified then they are
                                AND'ed.
                              type: string
                          type: object
                        services:
                          description: "Services is an optional field that contains
                            options for matching Kubernetes Services. If specified,
                            only traffic that originates from or terminates at endpoints
                            within the selected service(s) will be matched, and only
                            to/from each endpoint's port. \n Services cannot be specified
                            on the same rule as Selector, NotSelector, NamespaceSelector,
                            Nets, NotNets or ServiceAccounts. \n Ports and NotPorts
                            can only be specified with Services on ingress rules."
                          properties:
                            name:
                              description: Name specifies the name of a Kubernetes
                                Service to match.
                              type: string
                            namespace:
                              description: Namespace specifies the namespace of the
                                given Service. If left empty, the rule will match
                                within this policy's namespace.
                              type: string
                          type: object
                      type: object
                  required:
                  - action
                  type: object
                type: array
              namespaceSelector:
                description: NamespaceSelector is an optional field for an expression
                  used to select a pod based on namespaces.
                type: string
              order:
                description: Order is an optional field that specifies the order in
                  which the policy is applied. Policies with higher "order" are applied
                  after those with lower order.  If the order is omitted, it may be
                  considered to be "infinite" - i.e. the policy will be applied last.  Policies
                  with identical order will be applied in alphanumerical order based
                  on the Policy "Name".
                type: number
              preDNAT:
                description: PreDNAT indicates to apply the rules in this policy before
                  any DNAT.
                type: boolean
              selector:
                description: "The selector is an expression used to pick pick out
                  the endpoints that the policy should be applied to. \n Selector
                  expressions follow this syntax: \n \tlabel == \"string_literal\"
                  \ ->  comparison, e.g. my_label == \"foo bar\" \tlabel != \"string_literal\"
                  \  ->  not equal; also matches if label is not present \tlabel in
                  { \"a\", \"b\", \"c\", ... }  ->  true if the value of label X is
                  one of \"a\", \"b\", \"c\" \tlabel not in { \"a\", \"b\", \"c\",
                  ... }  ->  true if the value of label X is not one of \"a\", \"b\",
                  \"c\" \thas(label_name)  -> True if that label is present \t! expr
                  -> negation of expr \texpr && expr  -> Short-circuit and \texpr
                  || expr  -> Short-circuit or \t( expr ) -> parens for grouping \tall()
                  or the empty selector -> matches all endpoints. \n Label names are
                  allowed to contain alphanumerics, -, _ and /. String literals are
                  more permissive but they do not support escape characters. \n Examples
                  (with made-up labels): \n \ttype == \"webserver\" && deployment
                  == \"prod\" \ttype in {\"frontend\", \"backend\"} \tdeployment !=
                  \"dev\" \t! has(label_name)"
                type: string
              serviceAccountSelector:
                description: ServiceAccountSelector is an optional field for an expression
                  used to select a pod based on service accounts.
                type: string
              types:
                description: "Types indicates whether this policy applies to ingress,
                  or to egress, or to both.  When not explicitly specified (and so
                  the value on creation is empty or nil), Calico defaults Types according
                  to what Ingress and Egress rules are present in the policy.  The
                  default is: \n - [ PolicyTypeIngress ], if there are no Egress rules
                  (including the case where there are   also no Ingress rules) \n
                  - [ PolicyTypeEgress ], if there are Egress rules but no Ingress
                  rules \n - [ PolicyTypeIngress, PolicyTypeEgress ], if there are
                  both Ingress and Egress rules. \n When the policy is read back again,
                  Types will always be one of these values, never empty or nil."
                items:
                  description: PolicyType enumerates the possible values of the PolicySpec
                    Types field.
                  type: string
                type: array
            type: object
        type: object
    served: true
    storage: true
status:
  acceptedNames:
    kind: ""
    plural: ""
  conditions: []
  storedVersions: []
---
apiVersion: apiextensions.k8s.io/v1
kind: CustomResourceDefinition
metadata:
  name: globalnetworksets.crd.projectcalico.org
spec:
  group: crd.projectcalico.org
  names:
    kind: GlobalNetworkSet
    listKind: GlobalNetworkSetList
    plural: globalnetworksets
    singular: globalnetworkset
  preserveUnknownFields: false
  scope: Cluster
  versions:
  - name: v1
    schema:
      openAPIV3Schema:
        description: GlobalNetworkSet contains a set of arbitrary IP sub-networks/CIDRs
          that share labels to allow rules to refer to them via selectors.  The labels
          of GlobalNetworkSet are not namespaced.
        properties:
          apiVersion:
            description: 'APIVersion defines the versioned schema of this representation
              of an object. Servers should convert recognized schemas to the latest
              internal value, and may reject unrecognized values. More info: https://git.k8s.io/community/contributors/devel/sig-architecture/api-conventions.md#resources'
            type: string
          kind:
            description: 'Kind is a string value representing the REST resource this
              object represents. Servers may infer this from the endpoint the client
              submits requests to. Cannot be updated. In CamelCase. More info: https://git.k8s.io/community/contributors/devel/sig-architecture/api-conventions.md#types-kinds'
            type: string
          metadata:
            type: object
          spec:
            description: GlobalNetworkSetSpec contains the specification for a NetworkSet
              resource.
            properties:
              nets:
                description: The list of IP networks that belong to this set.
                items:
                  type: string
                type: array
            type: object
        type: object
    served: true
    storage: true
status:
  acceptedNames:
    kind: ""
    plural: ""
  conditions: []
  storedVersions: []
---
apiVersion: apiextensions.k8s.io/v1
kind: CustomResourceDefinition
metadata:
  name: hostendpoints.crd.projectcalico.org
spec:
  group: crd.projectcalico.org
  names:
    kind: HostEndpoint
    listKind: HostEndpointList
    plural: hostendpoints
    singular: hostendpoint
  preserveUnknownFields: false
  scope: Cluster
  versions:
  - name: v1
    schema:
      openAPIV3Schema:
        properties:
          apiVersion:
            description: 'APIVersion defines the versioned schema of this representation
              of an object. Servers should convert recognized schemas to the latest
              internal value, and may reject unrecognized values. More info: https://git.k8s.io/community/contributors/devel/sig-architecture/api-conventions.md#resources'
            type: string
          kind:
            description: 'Kind is a string value representing the REST resource this
              object represents. Servers may infer this from the endpoint the client
              submits requests to. Cannot be updated. In CamelCase. More info: https://git.k8s.io/community/contributors/devel/sig-architecture/api-conventions.md#types-kinds'
            type: string
          metadata:
            type: object
          spec:
            description: HostEndpointSpec contains the specification for a HostEndpoint
              resource.
            properties:
              expectedIPs:
                description: "The expected IP addresses (IPv4 and IPv6) of the endpoint.
                  If \"InterfaceName\" is not present, Calico will look for an interface
                  matching any of the IPs in the list and apply policy to that. Note:
                  \tWhen using the selector match criteria in an ingress or egress
                  security Policy \tor Profile, Calico converts the selector into
                  a set of IP addresses. For host \tendpoints, the ExpectedIPs field
                  is used for that purpose. (If only the interface \tname is specified,
                  Calico does not learn the IPs of the interface for use in match
                  \tcriteria.)"
                items:
                  type: string
                type: array
              interfaceName:
                description: "Either \"*\", or the name of a specific Linux interface
                  to apply policy to; or empty.  \"*\" indicates that this HostEndpoint
                  governs all traffic to, from or through the default network namespace
                  of the host named by the \"Node\" field; entering and leaving that
                  namespace via any interface, including those from/to non-host-networked
                  local workloads. \n If InterfaceName is not \"*\", this HostEndpoint
                  only governs traffic that enters or leaves the host through the
                  specific interface named by InterfaceName, or - when InterfaceName
                  is empty - through the specific interface that has one of the IPs
                  in ExpectedIPs. Therefore, when InterfaceName is empty, at least
                  one expected IP must be specified.  Only external interfaces (such
                  as \"eth0\") are supported here; it isn't possible for a HostEndpoint
                  to protect traffic through a specific local workload interface.
                  \n Note: Only some kinds of policy are implemented for \"*\" HostEndpoints;
                  initially just pre-DNAT policy.  Please check Calico documentation
                  for the latest position."
                type: string
              node:
                description: The node name identifying the Calico node instance.
                type: string
              ports:
                description: Ports contains the endpoint's named ports, which may
                  be referenced in security policy rules.
                items:
                  properties:
                    name:
                      type: string
                    port:
                      type: integer
                    protocol:
                      anyOf:
                      - type: integer
                      - type: string
                      pattern: ^.*
                      x-kubernetes-int-or-string: true
                  required:
                  - name
                  - port
                  - protocol
                  type: object
                type: array
              profiles:
                description: A list of identifiers of security Profile objects that
                  apply to this endpoint. Each profile is applied in the order that
                  they appear in this list.  Profile rules are applied after the selector-based
                  security policy.
                items:
                  type: string
                type: array
            type: object
        type: object
    served: true
    storage: true
status:
  acceptedNames:
    kind: ""
    plural: ""
  conditions: []
  storedVersions: []
---
apiVersion: apiextensions.k8s.io/v1
kind: CustomResourceDefinition
metadata:
  name: ipamblocks.crd.projectcalico.org
spec:
  group: crd.projectcalico.org
  names:
    kind: IPAMBlock
    listKind: IPAMBlockList
    plural: ipamblocks
    singular: ipamblock
  preserveUnknownFields: false
  scope: Cluster
  versions:
  - name: v1
    schema:
      openAPIV3Schema:
        properties:
          apiVersion:
            description: 'APIVersion defines the versioned schema of this representation
              of an object. Servers should convert recognized schemas to the latest
              internal value, and may reject unrecognized values. More info: https://git.k8s.io/community/contributors/devel/sig-architecture/api-conventions.md#resources'
            type: string
          kind:
            description: 'Kind is a string value representing the REST resource this
              object represents. Servers may infer this from the endpoint the client
              submits requests to. Cannot be updated. In CamelCase. More info: https://git.k8s.io/community/contributors/devel/sig-architecture/api-conventions.md#types-kinds'
            type: string
          metadata:
            type: object
          spec:
            description: IPAMBlockSpec contains the specification for an IPAMBlock
              resource.
            properties:
              affinity:
                description: Affinity of the block, if this block has one. If set,
                  it will be of the form "host:<hostname>". If not set, this block
                  is not affine to a host.
                type: string
              allocations:
                description: Array of allocations in-use within this block. nil entries
                  mean the allocation is free. For non-nil entries at index i, the
                  index is the ordinal of the allocation within this block and the
                  value is the index of the associated attributes in the Attributes
                  array.
                items:
                  nullable: true
                  type: integer
                type: array
              attributes:
                description: Attributes is an array of arbitrary metadata associated
                  with allocations in the block. To find attributes for a given allocation,
                  use the value of the allocation's entry in the Allocations array
                  as the index of the element in this array.
                items:
                  properties:
                    handle_id:
                      type: string
                    secondary:
                      additionalProperties:
                        type: string
                      type: object
                  type: object
                type: array
              cidr:
                description: The block's CIDR.
                type: string
              deleted:
                description: Deleted is an internal boolean used to workaround a limitation
                  in the Kubernetes API whereby deletion will not return a conflict
                  error if the block has been updated. It should not be set manually.
                type: boolean
              sequenceNumber:
                default: 0
                description: We store a sequence number that is updated each time
                  the block is written. Each allocation will also store the sequence
                  number of the block at the time of its creation. When releasing
                  an IP, passing the sequence number associated with the allocation
                  allows us to protect against a race condition and ensure the IP
                  hasn't been released and re-allocated since the release request.
                format: int64
                type: integer
              sequenceNumberForAllocation:
                additionalProperties:
                  format: int64
                  type: integer
                description: Map of allocated ordinal within the block to sequence
                  number of the block at the time of allocation. Kubernetes does not
                  allow numerical keys for maps, so the key is cast to a string.
                type: object
              strictAffinity:
                description: StrictAffinity on the IPAMBlock is deprecated and no
                  longer used by the code. Use IPAMConfig StrictAffinity instead.
                type: boolean
              unallocated:
                description: Unallocated is an ordered list of allocations which are
                  free in the block.
                items:
                  type: integer
                type: array
            required:
            - allocations
            - attributes
            - cidr
            - strictAffinity
            - unallocated
            type: object
        type: object
    served: true
    storage: true
status:
  acceptedNames:
    kind: ""
    plural: ""
  conditions: []
  storedVersions: []
---
apiVersion: apiextensions.k8s.io/v1
kind: CustomResourceDefinition
metadata:
  name: ipamconfigs.crd.projectcalico.org
spec:
  group: crd.projectcalico.org
  names:
    kind: IPAMConfig
    listKind: IPAMConfigList
    plural: ipamconfigs
    singular: ipamconfig
  preserveUnknownFields: false
  scope: Cluster
  versions:
  - name: v1
    schema:
      openAPIV3Schema:
        properties:
          apiVersion:
            description: 'APIVersion defines the versioned schema of this representation
              of an object. Servers should convert recognized schemas to the latest
              internal value, and may reject unrecognized values. More info: https://git.k8s.io/community/contributors/devel/sig-architecture/api-conventions.md#resources'
            type: string
          kind:
            description: 'Kind is a string value representing the REST resource this
              object represents. Servers may infer this from the endpoint the client
              submits requests to. Cannot be updated. In CamelCase. More info: https://git.k8s.io/community/contributors/devel/sig-architecture/api-conventions.md#types-kinds'
            type: string
          metadata:
            type: object
          spec:
            description: IPAMConfigSpec contains the specification for an IPAMConfig
              resource.
            properties:
              autoAllocateBlocks:
                type: boolean
              maxBlocksPerHost:
                description: MaxBlocksPerHost, if non-zero, is the max number of blocks
                  that can be affine to each host.
                maximum: 2147483647
                minimum: 0
                type: integer
              strictAffinity:
                type: boolean
            required:
            - autoAllocateBlocks
            - strictAffinity
            type: object
        type: object
    served: true
    storage: true
status:
  acceptedNames:
    kind: ""
    plural: ""
  conditions: []
  storedVersions: []
---
apiVersion: apiextensions.k8s.io/v1
kind: CustomResourceDefinition
metadata:
  name: ipamhandles.crd.projectcalico.org
spec:
  group: crd.projectcalico.org
  names:
    kind: IPAMHandle
    listKind: IPAMHandleList
    plural: ipamhandles
    singular: ipamhandle
  preserveUnknownFields: false
  scope: Cluster
  versions:
  - name: v1
    schema:
      openAPIV3Schema:
        properties:
          apiVersion:
            description: 'APIVersion defines the versioned schema of this representation
              of an object. Servers should convert recognized schemas to the latest
              internal value, and may reject unrecognized values. More info: https://git.k8s.io/community/contributors/devel/sig-architecture/api-conventions.md#resources'
            type: string
          kind:
            description: 'Kind is a string value representing the REST resource this
              object represents. Servers may infer this from the endpoint the client
              submits requests to. Cannot be updated. In CamelCase. More info: https://git.k8s.io/community/contributors/devel/sig-architecture/api-conventions.md#types-kinds'
            type: string
          metadata:
            type: object
          spec:
            description: IPAMHandleSpec contains the specification for an IPAMHandle
              resource.
            properties:
              block:
                additionalProperties:
                  type: integer
                type: object
              deleted:
                type: boolean
              handleID:
                type: string
            required:
            - block
            - handleID
            type: object
        type: object
    served: true
    storage: true
status:
  acceptedNames:
    kind: ""
    plural: ""
  conditions: []
  storedVersions: []
---
apiVersion: apiextensions.k8s.io/v1
kind: CustomResourceDefinition
metadata:
  name: ippools.crd.projectcalico.org
spec:
  group: crd.projectcalico.org
  names:
    kind: IPPool
    listKind: IPPoolList
    plural: ippools
    singular: ippool
  preserveUnknownFields: false
  scope: Cluster
  versions:
  - name: v1
    schema:
      openAPIV3Schema:
        properties:
          apiVersion:
            description: 'APIVersion defines the versioned schema of this representation
              of an object. Servers should convert recognized schemas to the latest
              internal value, and may reject unrecognized values. More info: https://git.k8s.io/community/contributors/devel/sig-architecture/api-conventions.md#resources'
            type: string
          kind:
            description: 'Kind is a string value representing the REST resource this
              object represents. Servers may infer this from the endpoint the client
              submits requests to. Cannot be updated. In CamelCase. More info: https://git.k8s.io/community/contributors/devel/sig-architecture/api-conventions.md#types-kinds'
            type: string
          metadata:
            type: object
          spec:
            description: IPPoolSpec contains the specification for an IPPool resource.
            properties:
              allowedUses:
                description: AllowedUse controls what the IP pool will be used for.  If
                  not specified or empty, defaults to ["Tunnel", "Workload"] for back-compatibility
                items:
                  type: string
                type: array
              blockSize:
                description: The block size to use for IP address assignments from
                  this pool. Defaults to 26 for IPv4 and 122 for IPv6.
                type: integer
              cidr:
                description: The pool CIDR.
                type: string
              disableBGPExport:
                description: 'Disable exporting routes from this IP Pool''s CIDR over
                  BGP. [Default: false]'
                type: boolean
              disabled:
                description: When disabled is true, Calico IPAM will not assign addresses
                  from this pool.
                type: boolean
              ipip:
                description: 'Deprecated: this field is only used for APIv1 backwards
                  compatibility. Setting this field is not allowed, this field is
                  for internal use only.'
                properties:
                  enabled:
                    description: When enabled is true, ipip tunneling will be used
                      to deliver packets to destinations within this pool.
                    type: boolean
                  mode:
                    description: The IPIP mode.  This can be one of "always" or "cross-subnet".  A
                      mode of "always" will also use IPIP tunneling for routing to
                      destination IP addresses within this pool.  A mode of "cross-subnet"
                      will only use IPIP tunneling when the destination node is on
                      a different subnet to the originating node.  The default value
                      (if not specified) is "always".
                    type: string
                type: object
              ipipMode:
                description: Contains configuration for IPIP tunneling for this pool.
                  If not specified, then this is defaulted to "Never" (i.e. IPIP tunneling
                  is disabled).
                type: string
              nat-outgoing:
                description: 'Deprecated: this field is only used for APIv1 backwards
                  compatibility. Setting this field is not allowed, this field is
                  for internal use only.'
                type: boolean
              natOutgoing:
                description: When natOutgoing is true, packets sent from Calico networked
                  containers in this pool to destinations outside of this pool will
                  be masqueraded.
                type: boolean
              nodeSelector:
                description: Allows IPPool to allocate for a specific node by label
                  selector.
                type: string
              vxlanMode:
                description: Contains configuration for VXLAN tunneling for this pool.
                  If not specified, then this is defaulted to "Never" (i.e. VXLAN
                  tunneling is disabled).
                type: string
            required:
            - cidr
            type: object
        type: object
    served: true
    storage: true
status:
  acceptedNames:
    kind: ""
    plural: ""
  conditions: []
  storedVersions: []
---
apiVersion: apiextensions.k8s.io/v1
kind: CustomResourceDefinition
metadata:
  annotations:
    controller-gen.kubebuilder.io/version: (devel)
  creationTimestamp: null
  name: ipreservations.crd.projectcalico.org
spec:
  group: crd.projectcalico.org
  names:
    kind: IPReservation
    listKind: IPReservationList
    plural: ipreservations
    singular: ipreservation
  preserveUnknownFields: false
  scope: Cluster
  versions:
  - name: v1
    schema:
      openAPIV3Schema:
        properties:
          apiVersion:
            description: 'APIVersion defines the versioned schema of this representation
              of an object. Servers should convert recognized schemas to the latest
              internal value, and may reject unrecognized values. More info: https://git.k8s.io/community/contributors/devel/sig-architecture/api-conventions.md#resources'
            type: string
          kind:
            description: 'Kind is a string value representing the REST resource this
              object represents. Servers may infer this from the endpoint the client
              submits requests to. Cannot be updated. In CamelCase. More info: https://git.k8s.io/community/contributors/devel/sig-architecture/api-conventions.md#types-kinds'
            type: string
          metadata:
            type: object
          spec:
            description: IPReservationSpec contains the specification for an IPReservation
              resource.
            properties:
              reservedCIDRs:
                description: ReservedCIDRs is a list of CIDRs and/or IP addresses
                  that Calico IPAM will exclude from new allocations.
                items:
                  type: string
                type: array
            type: object
        type: object
    served: true
    storage: true
status:
  acceptedNames:
    kind: ""
    plural: ""
  conditions: []
  storedVersions: []
---
apiVersion: apiextensions.k8s.io/v1
kind: CustomResourceDefinition
metadata:
  name: kubecontrollersconfigurations.crd.projectcalico.org
spec:
  group: crd.projectcalico.org
  names:
    kind: KubeControllersConfiguration
    listKind: KubeControllersConfigurationList
    plural: kubecontrollersconfigurations
    singular: kubecontrollersconfiguration
  preserveUnknownFields: false
  scope: Cluster
  versions:
  - name: v1
    schema:
      openAPIV3Schema:
        properties:
          apiVersion:
            description: 'APIVersion defines the versioned schema of this representation
              of an object. Servers should convert recognized schemas to the latest
              internal value, and may reject unrecognized values. More info: https://git.k8s.io/community/contributors/devel/sig-architecture/api-conventions.md#resources'
            type: string
          kind:
            description: 'Kind is a string value representing the REST resource this
              object represents. Servers may infer this from the endpoint the client
              submits requests to. Cannot be updated. In CamelCase. More info: https://git.k8s.io/community/contributors/devel/sig-architecture/api-conventions.md#types-kinds'
            type: string
          metadata:
            type: object
          spec:
            description: KubeControllersConfigurationSpec contains the values of the
              Kubernetes controllers configuration.
            properties:
              controllers:
                description: Controllers enables and configures individual Kubernetes
                  controllers
                properties:
                  namespace:
                    description: Namespace enables and configures the namespace controller.
                      Enabled by default, set to nil to disable.
                    properties:
                      reconcilerPeriod:
                        description: 'ReconcilerPeriod is the period to perform reconciliation
                          with the Calico datastore. [Default: 5m]'
                        type: string
                    type: object
                  node:
                    description: Node enables and configures the node controller.
                      Enabled by default, set to nil to disable.
                    properties:
                      hostEndpoint:
                        description: HostEndpoint controls syncing nodes to host endpoints.
                          Disabled by default, set to nil to disable.
                        properties:
                          autoCreate:
                            description: 'AutoCreate enables automatic creation of
                              host endpoints for every node. [Default: Disabled]'
                            type: string
                        type: object
                      leakGracePeriod:
                        description: 'LeakGracePeriod is the period used by the controller
                          to determine if an IP address has been leaked. Set to 0
                          to disable IP garbage collection. [Default: 15m]'
                        type: string
                      reconcilerPeriod:
                        description: 'ReconcilerPeriod is the period to perform reconciliation
                          with the Calico datastore. [Default: 5m]'
                        type: string
                      syncLabels:
                        description: 'SyncLabels controls whether to copy Kubernetes
                          node labels to Calico nodes. [Default: Enabled]'
                        type: string
                    type: object
                  policy:
                    description: Policy enables and configures the policy controller.
                      Enabled by default, set to nil to disable.
                    properties:
                      reconcilerPeriod:
                        description: 'ReconcilerPeriod is the period to perform reconciliation
                          with the Calico datastore. [Default: 5m]'
                        type: string
                    type: object
                  serviceAccount:
                    description: ServiceAccount enables and configures the service
                      account controller. Enabled by default, set to nil to disable.
                    properties:
                      reconcilerPeriod:
                        description: 'ReconcilerPeriod is the period to perform reconciliation
                          with the Calico datastore. [Default: 5m]'
                        type: string
                    type: object
                  workloadEndpoint:
                    description: WorkloadEndpoint enables and configures the workload
                      endpoint controller. Enabled by default, set to nil to disable.
                    properties:
                      reconcilerPeriod:
                        description: 'ReconcilerPeriod is the period to perform reconciliation
                          with the Calico datastore. [Default: 5m]'
                        type: string
                    type: object
                type: object
              debugProfilePort:
                description: DebugProfilePort configures the port to serve memory
                  and cpu profiles on. If not specified, profiling is disabled.
                format: int32
                type: integer
              etcdV3CompactionPeriod:
                description: 'EtcdV3CompactionPeriod is the period between etcdv3
                  compaction requests. Set to 0 to disable. [Default: 10m]'
                type: string
              healthChecks:
                description: 'HealthChecks enables or disables support for health
                  checks [Default: Enabled]'
                type: string
              logSeverityScreen:
                description: 'LogSeverityScreen is the log severity above which logs
                  are sent to the stdout. [Default: Info]'
                type: string
              prometheusMetricsPort:
                description: 'PrometheusMetricsPort is the TCP port that the Prometheus
                  metrics server should bind to. Set to 0 to disable. [Default: 9094]'
                type: integer
            required:
            - controllers
            type: object
          status:
            description: KubeControllersConfigurationStatus represents the status
              of the configuration. It's useful for admins to be able to see the actual
              config that was applied, which can be modified by environment variables
              on the kube-controllers process.
            properties:
              environmentVars:
                additionalProperties:
                  type: string
                description: EnvironmentVars contains the environment variables on
                  the kube-controllers that influenced the RunningConfig.
                type: object
              runningConfig:
                description: RunningConfig contains the effective config that is running
                  in the kube-controllers pod, after merging the API resource with
                  any environment variables.
                properties:
                  controllers:
                    description: Controllers enables and configures individual Kubernetes
                      controllers
                    properties:
                      namespace:
                        description: Namespace enables and configures the namespace
                          controller. Enabled by default, set to nil to disable.
                        properties:
                          reconcilerPeriod:
                            description: 'ReconcilerPeriod is the period to perform
                              reconciliation with the Calico datastore. [Default:
                              5m]'
                            type: string
                        type: object
                      node:
                        description: Node enables and configures the node controller.
                          Enabled by default, set to nil to disable.
                        properties:
                          hostEndpoint:
                            description: HostEndpoint controls syncing nodes to host
                              endpoints. Disabled by default, set to nil to disable.
                            properties:
                              autoCreate:
                                description: 'AutoCreate enables automatic creation
                                  of host endpoints for every node. [Default: Disabled]'
                                type: string
                            type: object
                          leakGracePeriod:
                            description: 'LeakGracePeriod is the period used by the
                              controller to determine if an IP address has been leaked.
                              Set to 0 to disable IP garbage collection. [Default:
                              15m]'
                            type: string
                          reconcilerPeriod:
                            description: 'ReconcilerPeriod is the period to perform
                              reconciliation with the Calico datastore. [Default:
                              5m]'
                            type: string
                          syncLabels:
                            description: 'SyncLabels controls whether to copy Kubernetes
                              node labels to Calico nodes. [Default: Enabled]'
                            type: string
                        type: object
                      policy:
                        description: Policy enables and configures the policy controller.
                          Enabled by default, set to nil to disable.
                        properties:
                          reconcilerPeriod:
                            description: 'ReconcilerPeriod is the period to perform
                              reconciliation with the Calico datastore. [Default:
                              5m]'
                            type: string
                        type: object
                      serviceAccount:
                        description: ServiceAccount enables and configures the service
                          account controller. Enabled by default, set to nil to disable.
                        properties:
                          reconcilerPeriod:
                            description: 'ReconcilerPeriod is the period to perform
                              reconciliation with the Calico datastore. [Default:
                              5m]'
                            type: string
                        type: object
                      workloadEndpoint:
                        description: WorkloadEndpoint enables and configures the workload
                          endpoint controller. Enabled by default, set to nil to disable.
                        properties:
                          reconcilerPeriod:
                            description: 'ReconcilerPeriod is the period to perform
                              reconciliation with the Calico datastore. [Default:
                              5m]'
                            type: string
                        type: object
                    type: object
                  debugProfilePort:
                    description: DebugProfilePort configures the port to serve memory
                      and cpu profiles on. If not specified, profiling is disabled.
                    format: int32
                    type: integer
                  etcdV3CompactionPeriod:
                    description: 'EtcdV3CompactionPeriod is the period between etcdv3
                      compaction requests. Set to 0 to disable. [Default: 10m]'
                    type: string
                  healthChecks:
                    description: 'HealthChecks enables or disables support for health
                      checks [Default: Enabled]'
                    type: string
                  logSeverityScreen:
                    description: 'LogSeverityScreen is the log severity above which
                      logs are sent to the stdout. [Default: Info]'
                    type: string
                  prometheusMetricsPort:
                    description: 'PrometheusMetricsPort is the TCP port that the Prometheus
                      metrics server should bind to. Set to 0 to disable. [Default:
                      9094]'
                    type: integer
                required:
                - controllers
                type: object
            type: object
        type: object
    served: true
    storage: true
status:
  acceptedNames:
    kind: ""
    plural: ""
  conditions: []
  storedVersions: []
---
apiVersion: apiextensions.k8s.io/v1
kind: CustomResourceDefinition
metadata:
  name: networkpolicies.crd.projectcalico.org
spec:
  group: crd.projectcalico.org
  names:
    kind: NetworkPolicy
    listKind: NetworkPolicyList
    plural: networkpolicies
    singular: networkpolicy
  preserveUnknownFields: false
  scope: Namespaced
  versions:
  - name: v1
    schema:
      openAPIV3Schema:
        properties:
          apiVersion:
            description: 'APIVersion defines the versioned schema of this representation
              of an object. Servers should convert recognized schemas to the latest
              internal value, and may reject unrecognized values. More info: https://git.k8s.io/community/contributors/devel/sig-architecture/api-conventions.md#resources'
            type: string
          kind:
            description: 'Kind is a string value representing the REST resource this
              object represents. Servers may infer this from the endpoint the client
              submits requests to. Cannot be updated. In CamelCase. More info: https://git.k8s.io/community/contributors/devel/sig-architecture/api-conventions.md#types-kinds'
            type: string
          metadata:
            type: object
          spec:
            properties:
              egress:
                description: The ordered set of egress rules.  Each rule contains
                  a set of packet match criteria and a corresponding action to apply.
                items:
                  description: "A Rule encapsulates a set of match criteria and an
                    action.  Both selector-based security Policy and security Profiles
                    reference rules - separated out as a list of rules for both ingress
                    and egress packet matching. \n Each positive match criteria has
                    a negated version, prefixed with \"Not\". All the match criteria
                    within a rule must be satisfied for a packet to match. A single
                    rule can contain the positive and negative version of a match
                    and both must be satisfied for the rule to match."
                  properties:
                    action:
                      type: string
                    destination:
                      description: Destination contains the match criteria that apply
                        to destination entity.
                      properties:
                        namespaceSelector:
                          description: "NamespaceSelector is an optional field that
                            contains a selector expression. Only traffic that originates
                            from (or terminates at) endpoints within the selected
                            namespaces will be matched. When both NamespaceSelector
                            and another selector are defined on the same rule, then
                            only workload endpoints that are matched by both selectors
                            will be selected by the rule. \n For NetworkPolicy, an
                            empty NamespaceSelector implies that the Selector is limited
                            to selecting only workload endpoints in the same namespace
                            as the NetworkPolicy. \n For NetworkPolicy, `global()`
                            NamespaceSelector implies that the Selector is limited
                            to selecting only GlobalNetworkSet or HostEndpoint. \n
                            For GlobalNetworkPolicy, an empty NamespaceSelector implies
                            the Selector applies to workload endpoints across all
                            namespaces."
                          type: string
                        nets:
                          description: Nets is an optional field that restricts the
                            rule to only apply to traffic that originates from (or
                            terminates at) IP addresses in any of the given subnets.
                          items:
                            type: string
                          type: array
                        notNets:
                          description: NotNets is the negated version of the Nets
                            field.
                          items:
                            type: string
                          type: array
                        notPorts:
                          description: NotPorts is the negated version of the Ports
                            field. Since only some protocols have ports, if any ports
                            are specified it requires the Protocol match in the Rule
                            to be set to "TCP" or "UDP".
                          items:
                            anyOf:
                            - type: integer
                            - type: string
                            pattern: ^.*
                            x-kubernetes-int-or-string: true
                          type: array
                        notSelector:
                          description: NotSelector is the negated version of the Selector
                            field.  See Selector field for subtleties with negated
                            selectors.
                          type: string
                        ports:
                          description: "Ports is an optional field that restricts
                            the rule to only apply to traffic that has a source (destination)
                            port that matches one of these ranges/values. This value
                            is a list of integers or strings that represent ranges
                            of ports. \n Since only some protocols have ports, if
                            any ports are specified it requires the Protocol match
                            in the Rule to be set to \"TCP\" or \"UDP\"."
                          items:
                            anyOf:
                            - type: integer
                            - type: string
                            pattern: ^.*
                            x-kubernetes-int-or-string: true
                          type: array
                        selector:
                          description: "Selector is an optional field that contains
                            a selector expression (see Policy for sample syntax).
                            \ Only traffic that originates from (terminates at) endpoints
                            matching the selector will be matched. \n Note that: in
                            addition to the negated version of the Selector (see NotSelector
                            below), the selector expression syntax itself supports
                            negation.  The two types of negation are subtly different.
                            One negates the set of matched endpoints, the other negates
                            the whole match: \n \tSelector = \"!has(my_label)\" matches
                            packets that are from other Calico-controlled \tendpoints
                            that do not have the label \"my_label\". \n \tNotSelector
                            = \"has(my_label)\" matches packets that are not from
                            Calico-controlled \tendpoints that do have the label \"my_label\".
                            \n The effect is that the latter will accept packets from
                            non-Calico sources whereas the former is limited to packets
                            from Calico-controlled endpoints."
                          type: string
                        serviceAccounts:
                          description: ServiceAccounts is an optional field that restricts
                            the rule to only apply to traffic that originates from
                            (or terminates at) a pod running as a matching service
                            account.
                          properties:
                            names:
                              description: Names is an optional field that restricts
                                the rule to only apply to traffic that originates
                                from (or terminates at) a pod running as a service
                                account whose name is in the list.
                              items:
                                type: string
                              type: array
                            selector:
                              description: Selector is an optional field that restricts
                                the rule to only apply to traffic that originates
                                from (or terminates at) a pod running as a service
                                account that matches the given label selector. If
                                both Names and Selector are specified then they are
                                AND'ed.
                              type: string
                          type: object
                        services:
                          description: "Services is an optional field that contains
                            options for matching Kubernetes Services. If specified,
                            only traffic that originates from or terminates at endpoints
                            within the selected service(s) will be matched, and only
                            to/from each endpoint's port. \n Services cannot be specified
                            on the same rule as Selector, NotSelector, NamespaceSelector,
                            Nets, NotNets or ServiceAccounts. \n Ports and NotPorts
                            can only be specified with Services on ingress rules."
                          properties:
                            name:
                              description: Name specifies the name of a Kubernetes
                                Service to match.
                              type: string
                            namespace:
                              description: Namespace specifies the namespace of the
                                given Service. If left empty, the rule will match
                                within this policy's namespace.
                              type: string
                          type: object
                      type: object
                    http:
                      description: HTTP contains match criteria that apply to HTTP
                        requests.
                      properties:
                        methods:
                          description: Methods is an optional field that restricts
                            the rule to apply only to HTTP requests that use one of
                            the listed HTTP Methods (e.g. GET, PUT, etc.) Multiple
                            methods are OR'd together.
                          items:
                            type: string
                          type: array
                        paths:
                          description: 'Paths is an optional field that restricts
                            the rule to apply to HTTP requests that use one of the
                            listed HTTP Paths. Multiple paths are OR''d together.
                            e.g: - exact: /foo - prefix: /bar NOTE: Each entry may
                            ONLY specify either a `exact` or a `prefix` match. The
                            validator will check for it.'
                          items:
                            description: 'HTTPPath specifies an HTTP path to match.
                              It may be either of the form: exact: <path>: which matches
                              the path exactly or prefix: <path-prefix>: which matches
                              the path prefix'
                            properties:
                              exact:
                                type: string
                              prefix:
                                type: string
                            type: object
                          type: array
                      type: object
                    icmp:
                      description: ICMP is an optional field that restricts the rule
                        to apply to a specific type and code of ICMP traffic.  This
                        should only be specified if the Protocol field is set to "ICMP"
                        or "ICMPv6".
                      properties:
                        code:
                          description: Match on a specific ICMP code.  If specified,
                            the Type value must also be specified. This is a technical
                            limitation imposed by the kernel's iptables firewall,
                            which Calico uses to enforce the rule.
                          type: integer
                        type:
                          description: Match on a specific ICMP type.  For example
                            a value of 8 refers to ICMP Echo Request (i.e. pings).
                          type: integer
                      type: object
                    ipVersion:
                      description: IPVersion is an optional field that restricts the
                        rule to only match a specific IP version.
                      type: integer
                    metadata:
                      description: Metadata contains additional information for this
                        rule
                      properties:
                        annotations:
                          additionalProperties:
                            type: string
                          description: Annotations is a set of key value pairs that
                            give extra information about the rule
                          type: object
                      type: object
                    notICMP:
                      description: NotICMP is the negated version of the ICMP field.
                      properties:
                        code:
                          description: Match on a specific ICMP code.  If specified,
                            the Type value must also be specified. This is a technical
                            limitation imposed by the kernel's iptables firewall,
                            which Calico uses to enforce the rule.
                          type: integer
                        type:
                          description: Match on a specific ICMP type.  For example
                            a value of 8 refers to ICMP Echo Request (i.e. pings).
                          type: integer
                      type: object
                    notProtocol:
                      anyOf:
                      - type: integer
                      - type: string
                      description: NotProtocol is the negated version of the Protocol
                        field.
                      pattern: ^.*
                      x-kubernetes-int-or-string: true
                    protocol:
                      anyOf:
                      - type: integer
                      - type: string
                      description: "Protocol is an optional field that restricts the
                        rule to only apply to traffic of a specific IP protocol. Required
                        if any of the EntityRules contain Ports (because ports only
                        apply to certain protocols). \n Must be one of these string
                        values: \"TCP\", \"UDP\", \"ICMP\", \"ICMPv6\", \"SCTP\",
                        \"UDPLite\" or an integer in the range 1-255."
                      pattern: ^.*
                      x-kubernetes-int-or-string: true
                    source:
                      description: Source contains the match criteria that apply to
                        source entity.
                      properties:
                        namespaceSelector:
                          description: "NamespaceSelector is an optional field that
                            contains a selector expression. Only traffic that originates
                            from (or terminates at) endpoints within the selected
                            namespaces will be matched. When both NamespaceSelector
                            and another selector are defined on the same rule, then
                            only workload endpoints that are matched by both selectors
                            will be selected by the rule. \n For NetworkPolicy, an
                            empty NamespaceSelector implies that the Selector is limited
                            to selecting only workload endpoints in the same namespace
                            as the NetworkPolicy. \n For NetworkPolicy, `global()`
                            NamespaceSelector implies that the Selector is limited
                            to selecting only GlobalNetworkSet or HostEndpoint. \n
                            For GlobalNetworkPolicy, an empty NamespaceSelector implies
                            the Selector applies to workload endpoints across all
                            namespaces."
                          type: string
                        nets:
                          description: Nets is an optional field that restricts the
                            rule to only apply to traffic that originates from (or
                            terminates at) IP addresses in any of the given subnets.
                          items:
                            type: string
                          type: array
                        notNets:
                          description: NotNets is the negated version of the Nets
                            field.
                          items:
                            type: string
                          type: array
                        notPorts:
                          description: NotPorts is the negated version of the Ports
                            field. Since only some protocols have ports, if any ports
                            are specified it requires the Protocol match in the Rule
                            to be set to "TCP" or "UDP".
                          items:
                            anyOf:
                            - type: integer
                            - type: string
                            pattern: ^.*
                            x-kubernetes-int-or-string: true
                          type: array
                        notSelector:
                          description: NotSelector is the negated version of the Selector
                            field.  See Selector field for subtleties with negated
                            selectors.
                          type: string
                        ports:
                          description: "Ports is an optional field that restricts
                            the rule to only apply to traffic that has a source (destination)
                            port that matches one of these ranges/values. This value
                            is a list of integers or strings that represent ranges
                            of ports. \n Since only some protocols have ports, if
                            any ports are specified it requires the Protocol match
                            in the Rule to be set to \"TCP\" or \"UDP\"."
                          items:
                            anyOf:
                            - type: integer
                            - type: string
                            pattern: ^.*
                            x-kubernetes-int-or-string: true
                          type: array
                        selector:
                          description: "Selector is an optional field that contains
                            a selector expression (see Policy for sample syntax).
                            \ Only traffic that originates from (terminates at) endpoints
                            matching the selector will be matched. \n Note that: in
                            addition to the negated version of the Selector (see NotSelector
                            below), the selector expression syntax itself supports
                            negation.  The two types of negation are subtly different.
                            One negates the set of matched endpoints, the other negates
                            the whole match: \n \tSelector = \"!has(my_label)\" matches
                            packets that are from other Calico-controlled \tendpoints
                            that do not have the label \"my_label\". \n \tNotSelector
                            = \"has(my_label)\" matches packets that are not from
                            Calico-controlled \tendpoints that do have the label \"my_label\".
                            \n The effect is that the latter will accept packets from
                            non-Calico sources whereas the former is limited to packets
                            from Calico-controlled endpoints."
                          type: string
                        serviceAccounts:
                          description: ServiceAccounts is an optional field that restricts
                            the rule to only apply to traffic that originates from
                            (or terminates at) a pod running as a matching service
                            account.
                          properties:
                            names:
                              description: Names is an optional field that restricts
                                the rule to only apply to traffic that originates
                                from (or terminates at) a pod running as a service
                                account whose name is in the list.
                              items:
                                type: string
                              type: array
                            selector:
                              description: Selector is an optional field that restricts
                                the rule to only apply to traffic that originates
                                from (or terminates at) a pod running as a service
                                account that matches the given label selector. If
                                both Names and Selector are specified then they are
                                AND'ed.
                              type: string
                          type: object
                        services:
                          description: "Services is an optional field that contains
                            options for matching Kubernetes Services. If specified,
                            only traffic that originates from or terminates at endpoints
                            within the selected service(s) will be matched, and only
                            to/from each endpoint's port. \n Services cannot be specified
                            on the same rule as Selector, NotSelector, NamespaceSelector,
                            Nets, NotNets or ServiceAccounts. \n Ports and NotPorts
                            can only be specified with Services on ingress rules."
                          properties:
                            name:
                              description: Name specifies the name of a Kubernetes
                                Service to match.
                              type: string
                            namespace:
                              description: Namespace specifies the namespace of the
                                given Service. If left empty, the rule will match
                                within this policy's namespace.
                              type: string
                          type: object
                      type: object
                  required:
                  - action
                  type: object
                type: array
              ingress:
                description: The ordered set of ingress rules.  Each rule contains
                  a set of packet match criteria and a corresponding action to apply.
                items:
                  description: "A Rule encapsulates a set of match criteria and an
                    action.  Both selector-based security Policy and security Profiles
                    reference rules - separated out as a list of rules for both ingress
                    and egress packet matching. \n Each positive match criteria has
                    a negated version, prefixed with \"Not\". All the match criteria
                    within a rule must be satisfied for a packet to match. A single
                    rule can contain the positive and negative version of a match
                    and both must be satisfied for the rule to match."
                  properties:
                    action:
                      type: string
                    destination:
                      description: Destination contains the match criteria that apply
                        to destination entity.
                      properties:
                        namespaceSelector:
                          description: "NamespaceSelector is an optional field that
                            contains a selector expression. Only traffic that originates
                            from (or terminates at) endpoints within the selected
                            namespaces will be matched. When both NamespaceSelector
                            and another selector are defined on the same rule, then
                            only workload endpoints that are matched by both selectors
                            will be selected by the rule. \n For NetworkPolicy, an
                            empty NamespaceSelector implies that the Selector is limited
                            to selecting only workload endpoints in the same namespace
                            as the NetworkPolicy. \n For NetworkPolicy, `global()`
                            NamespaceSelector implies that the Selector is limited
                            to selecting only GlobalNetworkSet or HostEndpoint. \n
                            For GlobalNetworkPolicy, an empty NamespaceSelector implies
                            the Selector applies to workload endpoints across all
                            namespaces."
                          type: string
                        nets:
                          description: Nets is an optional field that restricts the
                            rule to only apply to traffic that originates from (or
                            terminates at) IP addresses in any of the given subnets.
                          items:
                            type: string
                          type: array
                        notNets:
                          description: NotNets is the negated version of the Nets
                            field.
                          items:
                            type: string
                          type: array
                        notPorts:
                          description: NotPorts is the negated version of the Ports
                            field. Since only some protocols have ports, if any ports
                            are specified it requires the Protocol match in the Rule
                            to be set to "TCP" or "UDP".
                          items:
                            anyOf:
                            - type: integer
                            - type: string
                            pattern: ^.*
                            x-kubernetes-int-or-string: true
                          type: array
                        notSelector:
                          description: NotSelector is the negated version of the Selector
                            field.  See Selector field for subtleties with negated
                            selectors.
                          type: string
                        ports:
                          description: "Ports is an optional field that restricts
                            the rule to only apply to traffic that has a source (destination)
                            port that matches one of these ranges/values. This value
                            is a list of integers or strings that represent ranges
                            of ports. \n Since only some protocols have ports, if
                            any ports are specified it requires the Protocol match
                            in the Rule to be set to \"TCP\" or \"UDP\"."
                          items:
                            anyOf:
                            - type: integer
                            - type: string
                            pattern: ^.*
                            x-kubernetes-int-or-string: true
                          type: array
                        selector:
                          description: "Selector is an optional field that contains
                            a selector expression (see Policy for sample syntax).
                            \ Only traffic that originates from (terminates at) endpoints
                            matching the selector will be matched. \n Note that: in
                            addition to the negated version of the Selector (see NotSelector
                            below), the selector expression syntax itself supports
                            negation.  The two types of negation are subtly different.
                            One negates the set of matched endpoints, the other negates
                            the whole match: \n \tSelector = \"!has(my_label)\" matches
                            packets that are from other Calico-controlled \tendpoints
                            that do not have the label \"my_label\". \n \tNotSelector
                            = \"has(my_label)\" matches packets that are not from
                            Calico-controlled \tendpoints that do have the label \"my_label\".
                            \n The effect is that the latter will accept packets from
                            non-Calico sources whereas the former is limited to packets
                            from Calico-controlled endpoints."
                          type: string
                        serviceAccounts:
                          description: ServiceAccounts is an optional field that restricts
                            the rule to only apply to traffic that originates from
                            (or terminates at) a pod running as a matching service
                            account.
                          properties:
                            names:
                              description: Names is an optional field that restricts
                                the rule to only apply to traffic that originates
                                from (or terminates at) a pod running as a service
                                account whose name is in the list.
                              items:
                                type: string
                              type: array
                            selector:
                              description: Selector is an optional field that restricts
                                the rule to only apply to traffic that originates
                                from (or terminates at) a pod running as a service
                                account that matches the given label selector. If
                                both Names and Selector are specified then they are
                                AND'ed.
                              type: string
                          type: object
                        services:
                          description: "Services is an optional field that contains
                            options for matching Kubernetes Services. If specified,
                            only traffic that originates from or terminates at endpoints
                            within the selected service(s) will be matched, and only
                            to/from each endpoint's port. \n Services cannot be specified
                            on the same rule as Selector, NotSelector, NamespaceSelector,
                            Nets, NotNets or ServiceAccounts. \n Ports and NotPorts
                            can only be specified with Services on ingress rules."
                          properties:
                            name:
                              description: Name specifies the name of a Kubernetes
                                Service to match.
                              type: string
                            namespace:
                              description: Namespace specifies the namespace of the
                                given Service. If left empty, the rule will match
                                within this policy's namespace.
                              type: string
                          type: object
                      type: object
                    http:
                      description: HTTP contains match criteria that apply to HTTP
                        requests.
                      properties:
                        methods:
                          description: Methods is an optional field that restricts
                            the rule to apply only to HTTP requests that use one of
                            the listed HTTP Methods (e.g. GET, PUT, etc.) Multiple
                            methods are OR'd together.
                          items:
                            type: string
                          type: array
                        paths:
                          description: 'Paths is an optional field that restricts
                            the rule to apply to HTTP requests that use one of the
                            listed HTTP Paths. Multiple paths are OR''d together.
                            e.g: - exact: /foo - prefix: /bar NOTE: Each entry may
                            ONLY specify either a `exact` or a `prefix` match. The
                            validator will check for it.'
                          items:
                            description: 'HTTPPath specifies an HTTP path to match.
                              It may be either of the form: exact: <path>: which matches
                              the path exactly or prefix: <path-prefix>: which matches
                              the path prefix'
                            properties:
                              exact:
                                type: string
                              prefix:
                                type: string
                            type: object
                          type: array
                      type: object
                    icmp:
                      description: ICMP is an optional field that restricts the rule
                        to apply to a specific type and code of ICMP traffic.  This
                        should only be specified if the Protocol field is set to "ICMP"
                        or "ICMPv6".
                      properties:
                        code:
                          description: Match on a specific ICMP code.  If specified,
                            the Type value must also be specified. This is a technical
                            limitation imposed by the kernel's iptables firewall,
                            which Calico uses to enforce the rule.
                          type: integer
                        type:
                          description: Match on a specific ICMP type.  For example
                            a value of 8 refers to ICMP Echo Request (i.e. pings).
                          type: integer
                      type: object
                    ipVersion:
                      description: IPVersion is an optional field that restricts the
                        rule to only match a specific IP version.
                      type: integer
                    metadata:
                      description: Metadata contains additional information for this
                        rule
                      properties:
                        annotations:
                          additionalProperties:
                            type: string
                          description: Annotations is a set of key value pairs that
                            give extra information about the rule
                          type: object
                      type: object
                    notICMP:
                      description: NotICMP is the negated version of the ICMP field.
                      properties:
                        code:
                          description: Match on a specific ICMP code.  If specified,
                            the Type value must also be specified. This is a technical
                            limitation imposed by the kernel's iptables firewall,
                            which Calico uses to enforce the rule.
                          type: integer
                        type:
                          description: Match on a specific ICMP type.  For example
                            a value of 8 refers to ICMP Echo Request (i.e. pings).
                          type: integer
                      type: object
                    notProtocol:
                      anyOf:
                      - type: integer
                      - type: string
                      description: NotProtocol is the negated version of the Protocol
                        field.
                      pattern: ^.*
                      x-kubernetes-int-or-string: true
                    protocol:
                      anyOf:
                      - type: integer
                      - type: string
                      description: "Protocol is an optional field that restricts the
                        rule to only apply to traffic of a specific IP protocol. Required
                        if any of the EntityRules contain Ports (because ports only
                        apply to certain protocols). \n Must be one of these string
                        values: \"TCP\", \"UDP\", \"ICMP\", \"ICMPv6\", \"SCTP\",
                        \"UDPLite\" or an integer in the range 1-255."
                      pattern: ^.*
                      x-kubernetes-int-or-string: true
                    source:
                      description: Source contains the match criteria that apply to
                        source entity.
                      properties:
                        namespaceSelector:
                          description: "NamespaceSelector is an optional field that
                            contains a selector expression. Only traffic that originates
                            from (or terminates at) endpoints within the selected
                            namespaces will be matched. When both NamespaceSelector
                            and another selector are defined on the same rule, then
                            only workload endpoints that are matched by both selectors
                            will be selected by the rule. \n For NetworkPolicy, an
                            empty NamespaceSelector implies that the Selector is limited
                            to selecting only workload endpoints in the same namespace
                            as the NetworkPolicy. \n For NetworkPolicy, `global()`
                            NamespaceSelector implies that the Selector is limited
                            to selecting only GlobalNetworkSet or HostEndpoint. \n
                            For GlobalNetworkPolicy, an empty NamespaceSelector implies
                            the Selector applies to workload endpoints across all
                            namespaces."
                          type: string
                        nets:
                          description: Nets is an optional field that restricts the
                            rule to only apply to traffic that originates from (or
                            terminates at) IP addresses in any of the given subnets.
                          items:
                            type: string
                          type: array
                        notNets:
                          description: NotNets is the negated version of the Nets
                            field.
                          items:
                            type: string
                          type: array
                        notPorts:
                          description: NotPorts is the negated version of the Ports
                            field. Since only some protocols have ports, if any ports
                            are specified it requires the Protocol match in the Rule
                            to be set to "TCP" or "UDP".
                          items:
                            anyOf:
                            - type: integer
                            - type: string
                            pattern: ^.*
                            x-kubernetes-int-or-string: true
                          type: array
                        notSelector:
                          description: NotSelector is the negated version of the Selector
                            field.  See Selector field for subtleties with negated
                            selectors.
                          type: string
                        ports:
                          description: "Ports is an optional field that restricts
                            the rule to only apply to traffic that has a source (destination)
                            port that matches one of these ranges/values. This value
                            is a list of integers or strings that represent ranges
                            of ports. \n Since only some protocols have ports, if
                            any ports are specified it requires the Protocol match
                            in the Rule to be set to \"TCP\" or \"UDP\"."
                          items:
                            anyOf:
                            - type: integer
                            - type: string
                            pattern: ^.*
                            x-kubernetes-int-or-string: true
                          type: array
                        selector:
                          description: "Selector is an optional field that contains
                            a selector expression (see Policy for sample syntax).
                            \ Only traffic that originates from (terminates at) endpoints
                            matching the selector will be matched. \n Note that: in
                            addition to the negated version of the Selector (see NotSelector
                            below), the selector expression syntax itself supports
                            negation.  The two types of negation are subtly different.
                            One negates the set of matched endpoints, the other negates
                            the whole match: \n \tSelector = \"!has(my_label)\" matches
                            packets that are from other Calico-controlled \tendpoints
                            that do not have the label \"my_label\". \n \tNotSelector
                            = \"has(my_label)\" matches packets that are not from
                            Calico-controlled \tendpoints that do have the label \"my_label\".
                            \n The effect is that the latter will accept packets from
                            non-Calico sources whereas the former is limited to packets
                            from Calico-controlled endpoints."
                          type: string
                        serviceAccounts:
                          description: ServiceAccounts is an optional field that restricts
                            the rule to only apply to traffic that originates from
                            (or terminates at) a pod running as a matching service
                            account.
                          properties:
                            names:
                              description: Names is an optional field that restricts
                                the rule to only apply to traffic that originates
                                from (or terminates at) a pod running as a service
                                account whose name is in the list.
                              items:
                                type: string
                              type: array
                            selector:
                              description: Selector is an optional field that restricts
                                the rule to only apply to traffic that originates
                                from (or terminates at) a pod running as a service
                                account that matches the given label selector. If
                                both Names and Selector are specified then they are
                                AND'ed.
                              type: string
                          type: object
                        services:
                          description: "Services is an optional field that contains
                            options for matching Kubernetes Services. If specified,
                            only traffic that originates from or terminates at endpoints
                            within the selected service(s) will be matched, and only
                            to/from each endpoint's port. \n Services cannot be specified
                            on the same rule as Selector, NotSelector, NamespaceSelector,
                            Nets, NotNets or ServiceAccounts. \n Ports and NotPorts
                            can only be specified with Services on ingress rules."
                          properties:
                            name:
                              description: Name specifies the name of a Kubernetes
                                Service to match.
                              type: string
                            namespace:
                              description: Namespace specifies the namespace of the
                                given Service. If left empty, the rule will match
                                within this policy's namespace.
                              type: string
                          type: object
                      type: object
                  required:
                  - action
                  type: object
                type: array
              order:
                description: Order is an optional field that specifies the order in
                  which the policy is applied. Policies with higher "order" are applied
                  after those with lower order.  If the order is omitted, it may be
                  considered to be "infinite" - i.e. the policy will be applied last.  Policies
                  with identical order will be applied in alphanumerical order based
                  on the Policy "Name".
                type: number
              selector:
                description: "The selector is an expression used to pick pick out
                  the endpoints that the policy should be applied to. \n Selector
                  expressions follow this syntax: \n \tlabel == \"string_literal\"
                  \ ->  comparison, e.g. my_label == \"foo bar\" \tlabel != \"string_literal\"
                  \  ->  not equal; also matches if label is not present \tlabel in
                  { \"a\", \"b\", \"c\", ... }  ->  true if the value of label X is
                  one of \"a\", \"b\", \"c\" \tlabel not in { \"a\", \"b\", \"c\",
                  ... }  ->  true if the value of label X is not one of \"a\", \"b\",
                  \"c\" \thas(label_name)  -> True if that label is present \t! expr
                  -> negation of expr \texpr && expr  -> Short-circuit and \texpr
                  || expr  -> Short-circuit or \t( expr ) -> parens for grouping \tall()
                  or the empty selector -> matches all endpoints. \n Label names are
                  allowed to contain alphanumerics, -, _ and /. String literals are
                  more permissive but they do not support escape characters. \n Examples
                  (with made-up labels): \n \ttype == \"webserver\" && deployment
                  == \"prod\" \ttype in {\"frontend\", \"backend\"} \tdeployment !=
                  \"dev\" \t! has(label_name)"
                type: string
              serviceAccountSelector:
                description: ServiceAccountSelector is an optional field for an expression
                  used to select a pod based on service accounts.
                type: string
              types:
                description: "Types indicates whether this policy applies to ingress,
                  or to egress, or to both.  When not explicitly specified (and so
                  the value on creation is empty or nil), Calico defaults Types according
                  to what Ingress and Egress are present in the policy.  The default
                  is: \n - [ PolicyTypeIngress ], if there are no Egress rules (including
                  the case where there are   also no Ingress rules) \n - [ PolicyTypeEgress
                  ], if there are Egress rules but no Ingress rules \n - [ PolicyTypeIngress,
                  PolicyTypeEgress ], if there are both Ingress and Egress rules.
                  \n When the policy is read back again, Types will always be one
                  of these values, never empty or nil."
                items:
                  description: PolicyType enumerates the possible values of the PolicySpec
                    Types field.
                  type: string
                type: array
            type: object
        type: object
    served: true
    storage: true
status:
  acceptedNames:
    kind: ""
    plural: ""
  conditions: []
  storedVersions: []
---
apiVersion: apiextensions.k8s.io/v1
kind: CustomResourceDefinition
metadata:
  name: networksets.crd.projectcalico.org
spec:
  group: crd.projectcalico.org
  names:
    kind: NetworkSet
    listKind: NetworkSetList
    plural: networksets
    singular: networkset
  preserveUnknownFields: false
  scope: Namespaced
  versions:
  - name: v1
    schema:
      openAPIV3Schema:
        description: NetworkSet is the Namespaced-equivalent of the GlobalNetworkSet.
        properties:
          apiVersion:
            description: 'APIVersion defines the versioned schema of this representation
              of an object. Servers should convert recognized schemas to the latest
              internal value, and may reject unrecognized values. More info: https://git.k8s.io/community/contributors/devel/sig-architecture/api-conventions.md#resources'
            type: string
          kind:
            description: 'Kind is a string value representing the REST resource this
              object represents. Servers may infer this from the endpoint the client
              submits requests to. Cannot be updated. In CamelCase. More info: https://git.k8s.io/community/contributors/devel/sig-architecture/api-conventions.md#types-kinds'
            type: string
          metadata:
            type: object
          spec:
            description: NetworkSetSpec contains the specification for a NetworkSet
              resource.
            properties:
              nets:
                description: The list of IP networks that belong to this set.
                items:
                  type: string
                type: array
            type: object
        type: object
    served: true
    storage: true
status:
  acceptedNames:
    kind: ""
    plural: ""
  conditions: []
  storedVersions: []
---
apiVersion: v1
kind: ServiceAccount
metadata:
  name: calico-cni-plugin
  namespace: kube-system
---
apiVersion: v1
kind: ServiceAccount
metadata:
  name: calico-kube-controllers
  namespace: kube-system
---
apiVersion: v1
kind: ServiceAccount
metadata:
  name: calico-node
  namespace: kube-system
---
apiVersion: rbac.authorization.k8s.io/v1
kind: ClusterRole
metadata:
  name: calico-cni-plugin
rules:
- apiGroups:
  - ""
  resources:
  - pods
  - nodes
  - namespaces
  verbs:
  - get
- apiGroups:
  - ""
  resources:
  - pods/status
  verbs:
  - patch
---
apiVersion: rbac.authorization.k8s.io/v1
kind: ClusterRole
metadata:
  name: calico-kube-controllers
rules:
- apiGroups:
  - ""
  resources:
  - nodes
  verbs:
  - watch
  - list
  - get
- apiGroups:
  - ""
  resources:
  - pods
  verbs:
  - get
  - list
  - watch
- apiGroups:
  - crd.projectcalico.org
  resources:
  - ipreservations
  verbs:
  - list
- apiGroups:
  - crd.projectcalico.org
  resources:
  - blockaffinities
  - ipamblocks
  - ipamhandles
  verbs:
  - get
  - list
  - create
  - update
  - delete
  - watch
- apiGroups:
  - crd.projectcalico.org
  resources:
  - ippools
  verbs:
  - list
  - watch
- apiGroups:
  - crd.projectcalico.org
  resources:
  - hostendpoints
  verbs:
  - get
  - list
  - create
  - update
  - delete
- apiGroups:
  - crd.projectcalico.org
  resources:
  - clusterinformations
  verbs:
  - get
  - list
  - create
  - update
  - watch
- apiGroups:
  - crd.projectcalico.org
  resources:
  - kubecontrollersconfigurations
  verbs:
  - get
  - create
  - update
  - watch
---
apiVersion: rbac.authorization.k8s.io/v1
kind: ClusterRole
metadata:
  name: calico-node
rules:
- apiGroups:
  - ""
  resourceNames:
  - calico-cni-plugin
  resources:
  - serviceaccounts/token
  verbs:
  - create
- apiGroups:
  - ""
  resources:
  - pods
  - nodes
  - namespaces
  verbs:
  - get
- apiGroups:
  - discovery.k8s.io
  resources:
  - endpointslices
  verbs:
  - watch
  - list
- apiGroups:
  - ""
  resources:
  - endpoints
  - services
  verbs:
  - watch
  - list
  - get
- apiGroups:
  - ""
  resources:
  - configmaps
  verbs:
  - get
- apiGroups:
  - ""
  resources:
  - nodes/status
  verbs:
  - patch
  - update
- apiGroups:
  - networking.k8s.io
  resources:
  - networkpolicies
  verbs:
  - watch
  - list
- apiGroups:
  - ""
  resources:
  - pods
  - namespaces
  - serviceaccounts
  verbs:
  - list
  - watch
- apiGroups:
  - ""
  resources:
  - pods/status
  verbs:
  - patch
- apiGroups:
  - crd.projectcalico.org
  resources:
  - globalfelixconfigs
  - felixconfigurations
  - bgppeers
  - bgpfilters
  - globalbgpconfigs
  - bgpconfigurations
  - ippools
  - ipreservations
  - ipamblocks
  - globalnetworkpolicies
  - globalnetworksets
  - networkpolicies
  - networksets
  - clusterinformations
  - hostendpoints
  - blockaffinities
  - caliconodestatuses
  verbs:
  - get
  - list
  - watch
- apiGroups:
  - crd.projectcalico.org
  resources:
  - ippools
  - felixconfigurations
  - clusterinformations
  verbs:
  - create
  - update
- apiGroups:
  - crd.projectcalico.org
  resources:
  - caliconodestatuses
  verbs:
  - update
- apiGroups:
  - ""
  resources:
  - nodes
  verbs:
  - get
  - list
  - watch
- apiGroups:
  - crd.projectcalico.org
  resources:
  - bgpconfigurations
  - bgppeers
  verbs:
  - create
  - update
---
apiVersion: rbac.authorization.k8s.io/v1
kind: ClusterRoleBinding
metadata:
  name: calico-cni-plugin
roleRef:
  apiGroup: rbac.authorization.k8s.io
  kind: ClusterRole
  name: calico-cni-plugin
subjects:
- kind: ServiceAccount
  name: calico-cni-plugin
  namespace: kube-system
---
apiVersion: rbac.authorization.k8s.io/v1
kind: ClusterRoleBinding
metadata:
  name: calico-kube-controllers
roleRef:
  apiGroup: rbac.authorization.k8s.io
  kind: ClusterRole
  name: calico-kube-controllers
subjects:
- kind: ServiceAccount
  name: calico-kube-controllers
  namespace: kube-system
---
apiVersion: rbac.authorization.k8s.io/v1
kind: ClusterRoleBinding
metadata:
  name: calico-node
roleRef:
  apiGroup: rbac.authorization.k8s.io
  kind: ClusterRole
  name: calico-node
subjects:
- kind: ServiceAccount
  name: calico-node
  namespace: kube-system
---
apiVersion: v1
data:
  cni_network_config: |-
    {
      "name": "k8s-pod-network",
      "cniVersion": "0.3.1",
      "plugins": [
        {
          "type": "calico",
          "log_level": "info",
          "log_file_path": "/var/log/calico/cni/cni.log",
          "datastore_type": "kubernetes",
          "nodename": "__KUBERNETES_NODE_NAME__",
          "mtu": 1500,
          "ipam": {
              "type": "host-local",
              "ranges": [
                [
                  {
                    "subnet": "usePodCidr"
                  }
                ],
                [
                  {
                    "subnet": "usePodCidrIPv6"
                  }
                ]
              ]
          },
          "policy": {
              "type": "k8s"
          },
          "kubernetes": {
              "kubeconfig": "__KUBECONFIG_FILEPATH__"
          }
        },
        {
          "type": "portmap",
          "snat": true,
          "capabilities": {"portMappings": true}
        },
        {
          "type": "bandwidth",
          "capabilities": {"bandwidth": true}
        }
      ]
    }
  typha_service_name: calico-typha
  veth_mtu: "1350"
kind: ConfigMap
metadata:
  name: calico-config
  namespace: kube-system
---
apiVersion: v1
kind: Service
metadata:
  labels:
    k8s-app: calico-typha
  name: calico-typha
  namespace: kube-system
spec:
  ports:
  - name: calico-typha
    port: 5473
    protocol: TCP
    targetPort: calico-typha
  selector:
    k8s-app: calico-typha
---
apiVersion: apps/v1
kind: Deployment
metadata:
  labels:
    k8s-app: calico-kube-controllers
  name: calico-kube-controllers
  namespace: kube-system
spec:
  replicas: 1
  selector:
    matchLabels:
      k8s-app: calico-kube-controllers
  strategy:
    type: Recreate
  template:
    metadata:
      labels:
        k8s-app: calico-kube-controllers
      name: calico-kube-controllers
      namespace: kube-system
    spec:
      containers:
      - env:
        - name: ENABLED_CONTROLLERS
          value: node
        - name: DATASTORE_TYPE
          value: kubernetes
<<<<<<< HEAD
        image: docker.io/calico/kube-controllers:v3.25.1
=======
        image: docker.io/calico/kube-controllers:v3.26.1
>>>>>>> fa947c46
        imagePullPolicy: IfNotPresent
        livenessProbe:
          exec:
            command:
            - /usr/bin/check-status
            - -l
          failureThreshold: 6
          initialDelaySeconds: 10
          periodSeconds: 10
          timeoutSeconds: 10
        name: calico-kube-controllers
        readinessProbe:
          exec:
            command:
            - /usr/bin/check-status
            - -r
          periodSeconds: 10
      nodeSelector:
        kubernetes.io/os: linux
      priorityClassName: system-cluster-critical
      serviceAccountName: calico-kube-controllers
      tolerations:
      - key: CriticalAddonsOnly
        operator: Exists
      - effect: NoSchedule
        key: node-role.kubernetes.io/master
      - effect: NoSchedule
        key: node-role.kubernetes.io/control-plane
---
apiVersion: apps/v1
kind: Deployment
metadata:
  labels:
    k8s-app: calico-typha
  name: calico-typha
  namespace: kube-system
spec:
  replicas: 1
  revisionHistoryLimit: 2
  selector:
    matchLabels:
      k8s-app: calico-typha
  strategy:
    rollingUpdate:
      maxSurge: 100%
      maxUnavailable: 1
    type: RollingUpdate
  template:
    metadata:
      annotations:
        cluster-autoscaler.kubernetes.io/safe-to-evict: "true"
      labels:
        k8s-app: calico-typha
    spec:
      containers:
      - env:
        - name: TYPHA_LOGSEVERITYSCREEN
          value: info
        - name: TYPHA_LOGFILEPATH
          value: none
        - name: TYPHA_LOGSEVERITYSYS
          value: none
        - name: TYPHA_CONNECTIONREBALANCINGMODE
          value: kubernetes
        - name: TYPHA_DATASTORETYPE
          value: kubernetes
        - name: TYPHA_HEALTHENABLED
          value: "true"
        - name: TYPHA_SHUTDOWNTIMEOUTSECS
          value: "300"
        - name: USE_POD_CIDR
          value: "true"
        envFrom:
        - configMapRef:
            name: kubernetes-services-endpoint
            optional: true
<<<<<<< HEAD
        image: docker.io/calico/typha:v3.25.1
=======
        image: docker.io/calico/typha:v3.26.1
>>>>>>> fa947c46
        imagePullPolicy: IfNotPresent
        livenessProbe:
          httpGet:
            host: localhost
            path: /liveness
            port: 9098
          initialDelaySeconds: 30
          periodSeconds: 30
          timeoutSeconds: 10
        name: calico-typha
        ports:
        - containerPort: 5473
          name: calico-typha
          protocol: TCP
        readinessProbe:
          httpGet:
            host: localhost
            path: /readiness
            port: 9098
          periodSeconds: 10
          timeoutSeconds: 10
        securityContext:
          allowPrivilegeEscalation: false
          runAsNonRoot: true
      hostNetwork: true
      nodeSelector:
        kubernetes.io/os: linux
      priorityClassName: system-cluster-critical
      securityContext:
        fsGroup: 65534
      serviceAccountName: calico-node
      terminationGracePeriodSeconds: 300
      tolerations:
      - key: CriticalAddonsOnly
        operator: Exists
---
apiVersion: policy/v1
kind: PodDisruptionBudget
metadata:
  labels:
    k8s-app: calico-kube-controllers
  name: calico-kube-controllers
  namespace: kube-system
spec:
  maxUnavailable: 1
  selector:
    matchLabels:
      k8s-app: calico-kube-controllers
---
apiVersion: policy/v1
kind: PodDisruptionBudget
metadata:
  labels:
    k8s-app: calico-typha
  name: calico-typha
  namespace: kube-system
spec:
  maxUnavailable: 1
  selector:
    matchLabels:
      k8s-app: calico-typha
---
apiVersion: apps/v1
kind: DaemonSet
metadata:
  labels:
    k8s-app: calico-node
  name: calico-node
  namespace: kube-system
spec:
  selector:
    matchLabels:
      k8s-app: calico-node
  template:
    metadata:
      labels:
        k8s-app: calico-node
    spec:
      containers:
      - env:
        - name: CALICO_IPv6POOL_CIDR
          value: 2001:1234:5678:9a40::/58
        - name: IP6
          value: autodetect
        - name: FELIX_IPV6SUPPORT
          value: "true"
        - name: DATASTORE_TYPE
          value: kubernetes
        - name: USE_POD_CIDR
          value: "true"
        - name: FELIX_TYPHAK8SSERVICENAME
          valueFrom:
            configMapKeyRef:
              key: typha_service_name
              name: calico-config
        - name: WAIT_FOR_DATASTORE
          value: "true"
        - name: NODENAME
          valueFrom:
            fieldRef:
              fieldPath: spec.nodeName
        - name: CALICO_NETWORKING_BACKEND
          value: none
        - name: CLUSTER_TYPE
          value: k8s
        - name: CALICO_MANAGE_CNI
          value: "false"
        - name: CALICO_DISABLE_FILE_LOGGING
          value: "true"
        - name: FELIX_DEFAULTENDPOINTTOHOSTACTION
          value: ACCEPT
        - name: FELIX_HEALTHENABLED
          value: "true"
        envFrom:
        - configMapRef:
            name: kubernetes-services-endpoint
            optional: true
<<<<<<< HEAD
        image: docker.io/calico/node:v3.25.1
=======
        image: docker.io/calico/node:v3.26.1
>>>>>>> fa947c46
        imagePullPolicy: IfNotPresent
        lifecycle:
          preStop:
            exec:
              command:
              - /bin/calico-node
              - -shutdown
        livenessProbe:
          exec:
            command:
            - /bin/calico-node
            - -felix-live
          failureThreshold: 6
          initialDelaySeconds: 10
          periodSeconds: 10
          timeoutSeconds: 10
        name: calico-node
        readinessProbe:
          exec:
            command:
            - /bin/calico-node
            - -felix-ready
          periodSeconds: 10
          timeoutSeconds: 10
        resources:
          requests:
            cpu: 250m
        securityContext:
          privileged: true
        volumeMounts:
        - mountPath: /host/etc/cni/net.d
          name: cni-net-dir
          readOnly: false
        - mountPath: /lib/modules
          name: lib-modules
          readOnly: true
        - mountPath: /run/xtables.lock
          name: xtables-lock
          readOnly: false
        - mountPath: /var/run/calico
          name: var-run-calico
          readOnly: false
        - mountPath: /var/lib/calico
          name: var-lib-calico
          readOnly: false
        - mountPath: /var/run/nodeagent
          name: policysync
        - mountPath: /sys/fs/bpf
          name: bpffs
        - mountPath: /var/log/calico/cni
          name: cni-log-dir
          readOnly: true
      hostNetwork: true
      initContainers:
      - command:
        - /opt/cni/bin/install
        env:
        - name: CNI_CONF_NAME
          value: 10-calico.conflist
        - name: CNI_NETWORK_CONFIG
          valueFrom:
            configMapKeyRef:
              key: cni_network_config
              name: calico-config
        - name: KUBERNETES_NODE_NAME
          valueFrom:
            fieldRef:
              fieldPath: spec.nodeName
        - name: SLEEP
          value: "false"
        envFrom:
        - configMapRef:
            name: kubernetes-services-endpoint
            optional: true
<<<<<<< HEAD
        image: docker.io/calico/cni:v3.25.1
=======
        image: docker.io/calico/cni:v3.26.1
>>>>>>> fa947c46
        imagePullPolicy: IfNotPresent
        name: install-cni
        securityContext:
          privileged: true
        volumeMounts:
        - mountPath: /host/opt/cni/bin
          name: cni-bin-dir
        - mountPath: /host/etc/cni/net.d
          name: cni-net-dir
      - command:
        - calico-node
        - -init
        - -best-effort
<<<<<<< HEAD
        image: docker.io/calico/node:v3.25.1
=======
        image: docker.io/calico/node:v3.26.1
>>>>>>> fa947c46
        imagePullPolicy: IfNotPresent
        name: mount-bpffs
        securityContext:
          privileged: true
        volumeMounts:
        - mountPath: /sys/fs
          mountPropagation: Bidirectional
          name: sys-fs
        - mountPath: /var/run/calico
          mountPropagation: Bidirectional
          name: var-run-calico
        - mountPath: /nodeproc
          name: nodeproc
          readOnly: true
      nodeSelector:
        kubernetes.io/os: linux
      priorityClassName: system-node-critical
      serviceAccountName: calico-node
      terminationGracePeriodSeconds: 0
      tolerations:
      - effect: NoSchedule
        operator: Exists
      - key: CriticalAddonsOnly
        operator: Exists
      - effect: NoExecute
        operator: Exists
      volumes:
      - hostPath:
          path: /lib/modules
        name: lib-modules
      - hostPath:
          path: /var/run/calico
        name: var-run-calico
      - hostPath:
          path: /var/lib/calico
        name: var-lib-calico
      - hostPath:
          path: /run/xtables.lock
          type: FileOrCreate
        name: xtables-lock
      - hostPath:
          path: /sys/fs/
          type: DirectoryOrCreate
        name: sys-fs
      - hostPath:
          path: /sys/fs/bpf
          type: Directory
        name: bpffs
      - hostPath:
          path: /proc
        name: nodeproc
      - hostPath:
          path: /opt/cni/bin
        name: cni-bin-dir
      - hostPath:
          path: /etc/cni/net.d
        name: cni-net-dir
      - hostPath:
          path: /var/log/calico/cni
        name: cni-log-dir
      - hostPath:
          path: /var/run/nodeagent
          type: DirectoryOrCreate
        name: policysync
  updateStrategy:
    rollingUpdate:
      maxUnavailable: 1
    type: RollingUpdate<|MERGE_RESOLUTION|>--- conflicted
+++ resolved
@@ -4532,11 +4532,7 @@
           value: node
         - name: DATASTORE_TYPE
           value: kubernetes
-<<<<<<< HEAD
-        image: docker.io/calico/kube-controllers:v3.25.1
-=======
         image: docker.io/calico/kube-controllers:v3.26.1
->>>>>>> fa947c46
         imagePullPolicy: IfNotPresent
         livenessProbe:
           exec:
@@ -4613,11 +4609,7 @@
         - configMapRef:
             name: kubernetes-services-endpoint
             optional: true
-<<<<<<< HEAD
-        image: docker.io/calico/typha:v3.25.1
-=======
         image: docker.io/calico/typha:v3.26.1
->>>>>>> fa947c46
         imagePullPolicy: IfNotPresent
         livenessProbe:
           httpGet:
@@ -4735,11 +4727,7 @@
         - configMapRef:
             name: kubernetes-services-endpoint
             optional: true
-<<<<<<< HEAD
-        image: docker.io/calico/node:v3.25.1
-=======
         image: docker.io/calico/node:v3.26.1
->>>>>>> fa947c46
         imagePullPolicy: IfNotPresent
         lifecycle:
           preStop:
@@ -4814,11 +4802,7 @@
         - configMapRef:
             name: kubernetes-services-endpoint
             optional: true
-<<<<<<< HEAD
-        image: docker.io/calico/cni:v3.25.1
-=======
         image: docker.io/calico/cni:v3.26.1
->>>>>>> fa947c46
         imagePullPolicy: IfNotPresent
         name: install-cni
         securityContext:
@@ -4832,11 +4816,7 @@
         - calico-node
         - -init
         - -best-effort
-<<<<<<< HEAD
-        image: docker.io/calico/node:v3.25.1
-=======
         image: docker.io/calico/node:v3.26.1
->>>>>>> fa947c46
         imagePullPolicy: IfNotPresent
         name: mount-bpffs
         securityContext:
