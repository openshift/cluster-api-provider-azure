---
# Source: calico/templates/calico-kube-controllers.yaml
# This manifest creates a Pod Disruption Budget for Controller to allow K8s Cluster Autoscaler to evict

apiVersion: policy/v1
kind: PodDisruptionBudget
metadata:
  name: calico-kube-controllers
  namespace: kube-system
  labels:
    k8s-app: calico-kube-controllers
spec:
  maxUnavailable: 1
  selector:
    matchLabels:
      k8s-app: calico-kube-controllers
---
# Source: calico/templates/calico-typha.yaml
# This manifest creates a Pod Disruption Budget for Typha to allow K8s Cluster Autoscaler to evict

apiVersion: policy/v1
kind: PodDisruptionBudget
metadata:
  name: calico-typha
  namespace: kube-system
  labels:
    k8s-app: calico-typha
spec:
  maxUnavailable: 1
  selector:
    matchLabels:
      k8s-app: calico-typha
---
# Source: calico/templates/calico-kube-controllers.yaml
apiVersion: v1
kind: ServiceAccount
metadata:
  name: calico-kube-controllers
  namespace: kube-system
---
# Source: calico/templates/calico-node.yaml
apiVersion: v1
kind: ServiceAccount
metadata:
  name: calico-node
  namespace: kube-system
---
# Source: calico/templates/calico-node.yaml
apiVersion: v1
kind: ServiceAccount
metadata:
  name: calico-cni-plugin
  namespace: kube-system
---
# Source: calico/templates/calico-config.yaml
# This ConfigMap is used to configure a self-hosted Calico installation.
kind: ConfigMap
apiVersion: v1
metadata:
  name: calico-config
  namespace: kube-system
data:
  # You must set a non-zero value for Typha replicas below.
  typha_service_name: "calico-typha"

  # Configure the MTU to use for workload interfaces and tunnels.
  # By default, MTU is auto-detected, and explicitly setting this field should not be required.
  # You can override auto-detection by providing a non-zero value.
  veth_mtu: "0"

  # The CNI network configuration to install on each node. The special
  # values in this config will be automatically populated.
  cni_network_config: |-
    {
      "name": "k8s-pod-network",
      "cniVersion": "0.3.1",
      "plugins": [
        {
          "type": "calico",
          "log_level": "info",
          "log_file_path": "/var/log/calico/cni/cni.log",
          "datastore_type": "kubernetes",
          "nodename": "__KUBERNETES_NODE_NAME__",
          "mtu": 1500,
          "ipam": {
              "type": "host-local",
              "subnet": "usePodCidr"
          },
          "policy": {
              "type": "k8s"
          },
          "kubernetes": {
              "kubeconfig": "__KUBECONFIG_FILEPATH__"
          }
        },
        {
          "type": "portmap",
          "snat": true,
          "capabilities": {"portMappings": true}
        },
        {
          "type": "bandwidth",
          "capabilities": {"bandwidth": true}
        }
      ]
    }
---
# Source: calico/templates/kdd-crds.yaml
apiVersion: apiextensions.k8s.io/v1
kind: CustomResourceDefinition
metadata:
  name: bgpconfigurations.crd.projectcalico.org
spec:
  group: crd.projectcalico.org
  names:
    kind: BGPConfiguration
    listKind: BGPConfigurationList
    plural: bgpconfigurations
    singular: bgpconfiguration
  preserveUnknownFields: false
  scope: Cluster
  versions:
  - name: v1
    schema:
      openAPIV3Schema:
        description: BGPConfiguration contains the configuration for any BGP routing.
        properties:
          apiVersion:
            description: 'APIVersion defines the versioned schema of this representation
              of an object. Servers should convert recognized schemas to the latest
              internal value, and may reject unrecognized values. More info: https://git.k8s.io/community/contributors/devel/sig-architecture/api-conventions.md#resources'
            type: string
          kind:
            description: 'Kind is a string value representing the REST resource this
              object represents. Servers may infer this from the endpoint the client
              submits requests to. Cannot be updated. In CamelCase. More info: https://git.k8s.io/community/contributors/devel/sig-architecture/api-conventions.md#types-kinds'
            type: string
          metadata:
            type: object
          spec:
            description: BGPConfigurationSpec contains the values of the BGP configuration.
            properties:
              asNumber:
                description: 'ASNumber is the default AS number used by a node. [Default:
                  64512]'
                format: int32
                type: integer
              bindMode:
                description: BindMode indicates whether to listen for BGP connections
                  on all addresses (None) or only on the node's canonical IP address
                  Node.Spec.BGP.IPvXAddress (NodeIP). Default behaviour is to listen
                  for BGP connections on all addresses.
                type: string
              communities:
                description: Communities is a list of BGP community values and their
                  arbitrary names for tagging routes.
                items:
                  description: Community contains standard or large community value
                    and its name.
                  properties:
                    name:
                      description: Name given to community value.
                      type: string
                    value:
                      description: Value must be of format `aa:nn` or `aa:nn:mm`.
                        For standard community use `aa:nn` format, where `aa` and
                        `nn` are 16 bit number. For large community use `aa:nn:mm`
                        format, where `aa`, `nn` and `mm` are 32 bit number. Where,
                        `aa` is an AS Number, `nn` and `mm` are per-AS identifier.
                      pattern: ^(\d+):(\d+)$|^(\d+):(\d+):(\d+)$
                      type: string
                  type: object
                type: array
              ignoredInterfaces:
                description: IgnoredInterfaces indicates the network interfaces that
                  needs to be excluded when reading device routes.
                items:
                  type: string
                type: array
              listenPort:
                description: ListenPort is the port where BGP protocol should listen.
                  Defaults to 179
                maximum: 65535
                minimum: 1
                type: integer
              logSeverityScreen:
                description: 'LogSeverityScreen is the log severity above which logs
                  are sent to the stdout. [Default: INFO]'
                type: string
              nodeMeshMaxRestartTime:
                description: Time to allow for software restart for node-to-mesh peerings.  When
                  specified, this is configured as the graceful restart timeout.  When
                  not specified, the BIRD default of 120s is used. This field can
                  only be set on the default BGPConfiguration instance and requires
                  that NodeMesh is enabled
                type: string
              nodeMeshPassword:
                description: Optional BGP password for full node-to-mesh peerings.
                  This field can only be set on the default BGPConfiguration instance
                  and requires that NodeMesh is enabled
                properties:
                  secretKeyRef:
                    description: Selects a key of a secret in the node pod's namespace.
                    properties:
                      key:
                        description: The key of the secret to select from.  Must be
                          a valid secret key.
                        type: string
                      name:
                        description: 'Name of the referent. More info: https://kubernetes.io/docs/concepts/overview/working-with-objects/names/#names
                          TODO: Add other useful fields. apiVersion, kind, uid?'
                        type: string
                      optional:
                        description: Specify whether the Secret or its key must be
                          defined
                        type: boolean
                    required:
                    - key
                    type: object
                type: object
              nodeToNodeMeshEnabled:
                description: 'NodeToNodeMeshEnabled sets whether full node to node
                  BGP mesh is enabled. [Default: true]'
                type: boolean
              prefixAdvertisements:
                description: PrefixAdvertisements contains per-prefix advertisement
                  configuration.
                items:
                  description: PrefixAdvertisement configures advertisement properties
                    for the specified CIDR.
                  properties:
                    cidr:
                      description: CIDR for which properties should be advertised.
                      type: string
                    communities:
                      description: Communities can be list of either community names
                        already defined in `Specs.Communities` or community value
                        of format `aa:nn` or `aa:nn:mm`. For standard community use
                        `aa:nn` format, where `aa` and `nn` are 16 bit number. For
                        large community use `aa:nn:mm` format, where `aa`, `nn` and
                        `mm` are 32 bit number. Where,`aa` is an AS Number, `nn` and
                        `mm` are per-AS identifier.
                      items:
                        type: string
                      type: array
                  type: object
                type: array
              serviceClusterIPs:
                description: ServiceClusterIPs are the CIDR blocks from which service
                  cluster IPs are allocated. If specified, Calico will advertise these
                  blocks, as well as any cluster IPs within them.
                items:
                  description: ServiceClusterIPBlock represents a single allowed ClusterIP
                    CIDR block.
                  properties:
                    cidr:
                      type: string
                  type: object
                type: array
              serviceExternalIPs:
                description: ServiceExternalIPs are the CIDR blocks for Kubernetes
                  Service External IPs. Kubernetes Service ExternalIPs will only be
                  advertised if they are within one of these blocks.
                items:
                  description: ServiceExternalIPBlock represents a single allowed
                    External IP CIDR block.
                  properties:
                    cidr:
                      type: string
                  type: object
                type: array
              serviceLoadBalancerIPs:
                description: ServiceLoadBalancerIPs are the CIDR blocks for Kubernetes
                  Service LoadBalancer IPs. Kubernetes Service status.LoadBalancer.Ingress
                  IPs will only be advertised if they are within one of these blocks.
                items:
                  description: ServiceLoadBalancerIPBlock represents a single allowed
                    LoadBalancer IP CIDR block.
                  properties:
                    cidr:
                      type: string
                  type: object
                type: array
            type: object
        type: object
    served: true
    storage: true
status:
  acceptedNames:
    kind: ""
    plural: ""
  conditions: []
  storedVersions: []
---
# Source: calico/templates/kdd-crds.yaml
apiVersion: apiextensions.k8s.io/v1
kind: CustomResourceDefinition
metadata:
  annotations:
    controller-gen.kubebuilder.io/version: (devel)
  creationTimestamp: null
  name: bgpfilters.crd.projectcalico.org
spec:
  group: crd.projectcalico.org
  names:
    kind: BGPFilter
    listKind: BGPFilterList
    plural: bgpfilters
    singular: bgpfilter
  scope: Cluster
  versions:
  - name: v1
    schema:
      openAPIV3Schema:
        properties:
          apiVersion:
            description: 'APIVersion defines the versioned schema of this representation
              of an object. Servers should convert recognized schemas to the latest
              internal value, and may reject unrecognized values. More info: https://git.k8s.io/community/contributors/devel/sig-architecture/api-conventions.md#resources'
            type: string
          kind:
            description: 'Kind is a string value representing the REST resource this
              object represents. Servers may infer this from the endpoint the client
              submits requests to. Cannot be updated. In CamelCase. More info: https://git.k8s.io/community/contributors/devel/sig-architecture/api-conventions.md#types-kinds'
            type: string
          metadata:
            type: object
          spec:
            description: BGPFilterSpec contains the IPv4 and IPv6 filter rules of
              the BGP Filter.
            properties:
              exportV4:
                description: The ordered set of IPv4 BGPFilter rules acting on exporting
                  routes to a peer.
                items:
                  description: BGPFilterRuleV4 defines a BGP filter rule consisting
                    a single IPv4 CIDR block and a filter action for this CIDR.
                  properties:
                    action:
                      type: string
                    cidr:
                      type: string
                    matchOperator:
                      type: string
                  required:
                  - action
                  - cidr
                  - matchOperator
                  type: object
                type: array
              exportV6:
                description: The ordered set of IPv6 BGPFilter rules acting on exporting
                  routes to a peer.
                items:
                  description: BGPFilterRuleV6 defines a BGP filter rule consisting
                    a single IPv6 CIDR block and a filter action for this CIDR.
                  properties:
                    action:
                      type: string
                    cidr:
                      type: string
                    matchOperator:
                      type: string
                  required:
                  - action
                  - cidr
                  - matchOperator
                  type: object
                type: array
              importV4:
                description: The ordered set of IPv4 BGPFilter rules acting on importing
                  routes from a peer.
                items:
                  description: BGPFilterRuleV4 defines a BGP filter rule consisting
                    a single IPv4 CIDR block and a filter action for this CIDR.
                  properties:
                    action:
                      type: string
                    cidr:
                      type: string
                    matchOperator:
                      type: string
                  required:
                  - action
                  - cidr
                  - matchOperator
                  type: object
                type: array
              importV6:
                description: The ordered set of IPv6 BGPFilter rules acting on importing
                  routes from a peer.
                items:
                  description: BGPFilterRuleV6 defines a BGP filter rule consisting
                    a single IPv6 CIDR block and a filter action for this CIDR.
                  properties:
                    action:
                      type: string
                    cidr:
                      type: string
                    matchOperator:
                      type: string
                  required:
                  - action
                  - cidr
                  - matchOperator
                  type: object
                type: array
            type: object
        type: object
    served: true
    storage: true
status:
  acceptedNames:
    kind: ""
    plural: ""
  conditions: []
  storedVersions: []
---
# Source: calico/templates/kdd-crds.yaml
apiVersion: apiextensions.k8s.io/v1
kind: CustomResourceDefinition
metadata:
  name: bgppeers.crd.projectcalico.org
spec:
  group: crd.projectcalico.org
  names:
    kind: BGPPeer
    listKind: BGPPeerList
    plural: bgppeers
    singular: bgppeer
  preserveUnknownFields: false
  scope: Cluster
  versions:
  - name: v1
    schema:
      openAPIV3Schema:
        properties:
          apiVersion:
            description: 'APIVersion defines the versioned schema of this representation
              of an object. Servers should convert recognized schemas to the latest
              internal value, and may reject unrecognized values. More info: https://git.k8s.io/community/contributors/devel/sig-architecture/api-conventions.md#resources'
            type: string
          kind:
            description: 'Kind is a string value representing the REST resource this
              object represents. Servers may infer this from the endpoint the client
              submits requests to. Cannot be updated. In CamelCase. More info: https://git.k8s.io/community/contributors/devel/sig-architecture/api-conventions.md#types-kinds'
            type: string
          metadata:
            type: object
          spec:
            description: BGPPeerSpec contains the specification for a BGPPeer resource.
            properties:
              asNumber:
                description: The AS Number of the peer.
                format: int32
                type: integer
              filters:
                description: The ordered set of BGPFilters applied on this BGP peer.
                items:
                  type: string
                type: array
              keepOriginalNextHop:
                description: Option to keep the original nexthop field when routes
                  are sent to a BGP Peer. Setting "true" configures the selected BGP
                  Peers node to use the "next hop keep;" instead of "next hop self;"(default)
                  in the specific branch of the Node on "bird.cfg".
                type: boolean
              maxRestartTime:
                description: Time to allow for software restart.  When specified,
                  this is configured as the graceful restart timeout.  When not specified,
                  the BIRD default of 120s is used.
                type: string
              node:
                description: The node name identifying the Calico node instance that
                  is targeted by this peer. If this is not set, and no nodeSelector
                  is specified, then this BGP peer selects all nodes in the cluster.
                type: string
              nodeSelector:
                description: Selector for the nodes that should have this peering.  When
                  this is set, the Node field must be empty.
                type: string
              numAllowedLocalASNumbers:
                description: Maximum number of local AS numbers that are allowed in
                  the AS path for received routes. This removes BGP loop prevention
                  and should only be used if absolutely necesssary.
                format: int32
                type: integer
              password:
                description: Optional BGP password for the peerings generated by this
                  BGPPeer resource.
                properties:
                  secretKeyRef:
                    description: Selects a key of a secret in the node pod's namespace.
                    properties:
                      key:
                        description: The key of the secret to select from.  Must be
                          a valid secret key.
                        type: string
                      name:
                        description: 'Name of the referent. More info: https://kubernetes.io/docs/concepts/overview/working-with-objects/names/#names
                          TODO: Add other useful fields. apiVersion, kind, uid?'
                        type: string
                      optional:
                        description: Specify whether the Secret or its key must be
                          defined
                        type: boolean
                    required:
                    - key
                    type: object
                type: object
              peerIP:
                description: The IP address of the peer followed by an optional port
                  number to peer with. If port number is given, format should be `[<IPv6>]:port`
                  or `<IPv4>:<port>` for IPv4. If optional port number is not set,
                  and this peer IP and ASNumber belongs to a calico/node with ListenPort
                  set in BGPConfiguration, then we use that port to peer.
                type: string
              peerSelector:
                description: Selector for the remote nodes to peer with.  When this
                  is set, the PeerIP and ASNumber fields must be empty.  For each
                  peering between the local node and selected remote nodes, we configure
                  an IPv4 peering if both ends have NodeBGPSpec.IPv4Address specified,
                  and an IPv6 peering if both ends have NodeBGPSpec.IPv6Address specified.  The
                  remote AS number comes from the remote node's NodeBGPSpec.ASNumber,
                  or the global default if that is not set.
                type: string
              reachableBy:
                description: Add an exact, i.e. /32, static route toward peer IP in
                  order to prevent route flapping. ReachableBy contains the address
                  of the gateway which peer can be reached by.
                type: string
              sourceAddress:
                description: Specifies whether and how to configure a source address
                  for the peerings generated by this BGPPeer resource.  Default value
                  "UseNodeIP" means to configure the node IP as the source address.  "None"
                  means not to configure a source address.
                type: string
              ttlSecurity:
                description: TTLSecurity enables the generalized TTL security mechanism
                  (GTSM) which protects against spoofed packets by ignoring received
                  packets with a smaller than expected TTL value. The provided value
                  is the number of hops (edges) between the peers.
                type: integer
            type: object
        type: object
    served: true
    storage: true
status:
  acceptedNames:
    kind: ""
    plural: ""
  conditions: []
  storedVersions: []
---
# Source: calico/templates/kdd-crds.yaml
apiVersion: apiextensions.k8s.io/v1
kind: CustomResourceDefinition
metadata:
  name: blockaffinities.crd.projectcalico.org
spec:
  group: crd.projectcalico.org
  names:
    kind: BlockAffinity
    listKind: BlockAffinityList
    plural: blockaffinities
    singular: blockaffinity
  preserveUnknownFields: false
  scope: Cluster
  versions:
  - name: v1
    schema:
      openAPIV3Schema:
        properties:
          apiVersion:
            description: 'APIVersion defines the versioned schema of this representation
              of an object. Servers should convert recognized schemas to the latest
              internal value, and may reject unrecognized values. More info: https://git.k8s.io/community/contributors/devel/sig-architecture/api-conventions.md#resources'
            type: string
          kind:
            description: 'Kind is a string value representing the REST resource this
              object represents. Servers may infer this from the endpoint the client
              submits requests to. Cannot be updated. In CamelCase. More info: https://git.k8s.io/community/contributors/devel/sig-architecture/api-conventions.md#types-kinds'
            type: string
          metadata:
            type: object
          spec:
            description: BlockAffinitySpec contains the specification for a BlockAffinity
              resource.
            properties:
              cidr:
                type: string
              deleted:
                description: Deleted indicates that this block affinity is being deleted.
                  This field is a string for compatibility with older releases that
                  mistakenly treat this field as a string.
                type: string
              node:
                type: string
              state:
                type: string
            required:
            - cidr
            - deleted
            - node
            - state
            type: object
        type: object
    served: true
    storage: true
status:
  acceptedNames:
    kind: ""
    plural: ""
  conditions: []
  storedVersions: []
---
# Source: calico/templates/kdd-crds.yaml
apiVersion: apiextensions.k8s.io/v1
kind: CustomResourceDefinition
metadata:
  annotations:
    controller-gen.kubebuilder.io/version: (devel)
  creationTimestamp: null
  name: caliconodestatuses.crd.projectcalico.org
spec:
  group: crd.projectcalico.org
  names:
    kind: CalicoNodeStatus
    listKind: CalicoNodeStatusList
    plural: caliconodestatuses
    singular: caliconodestatus
  preserveUnknownFields: false
  scope: Cluster
  versions:
  - name: v1
    schema:
      openAPIV3Schema:
        properties:
          apiVersion:
            description: 'APIVersion defines the versioned schema of this representation
              of an object. Servers should convert recognized schemas to the latest
              internal value, and may reject unrecognized values. More info: https://git.k8s.io/community/contributors/devel/sig-architecture/api-conventions.md#resources'
            type: string
          kind:
            description: 'Kind is a string value representing the REST resource this
              object represents. Servers may infer this from the endpoint the client
              submits requests to. Cannot be updated. In CamelCase. More info: https://git.k8s.io/community/contributors/devel/sig-architecture/api-conventions.md#types-kinds'
            type: string
          metadata:
            type: object
          spec:
            description: CalicoNodeStatusSpec contains the specification for a CalicoNodeStatus
              resource.
            properties:
              classes:
                description: Classes declares the types of information to monitor
                  for this calico/node, and allows for selective status reporting
                  about certain subsets of information.
                items:
                  type: string
                type: array
              node:
                description: The node name identifies the Calico node instance for
                  node status.
                type: string
              updatePeriodSeconds:
                description: UpdatePeriodSeconds is the period at which CalicoNodeStatus
                  should be updated. Set to 0 to disable CalicoNodeStatus refresh.
                  Maximum update period is one day.
                format: int32
                type: integer
            type: object
          status:
            description: CalicoNodeStatusStatus defines the observed state of CalicoNodeStatus.
              No validation needed for status since it is updated by Calico.
            properties:
              agent:
                description: Agent holds agent status on the node.
                properties:
                  birdV4:
                    description: BIRDV4 represents the latest observed status of bird4.
                    properties:
                      lastBootTime:
                        description: LastBootTime holds the value of lastBootTime
                          from bird.ctl output.
                        type: string
                      lastReconfigurationTime:
                        description: LastReconfigurationTime holds the value of lastReconfigTime
                          from bird.ctl output.
                        type: string
                      routerID:
                        description: Router ID used by bird.
                        type: string
                      state:
                        description: The state of the BGP Daemon.
                        type: string
                      version:
                        description: Version of the BGP daemon
                        type: string
                    type: object
                  birdV6:
                    description: BIRDV6 represents the latest observed status of bird6.
                    properties:
                      lastBootTime:
                        description: LastBootTime holds the value of lastBootTime
                          from bird.ctl output.
                        type: string
                      lastReconfigurationTime:
                        description: LastReconfigurationTime holds the value of lastReconfigTime
                          from bird.ctl output.
                        type: string
                      routerID:
                        description: Router ID used by bird.
                        type: string
                      state:
                        description: The state of the BGP Daemon.
                        type: string
                      version:
                        description: Version of the BGP daemon
                        type: string
                    type: object
                type: object
              bgp:
                description: BGP holds node BGP status.
                properties:
                  numberEstablishedV4:
                    description: The total number of IPv4 established bgp sessions.
                    type: integer
                  numberEstablishedV6:
                    description: The total number of IPv6 established bgp sessions.
                    type: integer
                  numberNotEstablishedV4:
                    description: The total number of IPv4 non-established bgp sessions.
                    type: integer
                  numberNotEstablishedV6:
                    description: The total number of IPv6 non-established bgp sessions.
                    type: integer
                  peersV4:
                    description: PeersV4 represents IPv4 BGP peers status on the node.
                    items:
                      description: CalicoNodePeer contains the status of BGP peers
                        on the node.
                      properties:
                        peerIP:
                          description: IP address of the peer whose condition we are
                            reporting.
                          type: string
                        since:
                          description: Since the state or reason last changed.
                          type: string
                        state:
                          description: State is the BGP session state.
                          type: string
                        type:
                          description: Type indicates whether this peer is configured
                            via the node-to-node mesh, or via en explicit global or
                            per-node BGPPeer object.
                          type: string
                      type: object
                    type: array
                  peersV6:
                    description: PeersV6 represents IPv6 BGP peers status on the node.
                    items:
                      description: CalicoNodePeer contains the status of BGP peers
                        on the node.
                      properties:
                        peerIP:
                          description: IP address of the peer whose condition we are
                            reporting.
                          type: string
                        since:
                          description: Since the state or reason last changed.
                          type: string
                        state:
                          description: State is the BGP session state.
                          type: string
                        type:
                          description: Type indicates whether this peer is configured
                            via the node-to-node mesh, or via en explicit global or
                            per-node BGPPeer object.
                          type: string
                      type: object
                    type: array
                required:
                - numberEstablishedV4
                - numberEstablishedV6
                - numberNotEstablishedV4
                - numberNotEstablishedV6
                type: object
              lastUpdated:
                description: LastUpdated is a timestamp representing the server time
                  when CalicoNodeStatus object last updated. It is represented in
                  RFC3339 form and is in UTC.
                format: date-time
                nullable: true
                type: string
              routes:
                description: Routes reports routes known to the Calico BGP daemon
                  on the node.
                properties:
                  routesV4:
                    description: RoutesV4 represents IPv4 routes on the node.
                    items:
                      description: CalicoNodeRoute contains the status of BGP routes
                        on the node.
                      properties:
                        destination:
                          description: Destination of the route.
                          type: string
                        gateway:
                          description: Gateway for the destination.
                          type: string
                        interface:
                          description: Interface for the destination
                          type: string
                        learnedFrom:
                          description: LearnedFrom contains information regarding
                            where this route originated.
                          properties:
                            peerIP:
                              description: If sourceType is NodeMesh or BGPPeer, IP
                                address of the router that sent us this route.
                              type: string
                            sourceType:
                              description: Type of the source where a route is learned
                                from.
                              type: string
                          type: object
                        type:
                          description: Type indicates if the route is being used for
                            forwarding or not.
                          type: string
                      type: object
                    type: array
                  routesV6:
                    description: RoutesV6 represents IPv6 routes on the node.
                    items:
                      description: CalicoNodeRoute contains the status of BGP routes
                        on the node.
                      properties:
                        destination:
                          description: Destination of the route.
                          type: string
                        gateway:
                          description: Gateway for the destination.
                          type: string
                        interface:
                          description: Interface for the destination
                          type: string
                        learnedFrom:
                          description: LearnedFrom contains information regarding
                            where this route originated.
                          properties:
                            peerIP:
                              description: If sourceType is NodeMesh or BGPPeer, IP
                                address of the router that sent us this route.
                              type: string
                            sourceType:
                              description: Type of the source where a route is learned
                                from.
                              type: string
                          type: object
                        type:
                          description: Type indicates if the route is being used for
                            forwarding or not.
                          type: string
                      type: object
                    type: array
                type: object
            type: object
        type: object
    served: true
    storage: true
status:
  acceptedNames:
    kind: ""
    plural: ""
  conditions: []
  storedVersions: []
---
# Source: calico/templates/kdd-crds.yaml
apiVersion: apiextensions.k8s.io/v1
kind: CustomResourceDefinition
metadata:
  name: clusterinformations.crd.projectcalico.org
spec:
  group: crd.projectcalico.org
  names:
    kind: ClusterInformation
    listKind: ClusterInformationList
    plural: clusterinformations
    singular: clusterinformation
  preserveUnknownFields: false
  scope: Cluster
  versions:
  - name: v1
    schema:
      openAPIV3Schema:
        description: ClusterInformation contains the cluster specific information.
        properties:
          apiVersion:
            description: 'APIVersion defines the versioned schema of this representation
              of an object. Servers should convert recognized schemas to the latest
              internal value, and may reject unrecognized values. More info: https://git.k8s.io/community/contributors/devel/sig-architecture/api-conventions.md#resources'
            type: string
          kind:
            description: 'Kind is a string value representing the REST resource this
              object represents. Servers may infer this from the endpoint the client
              submits requests to. Cannot be updated. In CamelCase. More info: https://git.k8s.io/community/contributors/devel/sig-architecture/api-conventions.md#types-kinds'
            type: string
          metadata:
            type: object
          spec:
            description: ClusterInformationSpec contains the values of describing
              the cluster.
            properties:
              calicoVersion:
                description: CalicoVersion is the version of Calico that the cluster
                  is running
                type: string
              clusterGUID:
                description: ClusterGUID is the GUID of the cluster
                type: string
              clusterType:
                description: ClusterType describes the type of the cluster
                type: string
              datastoreReady:
                description: DatastoreReady is used during significant datastore migrations
                  to signal to components such as Felix that it should wait before
                  accessing the datastore.
                type: boolean
              variant:
                description: Variant declares which variant of Calico should be active.
                type: string
            type: object
        type: object
    served: true
    storage: true
status:
  acceptedNames:
    kind: ""
    plural: ""
  conditions: []
  storedVersions: []
---
# Source: calico/templates/kdd-crds.yaml
apiVersion: apiextensions.k8s.io/v1
kind: CustomResourceDefinition
metadata:
  name: felixconfigurations.crd.projectcalico.org
spec:
  group: crd.projectcalico.org
  names:
    kind: FelixConfiguration
    listKind: FelixConfigurationList
    plural: felixconfigurations
    singular: felixconfiguration
  preserveUnknownFields: false
  scope: Cluster
  versions:
  - name: v1
    schema:
      openAPIV3Schema:
        description: Felix Configuration contains the configuration for Felix.
        properties:
          apiVersion:
            description: 'APIVersion defines the versioned schema of this representation
              of an object. Servers should convert recognized schemas to the latest
              internal value, and may reject unrecognized values. More info: https://git.k8s.io/community/contributors/devel/sig-architecture/api-conventions.md#resources'
            type: string
          kind:
            description: 'Kind is a string value representing the REST resource this
              object represents. Servers may infer this from the endpoint the client
              submits requests to. Cannot be updated. In CamelCase. More info: https://git.k8s.io/community/contributors/devel/sig-architecture/api-conventions.md#types-kinds'
            type: string
          metadata:
            type: object
          spec:
            description: FelixConfigurationSpec contains the values of the Felix configuration.
            properties:
              allowIPIPPacketsFromWorkloads:
                description: 'AllowIPIPPacketsFromWorkloads controls whether Felix
                  will add a rule to drop IPIP encapsulated traffic from workloads
                  [Default: false]'
                type: boolean
              allowVXLANPacketsFromWorkloads:
                description: 'AllowVXLANPacketsFromWorkloads controls whether Felix
                  will add a rule to drop VXLAN encapsulated traffic from workloads
                  [Default: false]'
                type: boolean
              awsSrcDstCheck:
                description: 'Set source-destination-check on AWS EC2 instances. Accepted
                  value must be one of "DoNothing", "Enable" or "Disable". [Default:
                  DoNothing]'
                enum:
                - DoNothing
                - Enable
                - Disable
                type: string
              bpfConnectTimeLoadBalancingEnabled:
                description: 'BPFConnectTimeLoadBalancingEnabled when in BPF mode,
                  controls whether Felix installs the connection-time load balancer.  The
                  connect-time load balancer is required for the host to be able to
                  reach Kubernetes services and it improves the performance of pod-to-service
                  connections.  The only reason to disable it is for debugging purposes.  [Default:
                  true]'
                type: boolean
              bpfDSROptoutCIDRs:
                description: BPFDSROptoutCIDRs is a list of CIDRs which are excluded
                  from DSR. That is, clients in those CIDRs will accesses nodeports
                  as if BPFExternalServiceMode was set to Tunnel.
                items:
                  type: string
                type: array
              bpfDataIfacePattern:
                description: BPFDataIfacePattern is a regular expression that controls
                  which interfaces Felix should attach BPF programs to in order to
                  catch traffic to/from the network.  This needs to match the interfaces
                  that Calico workload traffic flows over as well as any interfaces
                  that handle incoming traffic to nodeports and services from outside
                  the cluster.  It should not match the workload interfaces (usually
                  named cali...).
                type: string
              bpfDisableUnprivileged:
                description: 'BPFDisableUnprivileged, if enabled, Felix sets the kernel.unprivileged_bpf_disabled
                  sysctl to disable unprivileged use of BPF.  This ensures that unprivileged
                  users cannot access Calico''s BPF maps and cannot insert their own
                  BPF programs to interfere with Calico''s. [Default: true]'
                type: boolean
              bpfEnabled:
                description: 'BPFEnabled, if enabled Felix will use the BPF dataplane.
                  [Default: false]'
                type: boolean
              bpfEnforceRPF:
                description: 'BPFEnforceRPF enforce strict RPF on all host interfaces
                  with BPF programs regardless of what is the per-interfaces or global
                  setting. Possible values are Disabled, Strict or Loose. [Default:
                  Loose]'
                type: string
              bpfExtToServiceConnmark:
                description: 'BPFExtToServiceConnmark in BPF mode, control a 32bit
                  mark that is set on connections from an external client to a local
                  service. This mark allows us to control how packets of that connection
                  are routed within the host and how is routing interpreted by RPF
                  check. [Default: 0]'
                type: integer
              bpfExternalServiceMode:
                description: 'BPFExternalServiceMode in BPF mode, controls how connections
                  from outside the cluster to services (node ports and cluster IPs)
                  are forwarded to remote workloads.  If set to "Tunnel" then both
                  request and response traffic is tunneled to the remote node.  If
                  set to "DSR", the request traffic is tunneled but the response traffic
                  is sent directly from the remote node.  In "DSR" mode, the remote
                  node appears to use the IP of the ingress node; this requires a
                  permissive L2 network.  [Default: Tunnel]'
                type: string
              bpfHostConntrackBypass:
                description: 'BPFHostConntrackBypass Controls whether to bypass Linux
                  conntrack in BPF mode for workloads and services. [Default: true
                  - bypass Linux conntrack]'
                type: boolean
              bpfKubeProxyEndpointSlicesEnabled:
                description: BPFKubeProxyEndpointSlicesEnabled in BPF mode, controls
                  whether Felix's embedded kube-proxy accepts EndpointSlices or not.
                type: boolean
              bpfKubeProxyIptablesCleanupEnabled:
                description: 'BPFKubeProxyIptablesCleanupEnabled, if enabled in BPF
                  mode, Felix will proactively clean up the upstream Kubernetes kube-proxy''s
                  iptables chains.  Should only be enabled if kube-proxy is not running.  [Default:
                  true]'
                type: boolean
              bpfKubeProxyMinSyncPeriod:
                description: 'BPFKubeProxyMinSyncPeriod, in BPF mode, controls the
                  minimum time between updates to the dataplane for Felix''s embedded
                  kube-proxy.  Lower values give reduced set-up latency.  Higher values
                  reduce Felix CPU usage by batching up more work.  [Default: 1s]'
                type: string
              bpfL3IfacePattern:
                description: BPFL3IfacePattern is a regular expression that allows
                  to list tunnel devices like wireguard or vxlan (i.e., L3 devices)
                  in addition to BPFDataIfacePattern. That is, tunnel interfaces not
                  created by Calico, that Calico workload traffic flows over as well
                  as any interfaces that handle incoming traffic to nodeports and
                  services from outside the cluster.
                type: string
              bpfLogLevel:
                description: 'BPFLogLevel controls the log level of the BPF programs
                  when in BPF dataplane mode.  One of "Off", "Info", or "Debug".  The
                  logs are emitted to the BPF trace pipe, accessible with the command
                  `tc exec bpf debug`. [Default: Off].'
                type: string
              bpfMapSizeConntrack:
                description: 'BPFMapSizeConntrack sets the size for the conntrack
                  map.  This map must be large enough to hold an entry for each active
                  connection.  Warning: changing the size of the conntrack map can
                  cause disruption.'
                type: integer
              bpfMapSizeIPSets:
                description: BPFMapSizeIPSets sets the size for ipsets map.  The IP
                  sets map must be large enough to hold an entry for each endpoint
                  matched by every selector in the source/destination matches in network
                  policy.  Selectors such as "all()" can result in large numbers of
                  entries (one entry per endpoint in that case).
                type: integer
              bpfMapSizeIfState:
                description: BPFMapSizeIfState sets the size for ifstate map.  The
                  ifstate map must be large enough to hold an entry for each device
                  (host + workloads) on a host.
                type: integer
              bpfMapSizeNATAffinity:
                type: integer
              bpfMapSizeNATBackend:
                description: BPFMapSizeNATBackend sets the size for nat back end map.
                  This is the total number of endpoints. This is mostly more than
                  the size of the number of services.
                type: integer
              bpfMapSizeNATFrontend:
                description: BPFMapSizeNATFrontend sets the size for nat front end
                  map. FrontendMap should be large enough to hold an entry for each
                  nodeport, external IP and each port in each service.
                type: integer
              bpfMapSizeRoute:
                description: BPFMapSizeRoute sets the size for the routes map.  The
                  routes map should be large enough to hold one entry per workload
                  and a handful of entries per host (enough to cover its own IPs and
                  tunnel IPs).
                type: integer
              bpfPSNATPorts:
                anyOf:
                - type: integer
                - type: string
                description: 'BPFPSNATPorts sets the range from which we randomly
                  pick a port if there is a source port collision. This should be
                  within the ephemeral range as defined by RFC 6056 (1024–65535) and
                  preferably outside the  ephemeral ranges used by common operating
                  systems. Linux uses 32768–60999, while others mostly use the IANA
                  defined range 49152–65535. It is not necessarily a problem if this
                  range overlaps with the operating systems. Both ends of the range
                  are inclusive. [Default: 20000:29999]'
                pattern: ^.*
                x-kubernetes-int-or-string: true
              bpfPolicyDebugEnabled:
                description: BPFPolicyDebugEnabled when true, Felix records detailed
                  information about the BPF policy programs, which can be examined
                  with the calico-bpf command-line tool.
                type: boolean
              chainInsertMode:
                description: 'ChainInsertMode controls whether Felix hooks the kernel''s
                  top-level iptables chains by inserting a rule at the top of the
                  chain or by appending a rule at the bottom. insert is the safe default
                  since it prevents Calico''s rules from being bypassed. If you switch
                  to append mode, be sure that the other rules in the chains signal
                  acceptance by falling through to the Calico rules, otherwise the
                  Calico policy will be bypassed. [Default: insert]'
                type: string
              dataplaneDriver:
                description: DataplaneDriver filename of the external dataplane driver
                  to use.  Only used if UseInternalDataplaneDriver is set to false.
                type: string
              dataplaneWatchdogTimeout:
                description: "DataplaneWatchdogTimeout is the readiness/liveness timeout
                  used for Felix's (internal) dataplane driver. Increase this value
                  if you experience spurious non-ready or non-live events when Felix
                  is under heavy load. Decrease the value to get felix to report non-live
                  or non-ready more quickly. [Default: 90s] \n Deprecated: replaced
                  by the generic HealthTimeoutOverrides."
                type: string
              debugDisableLogDropping:
                type: boolean
              debugMemoryProfilePath:
                type: string
              debugSimulateCalcGraphHangAfter:
                type: string
              debugSimulateDataplaneHangAfter:
                type: string
              defaultEndpointToHostAction:
                description: 'DefaultEndpointToHostAction controls what happens to
                  traffic that goes from a workload endpoint to the host itself (after
                  the traffic hits the endpoint egress policy). By default Calico
                  blocks traffic from workload endpoints to the host itself with an
                  iptables "DROP" action. If you want to allow some or all traffic
                  from endpoint to host, set this parameter to RETURN or ACCEPT. Use
                  RETURN if you have your own rules in the iptables "INPUT" chain;
                  Calico will insert its rules at the top of that chain, then "RETURN"
                  packets to the "INPUT" chain once it has completed processing workload
                  endpoint egress policy. Use ACCEPT to unconditionally accept packets
                  from workloads after processing workload endpoint egress policy.
                  [Default: Drop]'
                type: string
              deviceRouteProtocol:
                description: This defines the route protocol added to programmed device
                  routes, by default this will be RTPROT_BOOT when left blank.
                type: integer
              deviceRouteSourceAddress:
                description: This is the IPv4 source address to use on programmed
                  device routes. By default the source address is left blank, leaving
                  the kernel to choose the source address used.
                type: string
              deviceRouteSourceAddressIPv6:
                description: This is the IPv6 source address to use on programmed
                  device routes. By default the source address is left blank, leaving
                  the kernel to choose the source address used.
                type: string
              disableConntrackInvalidCheck:
                type: boolean
              endpointReportingDelay:
                type: string
              endpointReportingEnabled:
                type: boolean
              externalNodesList:
                description: ExternalNodesCIDRList is a list of CIDR's of external-non-calico-nodes
                  which may source tunnel traffic and have the tunneled traffic be
                  accepted at calico nodes.
                items:
                  type: string
                type: array
              failsafeInboundHostPorts:
                description: 'FailsafeInboundHostPorts is a list of UDP/TCP ports
                  and CIDRs that Felix will allow incoming traffic to host endpoints
                  on irrespective of the security policy. This is useful to avoid
                  accidentally cutting off a host with incorrect configuration. For
                  back-compatibility, if the protocol is not specified, it defaults
                  to "tcp". If a CIDR is not specified, it will allow traffic from
                  all addresses. To disable all inbound host ports, use the value
                  none. The default value allows ssh access and DHCP. [Default: tcp:22,
                  udp:68, tcp:179, tcp:2379, tcp:2380, tcp:6443, tcp:6666, tcp:6667]'
                items:
                  description: ProtoPort is combination of protocol, port, and CIDR.
                    Protocol and port must be specified.
                  properties:
                    net:
                      type: string
                    port:
                      type: integer
                    protocol:
                      type: string
                  required:
                  - port
                  - protocol
                  type: object
                type: array
              failsafeOutboundHostPorts:
                description: 'FailsafeOutboundHostPorts is a list of UDP/TCP ports
                  and CIDRs that Felix will allow outgoing traffic from host endpoints
                  to irrespective of the security policy. This is useful to avoid
                  accidentally cutting off a host with incorrect configuration. For
                  back-compatibility, if the protocol is not specified, it defaults
                  to "tcp". If a CIDR is not specified, it will allow traffic from
                  all addresses. To disable all outbound host ports, use the value
                  none. The default value opens etcd''s standard ports to ensure that
                  Felix does not get cut off from etcd as well as allowing DHCP and
                  DNS. [Default: tcp:179, tcp:2379, tcp:2380, tcp:6443, tcp:6666,
                  tcp:6667, udp:53, udp:67]'
                items:
                  description: ProtoPort is combination of protocol, port, and CIDR.
                    Protocol and port must be specified.
                  properties:
                    net:
                      type: string
                    port:
                      type: integer
                    protocol:
                      type: string
                  required:
                  - port
                  - protocol
                  type: object
                type: array
              featureDetectOverride:
                description: FeatureDetectOverride is used to override feature detection
                  based on auto-detected platform capabilities.  Values are specified
                  in a comma separated list with no spaces, example; "SNATFullyRandom=true,MASQFullyRandom=false,RestoreSupportsLock=".  "true"
                  or "false" will force the feature, empty or omitted values are auto-detected.
                type: string
              featureGates:
                description: FeatureGates is used to enable or disable tech-preview
                  Calico features. Values are specified in a comma separated list
                  with no spaces, example; "BPFConnectTimeLoadBalancingWorkaround=enabled,XyZ=false".
                  This is used to enable features that are not fully production ready.
                type: string
              floatingIPs:
                description: FloatingIPs configures whether or not Felix will program
                  non-OpenStack floating IP addresses.  (OpenStack-derived floating
                  IPs are always programmed, regardless of this setting.)
                enum:
                - Enabled
                - Disabled
                type: string
              genericXDPEnabled:
                description: 'GenericXDPEnabled enables Generic XDP so network cards
                  that don''t support XDP offload or driver modes can use XDP. This
                  is not recommended since it doesn''t provide better performance
                  than iptables. [Default: false]'
                type: boolean
              healthEnabled:
                type: boolean
              healthHost:
                type: string
              healthPort:
                type: integer
              healthTimeoutOverrides:
                description: HealthTimeoutOverrides allows the internal watchdog timeouts
                  of individual subcomponents to be overridden.  This is useful for
                  working around "false positive" liveness timeouts that can occur
                  in particularly stressful workloads or if CPU is constrained.  For
                  a list of active subcomponents, see Felix's logs.
                items:
                  properties:
                    name:
                      type: string
                    timeout:
                      type: string
                  required:
                  - name
                  - timeout
                  type: object
                type: array
              interfaceExclude:
                description: 'InterfaceExclude is a comma-separated list of interfaces
                  that Felix should exclude when monitoring for host endpoints. The
                  default value ensures that Felix ignores Kubernetes'' IPVS dummy
                  interface, which is used internally by kube-proxy. If you want to
                  exclude multiple interface names using a single value, the list
                  supports regular expressions. For regular expressions you must wrap
                  the value with ''/''. For example having values ''/^kube/,veth1''
                  will exclude all interfaces that begin with ''kube'' and also the
                  interface ''veth1''. [Default: kube-ipvs0]'
                type: string
              interfacePrefix:
                description: 'InterfacePrefix is the interface name prefix that identifies
                  workload endpoints and so distinguishes them from host endpoint
                  interfaces. Note: in environments other than bare metal, the orchestrators
                  configure this appropriately. For example our Kubernetes and Docker
                  integrations set the ''cali'' value, and our OpenStack integration
                  sets the ''tap'' value. [Default: cali]'
                type: string
              interfaceRefreshInterval:
                description: InterfaceRefreshInterval is the period at which Felix
                  rescans local interfaces to verify their state. The rescan can be
                  disabled by setting the interval to 0.
                type: string
              ipipEnabled:
                description: 'IPIPEnabled overrides whether Felix should configure
                  an IPIP interface on the host. Optional as Felix determines this
                  based on the existing IP pools. [Default: nil (unset)]'
                type: boolean
              ipipMTU:
                description: 'IPIPMTU is the MTU to set on the tunnel device. See
                  Configuring MTU [Default: 1440]'
                type: integer
              ipsetsRefreshInterval:
                description: 'IpsetsRefreshInterval is the period at which Felix re-checks
                  all iptables state to ensure that no other process has accidentally
                  broken Calico''s rules. Set to 0 to disable iptables refresh. [Default:
                  90s]'
                type: string
              iptablesBackend:
                description: IptablesBackend specifies which backend of iptables will
                  be used. The default is Auto.
                type: string
              iptablesFilterAllowAction:
                type: string
              iptablesFilterDenyAction:
                description: IptablesFilterDenyAction controls what happens to traffic
                  that is denied by network policy. By default Calico blocks traffic
                  with an iptables "DROP" action. If you want to use "REJECT" action
                  instead you can configure it in here.
                type: string
              iptablesLockFilePath:
                description: 'IptablesLockFilePath is the location of the iptables
                  lock file. You may need to change this if the lock file is not in
                  its standard location (for example if you have mapped it into Felix''s
                  container at a different path). [Default: /run/xtables.lock]'
                type: string
              iptablesLockProbeInterval:
                description: 'IptablesLockProbeInterval is the time that Felix will
                  wait between attempts to acquire the iptables lock if it is not
                  available. Lower values make Felix more responsive when the lock
                  is contended, but use more CPU. [Default: 50ms]'
                type: string
              iptablesLockTimeout:
                description: 'IptablesLockTimeout is the time that Felix will wait
                  for the iptables lock, or 0, to disable. To use this feature, Felix
                  must share the iptables lock file with all other processes that
                  also take the lock. When running Felix inside a container, this
                  requires the /run directory of the host to be mounted into the calico/node
                  or calico/felix container. [Default: 0s disabled]'
                type: string
              iptablesMangleAllowAction:
                type: string
              iptablesMarkMask:
                description: 'IptablesMarkMask is the mask that Felix selects its
                  IPTables Mark bits from. Should be a 32 bit hexadecimal number with
                  at least 8 bits set, none of which clash with any other mark bits
                  in use on the system. [Default: 0xff000000]'
                format: int32
                type: integer
              iptablesNATOutgoingInterfaceFilter:
                type: string
              iptablesPostWriteCheckInterval:
                description: 'IptablesPostWriteCheckInterval is the period after Felix
                  has done a write to the dataplane that it schedules an extra read
                  back in order to check the write was not clobbered by another process.
                  This should only occur if another application on the system doesn''t
                  respect the iptables lock. [Default: 1s]'
                type: string
              iptablesRefreshInterval:
                description: 'IptablesRefreshInterval is the period at which Felix
                  re-checks the IP sets in the dataplane to ensure that no other process
                  has accidentally broken Calico''s rules. Set to 0 to disable IP
                  sets refresh. Note: the default for this value is lower than the
                  other refresh intervals as a workaround for a Linux kernel bug that
                  was fixed in kernel version 4.11. If you are using v4.11 or greater
                  you may want to set this to, a higher value to reduce Felix CPU
                  usage. [Default: 10s]'
                type: string
              ipv6Support:
                description: IPv6Support controls whether Felix enables support for
                  IPv6 (if supported by the in-use dataplane).
                type: boolean
              kubeNodePortRanges:
                description: 'KubeNodePortRanges holds list of port ranges used for
                  service node ports. Only used if felix detects kube-proxy running
                  in ipvs mode. Felix uses these ranges to separate host and workload
                  traffic. [Default: 30000:32767].'
                items:
                  anyOf:
                  - type: integer
                  - type: string
                  pattern: ^.*
                  x-kubernetes-int-or-string: true
                type: array
              logDebugFilenameRegex:
                description: LogDebugFilenameRegex controls which source code files
                  have their Debug log output included in the logs. Only logs from
                  files with names that match the given regular expression are included.  The
                  filter only applies to Debug level logs.
                type: string
              logFilePath:
                description: 'LogFilePath is the full path to the Felix log. Set to
                  none to disable file logging. [Default: /var/log/calico/felix.log]'
                type: string
              logPrefix:
                description: 'LogPrefix is the log prefix that Felix uses when rendering
                  LOG rules. [Default: calico-packet]'
                type: string
              logSeverityFile:
                description: 'LogSeverityFile is the log severity above which logs
                  are sent to the log file. [Default: Info]'
                type: string
              logSeverityScreen:
                description: 'LogSeverityScreen is the log severity above which logs
                  are sent to the stdout. [Default: Info]'
                type: string
              logSeveritySys:
                description: 'LogSeveritySys is the log severity above which logs
                  are sent to the syslog. Set to None for no logging to syslog. [Default:
                  Info]'
                type: string
              maxIpsetSize:
                type: integer
              metadataAddr:
                description: 'MetadataAddr is the IP address or domain name of the
                  server that can answer VM queries for cloud-init metadata. In OpenStack,
                  this corresponds to the machine running nova-api (or in Ubuntu,
                  nova-api-metadata). A value of none (case insensitive) means that
                  Felix should not set up any NAT rule for the metadata path. [Default:
                  127.0.0.1]'
                type: string
              metadataPort:
                description: 'MetadataPort is the port of the metadata server. This,
                  combined with global.MetadataAddr (if not ''None''), is used to
                  set up a NAT rule, from 169.254.169.254:80 to MetadataAddr:MetadataPort.
                  In most cases this should not need to be changed [Default: 8775].'
                type: integer
              mtuIfacePattern:
                description: MTUIfacePattern is a regular expression that controls
                  which interfaces Felix should scan in order to calculate the host's
                  MTU. This should not match workload interfaces (usually named cali...).
                type: string
              natOutgoingAddress:
                description: NATOutgoingAddress specifies an address to use when performing
                  source NAT for traffic in a natOutgoing pool that is leaving the
                  network. By default the address used is an address on the interface
                  the traffic is leaving on (ie it uses the iptables MASQUERADE target)
                type: string
              natPortRange:
                anyOf:
                - type: integer
                - type: string
                description: NATPortRange specifies the range of ports that is used
                  for port mapping when doing outgoing NAT. When unset the default
                  behavior of the network stack is used.
                pattern: ^.*
                x-kubernetes-int-or-string: true
              netlinkTimeout:
                type: string
              openstackRegion:
                description: 'OpenstackRegion is the name of the region that a particular
                  Felix belongs to. In a multi-region Calico/OpenStack deployment,
                  this must be configured somehow for each Felix (here in the datamodel,
                  or in felix.cfg or the environment on each compute node), and must
                  match the [calico] openstack_region value configured in neutron.conf
                  on each node. [Default: Empty]'
                type: string
              policySyncPathPrefix:
                description: 'PolicySyncPathPrefix is used to by Felix to communicate
                  policy changes to external services, like Application layer policy.
                  [Default: Empty]'
                type: string
              prometheusGoMetricsEnabled:
                description: 'PrometheusGoMetricsEnabled disables Go runtime metrics
                  collection, which the Prometheus client does by default, when set
                  to false. This reduces the number of metrics reported, reducing
                  Prometheus load. [Default: true]'
                type: boolean
              prometheusMetricsEnabled:
                description: 'PrometheusMetricsEnabled enables the Prometheus metrics
                  server in Felix if set to true. [Default: false]'
                type: boolean
              prometheusMetricsHost:
                description: 'PrometheusMetricsHost is the host that the Prometheus
                  metrics server should bind to. [Default: empty]'
                type: string
              prometheusMetricsPort:
                description: 'PrometheusMetricsPort is the TCP port that the Prometheus
                  metrics server should bind to. [Default: 9091]'
                type: integer
              prometheusProcessMetricsEnabled:
                description: 'PrometheusProcessMetricsEnabled disables process metrics
                  collection, which the Prometheus client does by default, when set
                  to false. This reduces the number of metrics reported, reducing
                  Prometheus load. [Default: true]'
                type: boolean
              prometheusWireGuardMetricsEnabled:
                description: 'PrometheusWireGuardMetricsEnabled disables wireguard
                  metrics collection, which the Prometheus client does by default,
                  when set to false. This reduces the number of metrics reported,
                  reducing Prometheus load. [Default: true]'
                type: boolean
              removeExternalRoutes:
                description: Whether or not to remove device routes that have not
                  been programmed by Felix. Disabling this will allow external applications
                  to also add device routes. This is enabled by default which means
                  we will remove externally added routes.
                type: boolean
              reportingInterval:
                description: 'ReportingInterval is the interval at which Felix reports
                  its status into the datastore or 0 to disable. Must be non-zero
                  in OpenStack deployments. [Default: 30s]'
                type: string
              reportingTTL:
                description: 'ReportingTTL is the time-to-live setting for process-wide
                  status reports. [Default: 90s]'
                type: string
              routeRefreshInterval:
                description: 'RouteRefreshInterval is the period at which Felix re-checks
                  the routes in the dataplane to ensure that no other process has
                  accidentally broken Calico''s rules. Set to 0 to disable route refresh.
                  [Default: 90s]'
                type: string
              routeSource:
                description: 'RouteSource configures where Felix gets its routing
                  information. - WorkloadIPs: use workload endpoints to construct
                  routes. - CalicoIPAM: the default - use IPAM data to construct routes.'
                type: string
              routeSyncDisabled:
                description: RouteSyncDisabled will disable all operations performed
                  on the route table. Set to true to run in network-policy mode only.
                type: boolean
              routeTableRange:
                description: Deprecated in favor of RouteTableRanges. Calico programs
                  additional Linux route tables for various purposes. RouteTableRange
                  specifies the indices of the route tables that Calico should use.
                properties:
                  max:
                    type: integer
                  min:
                    type: integer
                required:
                - max
                - min
                type: object
              routeTableRanges:
                description: Calico programs additional Linux route tables for various
                  purposes. RouteTableRanges specifies a set of table index ranges
                  that Calico should use. Deprecates`RouteTableRange`, overrides `RouteTableRange`.
                items:
                  properties:
                    max:
                      type: integer
                    min:
                      type: integer
                  required:
                  - max
                  - min
                  type: object
                type: array
              serviceLoopPrevention:
                description: 'When service IP advertisement is enabled, prevent routing
                  loops to service IPs that are not in use, by dropping or rejecting
                  packets that do not get DNAT''d by kube-proxy. Unless set to "Disabled",
                  in which case such routing loops continue to be allowed. [Default:
                  Drop]'
                type: string
              sidecarAccelerationEnabled:
                description: 'SidecarAccelerationEnabled enables experimental sidecar
                  acceleration [Default: false]'
                type: boolean
              usageReportingEnabled:
                description: 'UsageReportingEnabled reports anonymous Calico version
                  number and cluster size to projectcalico.org. Logs warnings returned
                  by the usage server. For example, if a significant security vulnerability
                  has been discovered in the version of Calico being used. [Default:
                  true]'
                type: boolean
              usageReportingInitialDelay:
                description: 'UsageReportingInitialDelay controls the minimum delay
                  before Felix makes a report. [Default: 300s]'
                type: string
              usageReportingInterval:
                description: 'UsageReportingInterval controls the interval at which
                  Felix makes reports. [Default: 86400s]'
                type: string
              useInternalDataplaneDriver:
                description: UseInternalDataplaneDriver, if true, Felix will use its
                  internal dataplane programming logic.  If false, it will launch
                  an external dataplane driver and communicate with it over protobuf.
                type: boolean
              vxlanEnabled:
                description: 'VXLANEnabled overrides whether Felix should create the
                  VXLAN tunnel device for IPv4 VXLAN networking. Optional as Felix
                  determines this based on the existing IP pools. [Default: nil (unset)]'
                type: boolean
              vxlanMTU:
                description: 'VXLANMTU is the MTU to set on the IPv4 VXLAN tunnel
                  device. See Configuring MTU [Default: 1410]'
                type: integer
              vxlanMTUV6:
                description: 'VXLANMTUV6 is the MTU to set on the IPv6 VXLAN tunnel
                  device. See Configuring MTU [Default: 1390]'
                type: integer
              vxlanPort:
                type: integer
              vxlanVNI:
                type: integer
              wireguardEnabled:
                description: 'WireguardEnabled controls whether Wireguard is enabled
                  for IPv4 (encapsulating IPv4 traffic over an IPv4 underlay network).
                  [Default: false]'
                type: boolean
              wireguardEnabledV6:
                description: 'WireguardEnabledV6 controls whether Wireguard is enabled
                  for IPv6 (encapsulating IPv6 traffic over an IPv6 underlay network).
                  [Default: false]'
                type: boolean
              wireguardHostEncryptionEnabled:
                description: 'WireguardHostEncryptionEnabled controls whether Wireguard
                  host-to-host encryption is enabled. [Default: false]'
                type: boolean
              wireguardInterfaceName:
                description: 'WireguardInterfaceName specifies the name to use for
                  the IPv4 Wireguard interface. [Default: wireguard.cali]'
                type: string
              wireguardInterfaceNameV6:
                description: 'WireguardInterfaceNameV6 specifies the name to use for
                  the IPv6 Wireguard interface. [Default: wg-v6.cali]'
                type: string
              wireguardKeepAlive:
                description: 'WireguardKeepAlive controls Wireguard PersistentKeepalive
                  option. Set 0 to disable. [Default: 0]'
                type: string
              wireguardListeningPort:
                description: 'WireguardListeningPort controls the listening port used
                  by IPv4 Wireguard. [Default: 51820]'
                type: integer
              wireguardListeningPortV6:
                description: 'WireguardListeningPortV6 controls the listening port
                  used by IPv6 Wireguard. [Default: 51821]'
                type: integer
              wireguardMTU:
                description: 'WireguardMTU controls the MTU on the IPv4 Wireguard
                  interface. See Configuring MTU [Default: 1440]'
                type: integer
              wireguardMTUV6:
                description: 'WireguardMTUV6 controls the MTU on the IPv6 Wireguard
                  interface. See Configuring MTU [Default: 1420]'
                type: integer
              wireguardRoutingRulePriority:
                description: 'WireguardRoutingRulePriority controls the priority value
                  to use for the Wireguard routing rule. [Default: 99]'
                type: integer
              workloadSourceSpoofing:
                description: WorkloadSourceSpoofing controls whether pods can use
                  the allowedSourcePrefixes annotation to send traffic with a source
                  IP address that is not theirs. This is disabled by default. When
                  set to "Any", pods can request any prefix.
                type: string
              xdpEnabled:
                description: 'XDPEnabled enables XDP acceleration for suitable untracked
                  incoming deny rules. [Default: true]'
                type: boolean
              xdpRefreshInterval:
                description: 'XDPRefreshInterval is the period at which Felix re-checks
                  all XDP state to ensure that no other process has accidentally broken
                  Calico''s BPF maps or attached programs. Set to 0 to disable XDP
                  refresh. [Default: 90s]'
                type: string
            type: object
        type: object
    served: true
    storage: true
status:
  acceptedNames:
    kind: ""
    plural: ""
  conditions: []
  storedVersions: []
---
# Source: calico/templates/kdd-crds.yaml
apiVersion: apiextensions.k8s.io/v1
kind: CustomResourceDefinition
metadata:
  name: globalnetworkpolicies.crd.projectcalico.org
spec:
  group: crd.projectcalico.org
  names:
    kind: GlobalNetworkPolicy
    listKind: GlobalNetworkPolicyList
    plural: globalnetworkpolicies
    singular: globalnetworkpolicy
  preserveUnknownFields: false
  scope: Cluster
  versions:
  - name: v1
    schema:
      openAPIV3Schema:
        properties:
          apiVersion:
            description: 'APIVersion defines the versioned schema of this representation
              of an object. Servers should convert recognized schemas to the latest
              internal value, and may reject unrecognized values. More info: https://git.k8s.io/community/contributors/devel/sig-architecture/api-conventions.md#resources'
            type: string
          kind:
            description: 'Kind is a string value representing the REST resource this
              object represents. Servers may infer this from the endpoint the client
              submits requests to. Cannot be updated. In CamelCase. More info: https://git.k8s.io/community/contributors/devel/sig-architecture/api-conventions.md#types-kinds'
            type: string
          metadata:
            type: object
          spec:
            properties:
              applyOnForward:
                description: ApplyOnForward indicates to apply the rules in this policy
                  on forward traffic.
                type: boolean
              doNotTrack:
                description: DoNotTrack indicates whether packets matched by the rules
                  in this policy should go through the data plane's connection tracking,
                  such as Linux conntrack.  If True, the rules in this policy are
                  applied before any data plane connection tracking, and packets allowed
                  by this policy are marked as not to be tracked.
                type: boolean
              egress:
                description: The ordered set of egress rules.  Each rule contains
                  a set of packet match criteria and a corresponding action to apply.
                items:
                  description: "A Rule encapsulates a set of match criteria and an
                    action.  Both selector-based security Policy and security Profiles
                    reference rules - separated out as a list of rules for both ingress
                    and egress packet matching. \n Each positive match criteria has
                    a negated version, prefixed with \"Not\". All the match criteria
                    within a rule must be satisfied for a packet to match. A single
                    rule can contain the positive and negative version of a match
                    and both must be satisfied for the rule to match."
                  properties:
                    action:
                      type: string
                    destination:
                      description: Destination contains the match criteria that apply
                        to destination entity.
                      properties:
                        namespaceSelector:
                          description: "NamespaceSelector is an optional field that
                            contains a selector expression. Only traffic that originates
                            from (or terminates at) endpoints within the selected
                            namespaces will be matched. When both NamespaceSelector
                            and another selector are defined on the same rule, then
                            only workload endpoints that are matched by both selectors
                            will be selected by the rule. \n For NetworkPolicy, an
                            empty NamespaceSelector implies that the Selector is limited
                            to selecting only workload endpoints in the same namespace
                            as the NetworkPolicy. \n For NetworkPolicy, `global()`
                            NamespaceSelector implies that the Selector is limited
                            to selecting only GlobalNetworkSet or HostEndpoint. \n
                            For GlobalNetworkPolicy, an empty NamespaceSelector implies
                            the Selector applies to workload endpoints across all
                            namespaces."
                          type: string
                        nets:
                          description: Nets is an optional field that restricts the
                            rule to only apply to traffic that originates from (or
                            terminates at) IP addresses in any of the given subnets.
                          items:
                            type: string
                          type: array
                        notNets:
                          description: NotNets is the negated version of the Nets
                            field.
                          items:
                            type: string
                          type: array
                        notPorts:
                          description: NotPorts is the negated version of the Ports
                            field. Since only some protocols have ports, if any ports
                            are specified it requires the Protocol match in the Rule
                            to be set to "TCP" or "UDP".
                          items:
                            anyOf:
                            - type: integer
                            - type: string
                            pattern: ^.*
                            x-kubernetes-int-or-string: true
                          type: array
                        notSelector:
                          description: NotSelector is the negated version of the Selector
                            field.  See Selector field for subtleties with negated
                            selectors.
                          type: string
                        ports:
                          description: "Ports is an optional field that restricts
                            the rule to only apply to traffic that has a source (destination)
                            port that matches one of these ranges/values. This value
                            is a list of integers or strings that represent ranges
                            of ports. \n Since only some protocols have ports, if
                            any ports are specified it requires the Protocol match
                            in the Rule to be set to \"TCP\" or \"UDP\"."
                          items:
                            anyOf:
                            - type: integer
                            - type: string
                            pattern: ^.*
                            x-kubernetes-int-or-string: true
                          type: array
                        selector:
                          description: "Selector is an optional field that contains
                            a selector expression (see Policy for sample syntax).
                            \ Only traffic that originates from (terminates at) endpoints
                            matching the selector will be matched. \n Note that: in
                            addition to the negated version of the Selector (see NotSelector
                            below), the selector expression syntax itself supports
                            negation.  The two types of negation are subtly different.
                            One negates the set of matched endpoints, the other negates
                            the whole match: \n \tSelector = \"!has(my_label)\" matches
                            packets that are from other Calico-controlled \tendpoints
                            that do not have the label \"my_label\". \n \tNotSelector
                            = \"has(my_label)\" matches packets that are not from
                            Calico-controlled \tendpoints that do have the label \"my_label\".
                            \n The effect is that the latter will accept packets from
                            non-Calico sources whereas the former is limited to packets
                            from Calico-controlled endpoints."
                          type: string
                        serviceAccounts:
                          description: ServiceAccounts is an optional field that restricts
                            the rule to only apply to traffic that originates from
                            (or terminates at) a pod running as a matching service
                            account.
                          properties:
                            names:
                              description: Names is an optional field that restricts
                                the rule to only apply to traffic that originates
                                from (or terminates at) a pod running as a service
                                account whose name is in the list.
                              items:
                                type: string
                              type: array
                            selector:
                              description: Selector is an optional field that restricts
                                the rule to only apply to traffic that originates
                                from (or terminates at) a pod running as a service
                                account that matches the given label selector. If
                                both Names and Selector are specified then they are
                                AND'ed.
                              type: string
                          type: object
                        services:
                          description: "Services is an optional field that contains
                            options for matching Kubernetes Services. If specified,
                            only traffic that originates from or terminates at endpoints
                            within the selected service(s) will be matched, and only
                            to/from each endpoint's port. \n Services cannot be specified
                            on the same rule as Selector, NotSelector, NamespaceSelector,
                            Nets, NotNets or ServiceAccounts. \n Ports and NotPorts
                            can only be specified with Services on ingress rules."
                          properties:
                            name:
                              description: Name specifies the name of a Kubernetes
                                Service to match.
                              type: string
                            namespace:
                              description: Namespace specifies the namespace of the
                                given Service. If left empty, the rule will match
                                within this policy's namespace.
                              type: string
                          type: object
                      type: object
                    http:
                      description: HTTP contains match criteria that apply to HTTP
                        requests.
                      properties:
                        methods:
                          description: Methods is an optional field that restricts
                            the rule to apply only to HTTP requests that use one of
                            the listed HTTP Methods (e.g. GET, PUT, etc.) Multiple
                            methods are OR'd together.
                          items:
                            type: string
                          type: array
                        paths:
                          description: 'Paths is an optional field that restricts
                            the rule to apply to HTTP requests that use one of the
                            listed HTTP Paths. Multiple paths are OR''d together.
                            e.g: - exact: /foo - prefix: /bar NOTE: Each entry may
                            ONLY specify either a `exact` or a `prefix` match. The
                            validator will check for it.'
                          items:
                            description: 'HTTPPath specifies an HTTP path to match.
                              It may be either of the form: exact: <path>: which matches
                              the path exactly or prefix: <path-prefix>: which matches
                              the path prefix'
                            properties:
                              exact:
                                type: string
                              prefix:
                                type: string
                            type: object
                          type: array
                      type: object
                    icmp:
                      description: ICMP is an optional field that restricts the rule
                        to apply to a specific type and code of ICMP traffic.  This
                        should only be specified if the Protocol field is set to "ICMP"
                        or "ICMPv6".
                      properties:
                        code:
                          description: Match on a specific ICMP code.  If specified,
                            the Type value must also be specified. This is a technical
                            limitation imposed by the kernel's iptables firewall,
                            which Calico uses to enforce the rule.
                          type: integer
                        type:
                          description: Match on a specific ICMP type.  For example
                            a value of 8 refers to ICMP Echo Request (i.e. pings).
                          type: integer
                      type: object
                    ipVersion:
                      description: IPVersion is an optional field that restricts the
                        rule to only match a specific IP version.
                      type: integer
                    metadata:
                      description: Metadata contains additional information for this
                        rule
                      properties:
                        annotations:
                          additionalProperties:
                            type: string
                          description: Annotations is a set of key value pairs that
                            give extra information about the rule
                          type: object
                      type: object
                    notICMP:
                      description: NotICMP is the negated version of the ICMP field.
                      properties:
                        code:
                          description: Match on a specific ICMP code.  If specified,
                            the Type value must also be specified. This is a technical
                            limitation imposed by the kernel's iptables firewall,
                            which Calico uses to enforce the rule.
                          type: integer
                        type:
                          description: Match on a specific ICMP type.  For example
                            a value of 8 refers to ICMP Echo Request (i.e. pings).
                          type: integer
                      type: object
                    notProtocol:
                      anyOf:
                      - type: integer
                      - type: string
                      description: NotProtocol is the negated version of the Protocol
                        field.
                      pattern: ^.*
                      x-kubernetes-int-or-string: true
                    protocol:
                      anyOf:
                      - type: integer
                      - type: string
                      description: "Protocol is an optional field that restricts the
                        rule to only apply to traffic of a specific IP protocol. Required
                        if any of the EntityRules contain Ports (because ports only
                        apply to certain protocols). \n Must be one of these string
                        values: \"TCP\", \"UDP\", \"ICMP\", \"ICMPv6\", \"SCTP\",
                        \"UDPLite\" or an integer in the range 1-255."
                      pattern: ^.*
                      x-kubernetes-int-or-string: true
                    source:
                      description: Source contains the match criteria that apply to
                        source entity.
                      properties:
                        namespaceSelector:
                          description: "NamespaceSelector is an optional field that
                            contains a selector expression. Only traffic that originates
                            from (or terminates at) endpoints within the selected
                            namespaces will be matched. When both NamespaceSelector
                            and another selector are defined on the same rule, then
                            only workload endpoints that are matched by both selectors
                            will be selected by the rule. \n For NetworkPolicy, an
                            empty NamespaceSelector implies that the Selector is limited
                            to selecting only workload endpoints in the same namespace
                            as the NetworkPolicy. \n For NetworkPolicy, `global()`
                            NamespaceSelector implies that the Selector is limited
                            to selecting only GlobalNetworkSet or HostEndpoint. \n
                            For GlobalNetworkPolicy, an empty NamespaceSelector implies
                            the Selector applies to workload endpoints across all
                            namespaces."
                          type: string
                        nets:
                          description: Nets is an optional field that restricts the
                            rule to only apply to traffic that originates from (or
                            terminates at) IP addresses in any of the given subnets.
                          items:
                            type: string
                          type: array
                        notNets:
                          description: NotNets is the negated version of the Nets
                            field.
                          items:
                            type: string
                          type: array
                        notPorts:
                          description: NotPorts is the negated version of the Ports
                            field. Since only some protocols have ports, if any ports
                            are specified it requires the Protocol match in the Rule
                            to be set to "TCP" or "UDP".
                          items:
                            anyOf:
                            - type: integer
                            - type: string
                            pattern: ^.*
                            x-kubernetes-int-or-string: true
                          type: array
                        notSelector:
                          description: NotSelector is the negated version of the Selector
                            field.  See Selector field for subtleties with negated
                            selectors.
                          type: string
                        ports:
                          description: "Ports is an optional field that restricts
                            the rule to only apply to traffic that has a source (destination)
                            port that matches one of these ranges/values. This value
                            is a list of integers or strings that represent ranges
                            of ports. \n Since only some protocols have ports, if
                            any ports are specified it requires the Protocol match
                            in the Rule to be set to \"TCP\" or \"UDP\"."
                          items:
                            anyOf:
                            - type: integer
                            - type: string
                            pattern: ^.*
                            x-kubernetes-int-or-string: true
                          type: array
                        selector:
                          description: "Selector is an optional field that contains
                            a selector expression (see Policy for sample syntax).
                            \ Only traffic that originates from (terminates at) endpoints
                            matching the selector will be matched. \n Note that: in
                            addition to the negated version of the Selector (see NotSelector
                            below), the selector expression syntax itself supports
                            negation.  The two types of negation are subtly different.
                            One negates the set of matched endpoints, the other negates
                            the whole match: \n \tSelector = \"!has(my_label)\" matches
                            packets that are from other Calico-controlled \tendpoints
                            that do not have the label \"my_label\". \n \tNotSelector
                            = \"has(my_label)\" matches packets that are not from
                            Calico-controlled \tendpoints that do have the label \"my_label\".
                            \n The effect is that the latter will accept packets from
                            non-Calico sources whereas the former is limited to packets
                            from Calico-controlled endpoints."
                          type: string
                        serviceAccounts:
                          description: ServiceAccounts is an optional field that restricts
                            the rule to only apply to traffic that originates from
                            (or terminates at) a pod running as a matching service
                            account.
                          properties:
                            names:
                              description: Names is an optional field that restricts
                                the rule to only apply to traffic that originates
                                from (or terminates at) a pod running as a service
                                account whose name is in the list.
                              items:
                                type: string
                              type: array
                            selector:
                              description: Selector is an optional field that restricts
                                the rule to only apply to traffic that originates
                                from (or terminates at) a pod running as a service
                                account that matches the given label selector. If
                                both Names and Selector are specified then they are
                                AND'ed.
                              type: string
                          type: object
                        services:
                          description: "Services is an optional field that contains
                            options for matching Kubernetes Services. If specified,
                            only traffic that originates from or terminates at endpoints
                            within the selected service(s) will be matched, and only
                            to/from each endpoint's port. \n Services cannot be specified
                            on the same rule as Selector, NotSelector, NamespaceSelector,
                            Nets, NotNets or ServiceAccounts. \n Ports and NotPorts
                            can only be specified with Services on ingress rules."
                          properties:
                            name:
                              description: Name specifies the name of a Kubernetes
                                Service to match.
                              type: string
                            namespace:
                              description: Namespace specifies the namespace of the
                                given Service. If left empty, the rule will match
                                within this policy's namespace.
                              type: string
                          type: object
                      type: object
                  required:
                  - action
                  type: object
                type: array
              ingress:
                description: The ordered set of ingress rules.  Each rule contains
                  a set of packet match criteria and a corresponding action to apply.
                items:
                  description: "A Rule encapsulates a set of match criteria and an
                    action.  Both selector-based security Policy and security Profiles
                    reference rules - separated out as a list of rules for both ingress
                    and egress packet matching. \n Each positive match criteria has
                    a negated version, prefixed with \"Not\". All the match criteria
                    within a rule must be satisfied for a packet to match. A single
                    rule can contain the positive and negative version of a match
                    and both must be satisfied for the rule to match."
                  properties:
                    action:
                      type: string
                    destination:
                      description: Destination contains the match criteria that apply
                        to destination entity.
                      properties:
                        namespaceSelector:
                          description: "NamespaceSelector is an optional field that
                            contains a selector expression. Only traffic that originates
                            from (or terminates at) endpoints within the selected
                            namespaces will be matched. When both NamespaceSelector
                            and another selector are defined on the same rule, then
                            only workload endpoints that are matched by both selectors
                            will be selected by the rule. \n For NetworkPolicy, an
                            empty NamespaceSelector implies that the Selector is limited
                            to selecting only workload endpoints in the same namespace
                            as the NetworkPolicy. \n For NetworkPolicy, `global()`
                            NamespaceSelector implies that the Selector is limited
                            to selecting only GlobalNetworkSet or HostEndpoint. \n
                            For GlobalNetworkPolicy, an empty NamespaceSelector implies
                            the Selector applies to workload endpoints across all
                            namespaces."
                          type: string
                        nets:
                          description: Nets is an optional field that restricts the
                            rule to only apply to traffic that originates from (or
                            terminates at) IP addresses in any of the given subnets.
                          items:
                            type: string
                          type: array
                        notNets:
                          description: NotNets is the negated version of the Nets
                            field.
                          items:
                            type: string
                          type: array
                        notPorts:
                          description: NotPorts is the negated version of the Ports
                            field. Since only some protocols have ports, if any ports
                            are specified it requires the Protocol match in the Rule
                            to be set to "TCP" or "UDP".
                          items:
                            anyOf:
                            - type: integer
                            - type: string
                            pattern: ^.*
                            x-kubernetes-int-or-string: true
                          type: array
                        notSelector:
                          description: NotSelector is the negated version of the Selector
                            field.  See Selector field for subtleties with negated
                            selectors.
                          type: string
                        ports:
                          description: "Ports is an optional field that restricts
                            the rule to only apply to traffic that has a source (destination)
                            port that matches one of these ranges/values. This value
                            is a list of integers or strings that represent ranges
                            of ports. \n Since only some protocols have ports, if
                            any ports are specified it requires the Protocol match
                            in the Rule to be set to \"TCP\" or \"UDP\"."
                          items:
                            anyOf:
                            - type: integer
                            - type: string
                            pattern: ^.*
                            x-kubernetes-int-or-string: true
                          type: array
                        selector:
                          description: "Selector is an optional field that contains
                            a selector expression (see Policy for sample syntax).
                            \ Only traffic that originates from (terminates at) endpoints
                            matching the selector will be matched. \n Note that: in
                            addition to the negated version of the Selector (see NotSelector
                            below), the selector expression syntax itself supports
                            negation.  The two types of negation are subtly different.
                            One negates the set of matched endpoints, the other negates
                            the whole match: \n \tSelector = \"!has(my_label)\" matches
                            packets that are from other Calico-controlled \tendpoints
                            that do not have the label \"my_label\". \n \tNotSelector
                            = \"has(my_label)\" matches packets that are not from
                            Calico-controlled \tendpoints that do have the label \"my_label\".
                            \n The effect is that the latter will accept packets from
                            non-Calico sources whereas the former is limited to packets
                            from Calico-controlled endpoints."
                          type: string
                        serviceAccounts:
                          description: ServiceAccounts is an optional field that restricts
                            the rule to only apply to traffic that originates from
                            (or terminates at) a pod running as a matching service
                            account.
                          properties:
                            names:
                              description: Names is an optional field that restricts
                                the rule to only apply to traffic that originates
                                from (or terminates at) a pod running as a service
                                account whose name is in the list.
                              items:
                                type: string
                              type: array
                            selector:
                              description: Selector is an optional field that restricts
                                the rule to only apply to traffic that originates
                                from (or terminates at) a pod running as a service
                                account that matches the given label selector. If
                                both Names and Selector are specified then they are
                                AND'ed.
                              type: string
                          type: object
                        services:
                          description: "Services is an optional field that contains
                            options for matching Kubernetes Services. If specified,
                            only traffic that originates from or terminates at endpoints
                            within the selected service(s) will be matched, and only
                            to/from each endpoint's port. \n Services cannot be specified
                            on the same rule as Selector, NotSelector, NamespaceSelector,
                            Nets, NotNets or ServiceAccounts. \n Ports and NotPorts
                            can only be specified with Services on ingress rules."
                          properties:
                            name:
                              description: Name specifies the name of a Kubernetes
                                Service to match.
                              type: string
                            namespace:
                              description: Namespace specifies the namespace of the
                                given Service. If left empty, the rule will match
                                within this policy's namespace.
                              type: string
                          type: object
                      type: object
                    http:
                      description: HTTP contains match criteria that apply to HTTP
                        requests.
                      properties:
                        methods:
                          description: Methods is an optional field that restricts
                            the rule to apply only to HTTP requests that use one of
                            the listed HTTP Methods (e.g. GET, PUT, etc.) Multiple
                            methods are OR'd together.
                          items:
                            type: string
                          type: array
                        paths:
                          description: 'Paths is an optional field that restricts
                            the rule to apply to HTTP requests that use one of the
                            listed HTTP Paths. Multiple paths are OR''d together.
                            e.g: - exact: /foo - prefix: /bar NOTE: Each entry may
                            ONLY specify either a `exact` or a `prefix` match. The
                            validator will check for it.'
                          items:
                            description: 'HTTPPath specifies an HTTP path to match.
                              It may be either of the form: exact: <path>: which matches
                              the path exactly or prefix: <path-prefix>: which matches
                              the path prefix'
                            properties:
                              exact:
                                type: string
                              prefix:
                                type: string
                            type: object
                          type: array
                      type: object
                    icmp:
                      description: ICMP is an optional field that restricts the rule
                        to apply to a specific type and code of ICMP traffic.  This
                        should only be specified if the Protocol field is set to "ICMP"
                        or "ICMPv6".
                      properties:
                        code:
                          description: Match on a specific ICMP code.  If specified,
                            the Type value must also be specified. This is a technical
                            limitation imposed by the kernel's iptables firewall,
                            which Calico uses to enforce the rule.
                          type: integer
                        type:
                          description: Match on a specific ICMP type.  For example
                            a value of 8 refers to ICMP Echo Request (i.e. pings).
                          type: integer
                      type: object
                    ipVersion:
                      description: IPVersion is an optional field that restricts the
                        rule to only match a specific IP version.
                      type: integer
                    metadata:
                      description: Metadata contains additional information for this
                        rule
                      properties:
                        annotations:
                          additionalProperties:
                            type: string
                          description: Annotations is a set of key value pairs that
                            give extra information about the rule
                          type: object
                      type: object
                    notICMP:
                      description: NotICMP is the negated version of the ICMP field.
                      properties:
                        code:
                          description: Match on a specific ICMP code.  If specified,
                            the Type value must also be specified. This is a technical
                            limitation imposed by the kernel's iptables firewall,
                            which Calico uses to enforce the rule.
                          type: integer
                        type:
                          description: Match on a specific ICMP type.  For example
                            a value of 8 refers to ICMP Echo Request (i.e. pings).
                          type: integer
                      type: object
                    notProtocol:
                      anyOf:
                      - type: integer
                      - type: string
                      description: NotProtocol is the negated version of the Protocol
                        field.
                      pattern: ^.*
                      x-kubernetes-int-or-string: true
                    protocol:
                      anyOf:
                      - type: integer
                      - type: string
                      description: "Protocol is an optional field that restricts the
                        rule to only apply to traffic of a specific IP protocol. Required
                        if any of the EntityRules contain Ports (because ports only
                        apply to certain protocols). \n Must be one of these string
                        values: \"TCP\", \"UDP\", \"ICMP\", \"ICMPv6\", \"SCTP\",
                        \"UDPLite\" or an integer in the range 1-255."
                      pattern: ^.*
                      x-kubernetes-int-or-string: true
                    source:
                      description: Source contains the match criteria that apply to
                        source entity.
                      properties:
                        namespaceSelector:
                          description: "NamespaceSelector is an optional field that
                            contains a selector expression. Only traffic that originates
                            from (or terminates at) endpoints within the selected
                            namespaces will be matched. When both NamespaceSelector
                            and another selector are defined on the same rule, then
                            only workload endpoints that are matched by both selectors
                            will be selected by the rule. \n For NetworkPolicy, an
                            empty NamespaceSelector implies that the Selector is limited
                            to selecting only workload endpoints in the same namespace
                            as the NetworkPolicy. \n For NetworkPolicy, `global()`
                            NamespaceSelector implies that the Selector is limited
                            to selecting only GlobalNetworkSet or HostEndpoint. \n
                            For GlobalNetworkPolicy, an empty NamespaceSelector implies
                            the Selector applies to workload endpoints across all
                            namespaces."
                          type: string
                        nets:
                          description: Nets is an optional field that restricts the
                            rule to only apply to traffic that originates from (or
                            terminates at) IP addresses in any of the given subnets.
                          items:
                            type: string
                          type: array
                        notNets:
                          description: NotNets is the negated version of the Nets
                            field.
                          items:
                            type: string
                          type: array
                        notPorts:
                          description: NotPorts is the negated version of the Ports
                            field. Since only some protocols have ports, if any ports
                            are specified it requires the Protocol match in the Rule
                            to be set to "TCP" or "UDP".
                          items:
                            anyOf:
                            - type: integer
                            - type: string
                            pattern: ^.*
                            x-kubernetes-int-or-string: true
                          type: array
                        notSelector:
                          description: NotSelector is the negated version of the Selector
                            field.  See Selector field for subtleties with negated
                            selectors.
                          type: string
                        ports:
                          description: "Ports is an optional field that restricts
                            the rule to only apply to traffic that has a source (destination)
                            port that matches one of these ranges/values. This value
                            is a list of integers or strings that represent ranges
                            of ports. \n Since only some protocols have ports, if
                            any ports are specified it requires the Protocol match
                            in the Rule to be set to \"TCP\" or \"UDP\"."
                          items:
                            anyOf:
                            - type: integer
                            - type: string
                            pattern: ^.*
                            x-kubernetes-int-or-string: true
                          type: array
                        selector:
                          description: "Selector is an optional field that contains
                            a selector expression (see Policy for sample syntax).
                            \ Only traffic that originates from (terminates at) endpoints
                            matching the selector will be matched. \n Note that: in
                            addition to the negated version of the Selector (see NotSelector
                            below), the selector expression syntax itself supports
                            negation.  The two types of negation are subtly different.
                            One negates the set of matched endpoints, the other negates
                            the whole match: \n \tSelector = \"!has(my_label)\" matches
                            packets that are from other Calico-controlled \tendpoints
                            that do not have the label \"my_label\". \n \tNotSelector
                            = \"has(my_label)\" matches packets that are not from
                            Calico-controlled \tendpoints that do have the label \"my_label\".
                            \n The effect is that the latter will accept packets from
                            non-Calico sources whereas the former is limited to packets
                            from Calico-controlled endpoints."
                          type: string
                        serviceAccounts:
                          description: ServiceAccounts is an optional field that restricts
                            the rule to only apply to traffic that originates from
                            (or terminates at) a pod running as a matching service
                            account.
                          properties:
                            names:
                              description: Names is an optional field that restricts
                                the rule to only apply to traffic that originates
                                from (or terminates at) a pod running as a service
                                account whose name is in the list.
                              items:
                                type: string
                              type: array
                            selector:
                              description: Selector is an optional field that restricts
                                the rule to only apply to traffic that originates
                                from (or terminates at) a pod running as a service
                                account that matches the given label selector. If
                                both Names and Selector are specified then they are
                                AND'ed.
                              type: string
                          type: object
                        services:
                          description: "Services is an optional field that contains
                            options for matching Kubernetes Services. If specified,
                            only traffic that originates from or terminates at endpoints
                            within the selected service(s) will be matched, and only
                            to/from each endpoint's port. \n Services cannot be specified
                            on the same rule as Selector, NotSelector, NamespaceSelector,
                            Nets, NotNets or ServiceAccounts. \n Ports and NotPorts
                            can only be specified with Services on ingress rules."
                          properties:
                            name:
                              description: Name specifies the name of a Kubernetes
                                Service to match.
                              type: string
                            namespace:
                              description: Namespace specifies the namespace of the
                                given Service. If left empty, the rule will match
                                within this policy's namespace.
                              type: string
                          type: object
                      type: object
                  required:
                  - action
                  type: object
                type: array
              namespaceSelector:
                description: NamespaceSelector is an optional field for an expression
                  used to select a pod based on namespaces.
                type: string
              order:
                description: Order is an optional field that specifies the order in
                  which the policy is applied. Policies with higher "order" are applied
                  after those with lower order.  If the order is omitted, it may be
                  considered to be "infinite" - i.e. the policy will be applied last.  Policies
                  with identical order will be applied in alphanumerical order based
                  on the Policy "Name".
                type: number
              preDNAT:
                description: PreDNAT indicates to apply the rules in this policy before
                  any DNAT.
                type: boolean
              selector:
                description: "The selector is an expression used to pick pick out
                  the endpoints that the policy should be applied to. \n Selector
                  expressions follow this syntax: \n \tlabel == \"string_literal\"
                  \ ->  comparison, e.g. my_label == \"foo bar\" \tlabel != \"string_literal\"
                  \  ->  not equal; also matches if label is not present \tlabel in
                  { \"a\", \"b\", \"c\", ... }  ->  true if the value of label X is
                  one of \"a\", \"b\", \"c\" \tlabel not in { \"a\", \"b\", \"c\",
                  ... }  ->  true if the value of label X is not one of \"a\", \"b\",
                  \"c\" \thas(label_name)  -> True if that label is present \t! expr
                  -> negation of expr \texpr && expr  -> Short-circuit and \texpr
                  || expr  -> Short-circuit or \t( expr ) -> parens for grouping \tall()
                  or the empty selector -> matches all endpoints. \n Label names are
                  allowed to contain alphanumerics, -, _ and /. String literals are
                  more permissive but they do not support escape characters. \n Examples
                  (with made-up labels): \n \ttype == \"webserver\" && deployment
                  == \"prod\" \ttype in {\"frontend\", \"backend\"} \tdeployment !=
                  \"dev\" \t! has(label_name)"
                type: string
              serviceAccountSelector:
                description: ServiceAccountSelector is an optional field for an expression
                  used to select a pod based on service accounts.
                type: string
              types:
                description: "Types indicates whether this policy applies to ingress,
                  or to egress, or to both.  When not explicitly specified (and so
                  the value on creation is empty or nil), Calico defaults Types according
                  to what Ingress and Egress rules are present in the policy.  The
                  default is: \n - [ PolicyTypeIngress ], if there are no Egress rules
                  (including the case where there are   also no Ingress rules) \n
                  - [ PolicyTypeEgress ], if there are Egress rules but no Ingress
                  rules \n - [ PolicyTypeIngress, PolicyTypeEgress ], if there are
                  both Ingress and Egress rules. \n When the policy is read back again,
                  Types will always be one of these values, never empty or nil."
                items:
                  description: PolicyType enumerates the possible values of the PolicySpec
                    Types field.
                  type: string
                type: array
            type: object
        type: object
    served: true
    storage: true
status:
  acceptedNames:
    kind: ""
    plural: ""
  conditions: []
  storedVersions: []
---
# Source: calico/templates/kdd-crds.yaml
apiVersion: apiextensions.k8s.io/v1
kind: CustomResourceDefinition
metadata:
  name: globalnetworksets.crd.projectcalico.org
spec:
  group: crd.projectcalico.org
  names:
    kind: GlobalNetworkSet
    listKind: GlobalNetworkSetList
    plural: globalnetworksets
    singular: globalnetworkset
  preserveUnknownFields: false
  scope: Cluster
  versions:
  - name: v1
    schema:
      openAPIV3Schema:
        description: GlobalNetworkSet contains a set of arbitrary IP sub-networks/CIDRs
          that share labels to allow rules to refer to them via selectors.  The labels
          of GlobalNetworkSet are not namespaced.
        properties:
          apiVersion:
            description: 'APIVersion defines the versioned schema of this representation
              of an object. Servers should convert recognized schemas to the latest
              internal value, and may reject unrecognized values. More info: https://git.k8s.io/community/contributors/devel/sig-architecture/api-conventions.md#resources'
            type: string
          kind:
            description: 'Kind is a string value representing the REST resource this
              object represents. Servers may infer this from the endpoint the client
              submits requests to. Cannot be updated. In CamelCase. More info: https://git.k8s.io/community/contributors/devel/sig-architecture/api-conventions.md#types-kinds'
            type: string
          metadata:
            type: object
          spec:
            description: GlobalNetworkSetSpec contains the specification for a NetworkSet
              resource.
            properties:
              nets:
                description: The list of IP networks that belong to this set.
                items:
                  type: string
                type: array
            type: object
        type: object
    served: true
    storage: true
status:
  acceptedNames:
    kind: ""
    plural: ""
  conditions: []
  storedVersions: []
---
# Source: calico/templates/kdd-crds.yaml
apiVersion: apiextensions.k8s.io/v1
kind: CustomResourceDefinition
metadata:
  name: hostendpoints.crd.projectcalico.org
spec:
  group: crd.projectcalico.org
  names:
    kind: HostEndpoint
    listKind: HostEndpointList
    plural: hostendpoints
    singular: hostendpoint
  preserveUnknownFields: false
  scope: Cluster
  versions:
  - name: v1
    schema:
      openAPIV3Schema:
        properties:
          apiVersion:
            description: 'APIVersion defines the versioned schema of this representation
              of an object. Servers should convert recognized schemas to the latest
              internal value, and may reject unrecognized values. More info: https://git.k8s.io/community/contributors/devel/sig-architecture/api-conventions.md#resources'
            type: string
          kind:
            description: 'Kind is a string value representing the REST resource this
              object represents. Servers may infer this from the endpoint the client
              submits requests to. Cannot be updated. In CamelCase. More info: https://git.k8s.io/community/contributors/devel/sig-architecture/api-conventions.md#types-kinds'
            type: string
          metadata:
            type: object
          spec:
            description: HostEndpointSpec contains the specification for a HostEndpoint
              resource.
            properties:
              expectedIPs:
                description: "The expected IP addresses (IPv4 and IPv6) of the endpoint.
                  If \"InterfaceName\" is not present, Calico will look for an interface
                  matching any of the IPs in the list and apply policy to that. Note:
                  \tWhen using the selector match criteria in an ingress or egress
                  security Policy \tor Profile, Calico converts the selector into
                  a set of IP addresses. For host \tendpoints, the ExpectedIPs field
                  is used for that purpose. (If only the interface \tname is specified,
                  Calico does not learn the IPs of the interface for use in match
                  \tcriteria.)"
                items:
                  type: string
                type: array
              interfaceName:
                description: "Either \"*\", or the name of a specific Linux interface
                  to apply policy to; or empty.  \"*\" indicates that this HostEndpoint
                  governs all traffic to, from or through the default network namespace
                  of the host named by the \"Node\" field; entering and leaving that
                  namespace via any interface, including those from/to non-host-networked
                  local workloads. \n If InterfaceName is not \"*\", this HostEndpoint
                  only governs traffic that enters or leaves the host through the
                  specific interface named by InterfaceName, or - when InterfaceName
                  is empty - through the specific interface that has one of the IPs
                  in ExpectedIPs. Therefore, when InterfaceName is empty, at least
                  one expected IP must be specified.  Only external interfaces (such
                  as \"eth0\") are supported here; it isn't possible for a HostEndpoint
                  to protect traffic through a specific local workload interface.
                  \n Note: Only some kinds of policy are implemented for \"*\" HostEndpoints;
                  initially just pre-DNAT policy.  Please check Calico documentation
                  for the latest position."
                type: string
              node:
                description: The node name identifying the Calico node instance.
                type: string
              ports:
                description: Ports contains the endpoint's named ports, which may
                  be referenced in security policy rules.
                items:
                  properties:
                    name:
                      type: string
                    port:
                      type: integer
                    protocol:
                      anyOf:
                      - type: integer
                      - type: string
                      pattern: ^.*
                      x-kubernetes-int-or-string: true
                  required:
                  - name
                  - port
                  - protocol
                  type: object
                type: array
              profiles:
                description: A list of identifiers of security Profile objects that
                  apply to this endpoint. Each profile is applied in the order that
                  they appear in this list.  Profile rules are applied after the selector-based
                  security policy.
                items:
                  type: string
                type: array
            type: object
        type: object
    served: true
    storage: true
status:
  acceptedNames:
    kind: ""
    plural: ""
  conditions: []
  storedVersions: []
---
# Source: calico/templates/kdd-crds.yaml
apiVersion: apiextensions.k8s.io/v1
kind: CustomResourceDefinition
metadata:
  name: ipamblocks.crd.projectcalico.org
spec:
  group: crd.projectcalico.org
  names:
    kind: IPAMBlock
    listKind: IPAMBlockList
    plural: ipamblocks
    singular: ipamblock
  preserveUnknownFields: false
  scope: Cluster
  versions:
  - name: v1
    schema:
      openAPIV3Schema:
        properties:
          apiVersion:
            description: 'APIVersion defines the versioned schema of this representation
              of an object. Servers should convert recognized schemas to the latest
              internal value, and may reject unrecognized values. More info: https://git.k8s.io/community/contributors/devel/sig-architecture/api-conventions.md#resources'
            type: string
          kind:
            description: 'Kind is a string value representing the REST resource this
              object represents. Servers may infer this from the endpoint the client
              submits requests to. Cannot be updated. In CamelCase. More info: https://git.k8s.io/community/contributors/devel/sig-architecture/api-conventions.md#types-kinds'
            type: string
          metadata:
            type: object
          spec:
            description: IPAMBlockSpec contains the specification for an IPAMBlock
              resource.
            properties:
              affinity:
                description: Affinity of the block, if this block has one. If set,
                  it will be of the form "host:<hostname>". If not set, this block
                  is not affine to a host.
                type: string
              allocations:
                description: Array of allocations in-use within this block. nil entries
                  mean the allocation is free. For non-nil entries at index i, the
                  index is the ordinal of the allocation within this block and the
                  value is the index of the associated attributes in the Attributes
                  array.
                items:
                  type: integer
                  # TODO: This nullable is manually added in. We should update controller-gen
                  # to handle []*int properly itself.
                  nullable: true
                type: array
              attributes:
                description: Attributes is an array of arbitrary metadata associated
                  with allocations in the block. To find attributes for a given allocation,
                  use the value of the allocation's entry in the Allocations array
                  as the index of the element in this array.
                items:
                  properties:
                    handle_id:
                      type: string
                    secondary:
                      additionalProperties:
                        type: string
                      type: object
                  type: object
                type: array
              cidr:
                description: The block's CIDR.
                type: string
              deleted:
                description: Deleted is an internal boolean used to workaround a limitation
                  in the Kubernetes API whereby deletion will not return a conflict
                  error if the block has been updated. It should not be set manually.
                type: boolean
              sequenceNumber:
                default: 0
                description: We store a sequence number that is updated each time
                  the block is written. Each allocation will also store the sequence
                  number of the block at the time of its creation. When releasing
                  an IP, passing the sequence number associated with the allocation
                  allows us to protect against a race condition and ensure the IP
                  hasn't been released and re-allocated since the release request.
                format: int64
                type: integer
              sequenceNumberForAllocation:
                additionalProperties:
                  format: int64
                  type: integer
                description: Map of allocated ordinal within the block to sequence
                  number of the block at the time of allocation. Kubernetes does not
                  allow numerical keys for maps, so the key is cast to a string.
                type: object
              strictAffinity:
                description: StrictAffinity on the IPAMBlock is deprecated and no
                  longer used by the code. Use IPAMConfig StrictAffinity instead.
                type: boolean
              unallocated:
                description: Unallocated is an ordered list of allocations which are
                  free in the block.
                items:
                  type: integer
                type: array
            required:
            - allocations
            - attributes
            - cidr
            - strictAffinity
            - unallocated
            type: object
        type: object
    served: true
    storage: true
status:
  acceptedNames:
    kind: ""
    plural: ""
  conditions: []
  storedVersions: []
---
# Source: calico/templates/kdd-crds.yaml
apiVersion: apiextensions.k8s.io/v1
kind: CustomResourceDefinition
metadata:
  name: ipamconfigs.crd.projectcalico.org
spec:
  group: crd.projectcalico.org
  names:
    kind: IPAMConfig
    listKind: IPAMConfigList
    plural: ipamconfigs
    singular: ipamconfig
  preserveUnknownFields: false
  scope: Cluster
  versions:
  - name: v1
    schema:
      openAPIV3Schema:
        properties:
          apiVersion:
            description: 'APIVersion defines the versioned schema of this representation
              of an object. Servers should convert recognized schemas to the latest
              internal value, and may reject unrecognized values. More info: https://git.k8s.io/community/contributors/devel/sig-architecture/api-conventions.md#resources'
            type: string
          kind:
            description: 'Kind is a string value representing the REST resource this
              object represents. Servers may infer this from the endpoint the client
              submits requests to. Cannot be updated. In CamelCase. More info: https://git.k8s.io/community/contributors/devel/sig-architecture/api-conventions.md#types-kinds'
            type: string
          metadata:
            type: object
          spec:
            description: IPAMConfigSpec contains the specification for an IPAMConfig
              resource.
            properties:
              autoAllocateBlocks:
                type: boolean
              maxBlocksPerHost:
                description: MaxBlocksPerHost, if non-zero, is the max number of blocks
                  that can be affine to each host.
                maximum: 2147483647
                minimum: 0
                type: integer
              strictAffinity:
                type: boolean
            required:
            - autoAllocateBlocks
            - strictAffinity
            type: object
        type: object
    served: true
    storage: true
status:
  acceptedNames:
    kind: ""
    plural: ""
  conditions: []
  storedVersions: []
---
# Source: calico/templates/kdd-crds.yaml
apiVersion: apiextensions.k8s.io/v1
kind: CustomResourceDefinition
metadata:
  name: ipamhandles.crd.projectcalico.org
spec:
  group: crd.projectcalico.org
  names:
    kind: IPAMHandle
    listKind: IPAMHandleList
    plural: ipamhandles
    singular: ipamhandle
  preserveUnknownFields: false
  scope: Cluster
  versions:
  - name: v1
    schema:
      openAPIV3Schema:
        properties:
          apiVersion:
            description: 'APIVersion defines the versioned schema of this representation
              of an object. Servers should convert recognized schemas to the latest
              internal value, and may reject unrecognized values. More info: https://git.k8s.io/community/contributors/devel/sig-architecture/api-conventions.md#resources'
            type: string
          kind:
            description: 'Kind is a string value representing the REST resource this
              object represents. Servers may infer this from the endpoint the client
              submits requests to. Cannot be updated. In CamelCase. More info: https://git.k8s.io/community/contributors/devel/sig-architecture/api-conventions.md#types-kinds'
            type: string
          metadata:
            type: object
          spec:
            description: IPAMHandleSpec contains the specification for an IPAMHandle
              resource.
            properties:
              block:
                additionalProperties:
                  type: integer
                type: object
              deleted:
                type: boolean
              handleID:
                type: string
            required:
            - block
            - handleID
            type: object
        type: object
    served: true
    storage: true
status:
  acceptedNames:
    kind: ""
    plural: ""
  conditions: []
  storedVersions: []
---
# Source: calico/templates/kdd-crds.yaml
apiVersion: apiextensions.k8s.io/v1
kind: CustomResourceDefinition
metadata:
  name: ippools.crd.projectcalico.org
spec:
  group: crd.projectcalico.org
  names:
    kind: IPPool
    listKind: IPPoolList
    plural: ippools
    singular: ippool
  preserveUnknownFields: false
  scope: Cluster
  versions:
  - name: v1
    schema:
      openAPIV3Schema:
        properties:
          apiVersion:
            description: 'APIVersion defines the versioned schema of this representation
              of an object. Servers should convert recognized schemas to the latest
              internal value, and may reject unrecognized values. More info: https://git.k8s.io/community/contributors/devel/sig-architecture/api-conventions.md#resources'
            type: string
          kind:
            description: 'Kind is a string value representing the REST resource this
              object represents. Servers may infer this from the endpoint the client
              submits requests to. Cannot be updated. In CamelCase. More info: https://git.k8s.io/community/contributors/devel/sig-architecture/api-conventions.md#types-kinds'
            type: string
          metadata:
            type: object
          spec:
            description: IPPoolSpec contains the specification for an IPPool resource.
            properties:
              allowedUses:
                description: AllowedUse controls what the IP pool will be used for.  If
                  not specified or empty, defaults to ["Tunnel", "Workload"] for back-compatibility
                items:
                  type: string
                type: array
              blockSize:
                description: The block size to use for IP address assignments from
                  this pool. Defaults to 26 for IPv4 and 122 for IPv6.
                type: integer
              cidr:
                description: The pool CIDR.
                type: string
              disableBGPExport:
                description: 'Disable exporting routes from this IP Pool''s CIDR over
                  BGP. [Default: false]'
                type: boolean
              disabled:
                description: When disabled is true, Calico IPAM will not assign addresses
                  from this pool.
                type: boolean
              ipip:
                description: 'Deprecated: this field is only used for APIv1 backwards
                  compatibility. Setting this field is not allowed, this field is
                  for internal use only.'
                properties:
                  enabled:
                    description: When enabled is true, ipip tunneling will be used
                      to deliver packets to destinations within this pool.
                    type: boolean
                  mode:
                    description: The IPIP mode.  This can be one of "always" or "cross-subnet".  A
                      mode of "always" will also use IPIP tunneling for routing to
                      destination IP addresses within this pool.  A mode of "cross-subnet"
                      will only use IPIP tunneling when the destination node is on
                      a different subnet to the originating node.  The default value
                      (if not specified) is "always".
                    type: string
                type: object
              ipipMode:
                description: Contains configuration for IPIP tunneling for this pool.
                  If not specified, then this is defaulted to "Never" (i.e. IPIP tunneling
                  is disabled).
                type: string
              nat-outgoing:
                description: 'Deprecated: this field is only used for APIv1 backwards
                  compatibility. Setting this field is not allowed, this field is
                  for internal use only.'
                type: boolean
              natOutgoing:
                description: When natOutgoing is true, packets sent from Calico networked
                  containers in this pool to destinations outside of this pool will
                  be masqueraded.
                type: boolean
              nodeSelector:
                description: Allows IPPool to allocate for a specific node by label
                  selector.
                type: string
              vxlanMode:
                description: Contains configuration for VXLAN tunneling for this pool.
                  If not specified, then this is defaulted to "Never" (i.e. VXLAN
                  tunneling is disabled).
                type: string
            required:
            - cidr
            type: object
        type: object
    served: true
    storage: true
status:
  acceptedNames:
    kind: ""
    plural: ""
  conditions: []
  storedVersions: []
---
# Source: calico/templates/kdd-crds.yaml
apiVersion: apiextensions.k8s.io/v1
kind: CustomResourceDefinition
metadata:
  annotations:
    controller-gen.kubebuilder.io/version: (devel)
  creationTimestamp: null
  name: ipreservations.crd.projectcalico.org
spec:
  group: crd.projectcalico.org
  names:
    kind: IPReservation
    listKind: IPReservationList
    plural: ipreservations
    singular: ipreservation
  preserveUnknownFields: false
  scope: Cluster
  versions:
  - name: v1
    schema:
      openAPIV3Schema:
        properties:
          apiVersion:
            description: 'APIVersion defines the versioned schema of this representation
              of an object. Servers should convert recognized schemas to the latest
              internal value, and may reject unrecognized values. More info: https://git.k8s.io/community/contributors/devel/sig-architecture/api-conventions.md#resources'
            type: string
          kind:
            description: 'Kind is a string value representing the REST resource this
              object represents. Servers may infer this from the endpoint the client
              submits requests to. Cannot be updated. In CamelCase. More info: https://git.k8s.io/community/contributors/devel/sig-architecture/api-conventions.md#types-kinds'
            type: string
          metadata:
            type: object
          spec:
            description: IPReservationSpec contains the specification for an IPReservation
              resource.
            properties:
              reservedCIDRs:
                description: ReservedCIDRs is a list of CIDRs and/or IP addresses
                  that Calico IPAM will exclude from new allocations.
                items:
                  type: string
                type: array
            type: object
        type: object
    served: true
    storage: true
status:
  acceptedNames:
    kind: ""
    plural: ""
  conditions: []
  storedVersions: []
---
# Source: calico/templates/kdd-crds.yaml
apiVersion: apiextensions.k8s.io/v1
kind: CustomResourceDefinition
metadata:
  name: kubecontrollersconfigurations.crd.projectcalico.org
spec:
  group: crd.projectcalico.org
  names:
    kind: KubeControllersConfiguration
    listKind: KubeControllersConfigurationList
    plural: kubecontrollersconfigurations
    singular: kubecontrollersconfiguration
  preserveUnknownFields: false
  scope: Cluster
  versions:
  - name: v1
    schema:
      openAPIV3Schema:
        properties:
          apiVersion:
            description: 'APIVersion defines the versioned schema of this representation
              of an object. Servers should convert recognized schemas to the latest
              internal value, and may reject unrecognized values. More info: https://git.k8s.io/community/contributors/devel/sig-architecture/api-conventions.md#resources'
            type: string
          kind:
            description: 'Kind is a string value representing the REST resource this
              object represents. Servers may infer this from the endpoint the client
              submits requests to. Cannot be updated. In CamelCase. More info: https://git.k8s.io/community/contributors/devel/sig-architecture/api-conventions.md#types-kinds'
            type: string
          metadata:
            type: object
          spec:
            description: KubeControllersConfigurationSpec contains the values of the
              Kubernetes controllers configuration.
            properties:
              controllers:
                description: Controllers enables and configures individual Kubernetes
                  controllers
                properties:
                  namespace:
                    description: Namespace enables and configures the namespace controller.
                      Enabled by default, set to nil to disable.
                    properties:
                      reconcilerPeriod:
                        description: 'ReconcilerPeriod is the period to perform reconciliation
                          with the Calico datastore. [Default: 5m]'
                        type: string
                    type: object
                  node:
                    description: Node enables and configures the node controller.
                      Enabled by default, set to nil to disable.
                    properties:
                      hostEndpoint:
                        description: HostEndpoint controls syncing nodes to host endpoints.
                          Disabled by default, set to nil to disable.
                        properties:
                          autoCreate:
                            description: 'AutoCreate enables automatic creation of
                              host endpoints for every node. [Default: Disabled]'
                            type: string
                        type: object
                      leakGracePeriod:
                        description: 'LeakGracePeriod is the period used by the controller
                          to determine if an IP address has been leaked. Set to 0
                          to disable IP garbage collection. [Default: 15m]'
                        type: string
                      reconcilerPeriod:
                        description: 'ReconcilerPeriod is the period to perform reconciliation
                          with the Calico datastore. [Default: 5m]'
                        type: string
                      syncLabels:
                        description: 'SyncLabels controls whether to copy Kubernetes
                          node labels to Calico nodes. [Default: Enabled]'
                        type: string
                    type: object
                  policy:
                    description: Policy enables and configures the policy controller.
                      Enabled by default, set to nil to disable.
                    properties:
                      reconcilerPeriod:
                        description: 'ReconcilerPeriod is the period to perform reconciliation
                          with the Calico datastore. [Default: 5m]'
                        type: string
                    type: object
                  serviceAccount:
                    description: ServiceAccount enables and configures the service
                      account controller. Enabled by default, set to nil to disable.
                    properties:
                      reconcilerPeriod:
                        description: 'ReconcilerPeriod is the period to perform reconciliation
                          with the Calico datastore. [Default: 5m]'
                        type: string
                    type: object
                  workloadEndpoint:
                    description: WorkloadEndpoint enables and configures the workload
                      endpoint controller. Enabled by default, set to nil to disable.
                    properties:
                      reconcilerPeriod:
                        description: 'ReconcilerPeriod is the period to perform reconciliation
                          with the Calico datastore. [Default: 5m]'
                        type: string
                    type: object
                type: object
              debugProfilePort:
                description: DebugProfilePort configures the port to serve memory
                  and cpu profiles on. If not specified, profiling is disabled.
                format: int32
                type: integer
              etcdV3CompactionPeriod:
                description: 'EtcdV3CompactionPeriod is the period between etcdv3
                  compaction requests. Set to 0 to disable. [Default: 10m]'
                type: string
              healthChecks:
                description: 'HealthChecks enables or disables support for health
                  checks [Default: Enabled]'
                type: string
              logSeverityScreen:
                description: 'LogSeverityScreen is the log severity above which logs
                  are sent to the stdout. [Default: Info]'
                type: string
              prometheusMetricsPort:
                description: 'PrometheusMetricsPort is the TCP port that the Prometheus
                  metrics server should bind to. Set to 0 to disable. [Default: 9094]'
                type: integer
            required:
            - controllers
            type: object
          status:
            description: KubeControllersConfigurationStatus represents the status
              of the configuration. It's useful for admins to be able to see the actual
              config that was applied, which can be modified by environment variables
              on the kube-controllers process.
            properties:
              environmentVars:
                additionalProperties:
                  type: string
                description: EnvironmentVars contains the environment variables on
                  the kube-controllers that influenced the RunningConfig.
                type: object
              runningConfig:
                description: RunningConfig contains the effective config that is running
                  in the kube-controllers pod, after merging the API resource with
                  any environment variables.
                properties:
                  controllers:
                    description: Controllers enables and configures individual Kubernetes
                      controllers
                    properties:
                      namespace:
                        description: Namespace enables and configures the namespace
                          controller. Enabled by default, set to nil to disable.
                        properties:
                          reconcilerPeriod:
                            description: 'ReconcilerPeriod is the period to perform
                              reconciliation with the Calico datastore. [Default:
                              5m]'
                            type: string
                        type: object
                      node:
                        description: Node enables and configures the node controller.
                          Enabled by default, set to nil to disable.
                        properties:
                          hostEndpoint:
                            description: HostEndpoint controls syncing nodes to host
                              endpoints. Disabled by default, set to nil to disable.
                            properties:
                              autoCreate:
                                description: 'AutoCreate enables automatic creation
                                  of host endpoints for every node. [Default: Disabled]'
                                type: string
                            type: object
                          leakGracePeriod:
                            description: 'LeakGracePeriod is the period used by the
                              controller to determine if an IP address has been leaked.
                              Set to 0 to disable IP garbage collection. [Default:
                              15m]'
                            type: string
                          reconcilerPeriod:
                            description: 'ReconcilerPeriod is the period to perform
                              reconciliation with the Calico datastore. [Default:
                              5m]'
                            type: string
                          syncLabels:
                            description: 'SyncLabels controls whether to copy Kubernetes
                              node labels to Calico nodes. [Default: Enabled]'
                            type: string
                        type: object
                      policy:
                        description: Policy enables and configures the policy controller.
                          Enabled by default, set to nil to disable.
                        properties:
                          reconcilerPeriod:
                            description: 'ReconcilerPeriod is the period to perform
                              reconciliation with the Calico datastore. [Default:
                              5m]'
                            type: string
                        type: object
                      serviceAccount:
                        description: ServiceAccount enables and configures the service
                          account controller. Enabled by default, set to nil to disable.
                        properties:
                          reconcilerPeriod:
                            description: 'ReconcilerPeriod is the period to perform
                              reconciliation with the Calico datastore. [Default:
                              5m]'
                            type: string
                        type: object
                      workloadEndpoint:
                        description: WorkloadEndpoint enables and configures the workload
                          endpoint controller. Enabled by default, set to nil to disable.
                        properties:
                          reconcilerPeriod:
                            description: 'ReconcilerPeriod is the period to perform
                              reconciliation with the Calico datastore. [Default:
                              5m]'
                            type: string
                        type: object
                    type: object
                  debugProfilePort:
                    description: DebugProfilePort configures the port to serve memory
                      and cpu profiles on. If not specified, profiling is disabled.
                    format: int32
                    type: integer
                  etcdV3CompactionPeriod:
                    description: 'EtcdV3CompactionPeriod is the period between etcdv3
                      compaction requests. Set to 0 to disable. [Default: 10m]'
                    type: string
                  healthChecks:
                    description: 'HealthChecks enables or disables support for health
                      checks [Default: Enabled]'
                    type: string
                  logSeverityScreen:
                    description: 'LogSeverityScreen is the log severity above which
                      logs are sent to the stdout. [Default: Info]'
                    type: string
                  prometheusMetricsPort:
                    description: 'PrometheusMetricsPort is the TCP port that the Prometheus
                      metrics server should bind to. Set to 0 to disable. [Default:
                      9094]'
                    type: integer
                required:
                - controllers
                type: object
            type: object
        type: object
    served: true
    storage: true
status:
  acceptedNames:
    kind: ""
    plural: ""
  conditions: []
  storedVersions: []
---
# Source: calico/templates/kdd-crds.yaml
apiVersion: apiextensions.k8s.io/v1
kind: CustomResourceDefinition
metadata:
  name: networkpolicies.crd.projectcalico.org
spec:
  group: crd.projectcalico.org
  names:
    kind: NetworkPolicy
    listKind: NetworkPolicyList
    plural: networkpolicies
    singular: networkpolicy
  preserveUnknownFields: false
  scope: Namespaced
  versions:
  - name: v1
    schema:
      openAPIV3Schema:
        properties:
          apiVersion:
            description: 'APIVersion defines the versioned schema of this representation
              of an object. Servers should convert recognized schemas to the latest
              internal value, and may reject unrecognized values. More info: https://git.k8s.io/community/contributors/devel/sig-architecture/api-conventions.md#resources'
            type: string
          kind:
            description: 'Kind is a string value representing the REST resource this
              object represents. Servers may infer this from the endpoint the client
              submits requests to. Cannot be updated. In CamelCase. More info: https://git.k8s.io/community/contributors/devel/sig-architecture/api-conventions.md#types-kinds'
            type: string
          metadata:
            type: object
          spec:
            properties:
              egress:
                description: The ordered set of egress rules.  Each rule contains
                  a set of packet match criteria and a corresponding action to apply.
                items:
                  description: "A Rule encapsulates a set of match criteria and an
                    action.  Both selector-based security Policy and security Profiles
                    reference rules - separated out as a list of rules for both ingress
                    and egress packet matching. \n Each positive match criteria has
                    a negated version, prefixed with \"Not\". All the match criteria
                    within a rule must be satisfied for a packet to match. A single
                    rule can contain the positive and negative version of a match
                    and both must be satisfied for the rule to match."
                  properties:
                    action:
                      type: string
                    destination:
                      description: Destination contains the match criteria that apply
                        to destination entity.
                      properties:
                        namespaceSelector:
                          description: "NamespaceSelector is an optional field that
                            contains a selector expression. Only traffic that originates
                            from (or terminates at) endpoints within the selected
                            namespaces will be matched. When both NamespaceSelector
                            and another selector are defined on the same rule, then
                            only workload endpoints that are matched by both selectors
                            will be selected by the rule. \n For NetworkPolicy, an
                            empty NamespaceSelector implies that the Selector is limited
                            to selecting only workload endpoints in the same namespace
                            as the NetworkPolicy. \n For NetworkPolicy, `global()`
                            NamespaceSelector implies that the Selector is limited
                            to selecting only GlobalNetworkSet or HostEndpoint. \n
                            For GlobalNetworkPolicy, an empty NamespaceSelector implies
                            the Selector applies to workload endpoints across all
                            namespaces."
                          type: string
                        nets:
                          description: Nets is an optional field that restricts the
                            rule to only apply to traffic that originates from (or
                            terminates at) IP addresses in any of the given subnets.
                          items:
                            type: string
                          type: array
                        notNets:
                          description: NotNets is the negated version of the Nets
                            field.
                          items:
                            type: string
                          type: array
                        notPorts:
                          description: NotPorts is the negated version of the Ports
                            field. Since only some protocols have ports, if any ports
                            are specified it requires the Protocol match in the Rule
                            to be set to "TCP" or "UDP".
                          items:
                            anyOf:
                            - type: integer
                            - type: string
                            pattern: ^.*
                            x-kubernetes-int-or-string: true
                          type: array
                        notSelector:
                          description: NotSelector is the negated version of the Selector
                            field.  See Selector field for subtleties with negated
                            selectors.
                          type: string
                        ports:
                          description: "Ports is an optional field that restricts
                            the rule to only apply to traffic that has a source (destination)
                            port that matches one of these ranges/values. This value
                            is a list of integers or strings that represent ranges
                            of ports. \n Since only some protocols have ports, if
                            any ports are specified it requires the Protocol match
                            in the Rule to be set to \"TCP\" or \"UDP\"."
                          items:
                            anyOf:
                            - type: integer
                            - type: string
                            pattern: ^.*
                            x-kubernetes-int-or-string: true
                          type: array
                        selector:
                          description: "Selector is an optional field that contains
                            a selector expression (see Policy for sample syntax).
                            \ Only traffic that originates from (terminates at) endpoints
                            matching the selector will be matched. \n Note that: in
                            addition to the negated version of the Selector (see NotSelector
                            below), the selector expression syntax itself supports
                            negation.  The two types of negation are subtly different.
                            One negates the set of matched endpoints, the other negates
                            the whole match: \n \tSelector = \"!has(my_label)\" matches
                            packets that are from other Calico-controlled \tendpoints
                            that do not have the label \"my_label\". \n \tNotSelector
                            = \"has(my_label)\" matches packets that are not from
                            Calico-controlled \tendpoints that do have the label \"my_label\".
                            \n The effect is that the latter will accept packets from
                            non-Calico sources whereas the former is limited to packets
                            from Calico-controlled endpoints."
                          type: string
                        serviceAccounts:
                          description: ServiceAccounts is an optional field that restricts
                            the rule to only apply to traffic that originates from
                            (or terminates at) a pod running as a matching service
                            account.
                          properties:
                            names:
                              description: Names is an optional field that restricts
                                the rule to only apply to traffic that originates
                                from (or terminates at) a pod running as a service
                                account whose name is in the list.
                              items:
                                type: string
                              type: array
                            selector:
                              description: Selector is an optional field that restricts
                                the rule to only apply to traffic that originates
                                from (or terminates at) a pod running as a service
                                account that matches the given label selector. If
                                both Names and Selector are specified then they are
                                AND'ed.
                              type: string
                          type: object
                        services:
                          description: "Services is an optional field that contains
                            options for matching Kubernetes Services. If specified,
                            only traffic that originates from or terminates at endpoints
                            within the selected service(s) will be matched, and only
                            to/from each endpoint's port. \n Services cannot be specified
                            on the same rule as Selector, NotSelector, NamespaceSelector,
                            Nets, NotNets or ServiceAccounts. \n Ports and NotPorts
                            can only be specified with Services on ingress rules."
                          properties:
                            name:
                              description: Name specifies the name of a Kubernetes
                                Service to match.
                              type: string
                            namespace:
                              description: Namespace specifies the namespace of the
                                given Service. If left empty, the rule will match
                                within this policy's namespace.
                              type: string
                          type: object
                      type: object
                    http:
                      description: HTTP contains match criteria that apply to HTTP
                        requests.
                      properties:
                        methods:
                          description: Methods is an optional field that restricts
                            the rule to apply only to HTTP requests that use one of
                            the listed HTTP Methods (e.g. GET, PUT, etc.) Multiple
                            methods are OR'd together.
                          items:
                            type: string
                          type: array
                        paths:
                          description: 'Paths is an optional field that restricts
                            the rule to apply to HTTP requests that use one of the
                            listed HTTP Paths. Multiple paths are OR''d together.
                            e.g: - exact: /foo - prefix: /bar NOTE: Each entry may
                            ONLY specify either a `exact` or a `prefix` match. The
                            validator will check for it.'
                          items:
                            description: 'HTTPPath specifies an HTTP path to match.
                              It may be either of the form: exact: <path>: which matches
                              the path exactly or prefix: <path-prefix>: which matches
                              the path prefix'
                            properties:
                              exact:
                                type: string
                              prefix:
                                type: string
                            type: object
                          type: array
                      type: object
                    icmp:
                      description: ICMP is an optional field that restricts the rule
                        to apply to a specific type and code of ICMP traffic.  This
                        should only be specified if the Protocol field is set to "ICMP"
                        or "ICMPv6".
                      properties:
                        code:
                          description: Match on a specific ICMP code.  If specified,
                            the Type value must also be specified. This is a technical
                            limitation imposed by the kernel's iptables firewall,
                            which Calico uses to enforce the rule.
                          type: integer
                        type:
                          description: Match on a specific ICMP type.  For example
                            a value of 8 refers to ICMP Echo Request (i.e. pings).
                          type: integer
                      type: object
                    ipVersion:
                      description: IPVersion is an optional field that restricts the
                        rule to only match a specific IP version.
                      type: integer
                    metadata:
                      description: Metadata contains additional information for this
                        rule
                      properties:
                        annotations:
                          additionalProperties:
                            type: string
                          description: Annotations is a set of key value pairs that
                            give extra information about the rule
                          type: object
                      type: object
                    notICMP:
                      description: NotICMP is the negated version of the ICMP field.
                      properties:
                        code:
                          description: Match on a specific ICMP code.  If specified,
                            the Type value must also be specified. This is a technical
                            limitation imposed by the kernel's iptables firewall,
                            which Calico uses to enforce the rule.
                          type: integer
                        type:
                          description: Match on a specific ICMP type.  For example
                            a value of 8 refers to ICMP Echo Request (i.e. pings).
                          type: integer
                      type: object
                    notProtocol:
                      anyOf:
                      - type: integer
                      - type: string
                      description: NotProtocol is the negated version of the Protocol
                        field.
                      pattern: ^.*
                      x-kubernetes-int-or-string: true
                    protocol:
                      anyOf:
                      - type: integer
                      - type: string
                      description: "Protocol is an optional field that restricts the
                        rule to only apply to traffic of a specific IP protocol. Required
                        if any of the EntityRules contain Ports (because ports only
                        apply to certain protocols). \n Must be one of these string
                        values: \"TCP\", \"UDP\", \"ICMP\", \"ICMPv6\", \"SCTP\",
                        \"UDPLite\" or an integer in the range 1-255."
                      pattern: ^.*
                      x-kubernetes-int-or-string: true
                    source:
                      description: Source contains the match criteria that apply to
                        source entity.
                      properties:
                        namespaceSelector:
                          description: "NamespaceSelector is an optional field that
                            contains a selector expression. Only traffic that originates
                            from (or terminates at) endpoints within the selected
                            namespaces will be matched. When both NamespaceSelector
                            and another selector are defined on the same rule, then
                            only workload endpoints that are matched by both selectors
                            will be selected by the rule. \n For NetworkPolicy, an
                            empty NamespaceSelector implies that the Selector is limited
                            to selecting only workload endpoints in the same namespace
                            as the NetworkPolicy. \n For NetworkPolicy, `global()`
                            NamespaceSelector implies that the Selector is limited
                            to selecting only GlobalNetworkSet or HostEndpoint. \n
                            For GlobalNetworkPolicy, an empty NamespaceSelector implies
                            the Selector applies to workload endpoints across all
                            namespaces."
                          type: string
                        nets:
                          description: Nets is an optional field that restricts the
                            rule to only apply to traffic that originates from (or
                            terminates at) IP addresses in any of the given subnets.
                          items:
                            type: string
                          type: array
                        notNets:
                          description: NotNets is the negated version of the Nets
                            field.
                          items:
                            type: string
                          type: array
                        notPorts:
                          description: NotPorts is the negated version of the Ports
                            field. Since only some protocols have ports, if any ports
                            are specified it requires the Protocol match in the Rule
                            to be set to "TCP" or "UDP".
                          items:
                            anyOf:
                            - type: integer
                            - type: string
                            pattern: ^.*
                            x-kubernetes-int-or-string: true
                          type: array
                        notSelector:
                          description: NotSelector is the negated version of the Selector
                            field.  See Selector field for subtleties with negated
                            selectors.
                          type: string
                        ports:
                          description: "Ports is an optional field that restricts
                            the rule to only apply to traffic that has a source (destination)
                            port that matches one of these ranges/values. This value
                            is a list of integers or strings that represent ranges
                            of ports. \n Since only some protocols have ports, if
                            any ports are specified it requires the Protocol match
                            in the Rule to be set to \"TCP\" or \"UDP\"."
                          items:
                            anyOf:
                            - type: integer
                            - type: string
                            pattern: ^.*
                            x-kubernetes-int-or-string: true
                          type: array
                        selector:
                          description: "Selector is an optional field that contains
                            a selector expression (see Policy for sample syntax).
                            \ Only traffic that originates from (terminates at) endpoints
                            matching the selector will be matched. \n Note that: in
                            addition to the negated version of the Selector (see NotSelector
                            below), the selector expression syntax itself supports
                            negation.  The two types of negation are subtly different.
                            One negates the set of matched endpoints, the other negates
                            the whole match: \n \tSelector = \"!has(my_label)\" matches
                            packets that are from other Calico-controlled \tendpoints
                            that do not have the label \"my_label\". \n \tNotSelector
                            = \"has(my_label)\" matches packets that are not from
                            Calico-controlled \tendpoints that do have the label \"my_label\".
                            \n The effect is that the latter will accept packets from
                            non-Calico sources whereas the former is limited to packets
                            from Calico-controlled endpoints."
                          type: string
                        serviceAccounts:
                          description: ServiceAccounts is an optional field that restricts
                            the rule to only apply to traffic that originates from
                            (or terminates at) a pod running as a matching service
                            account.
                          properties:
                            names:
                              description: Names is an optional field that restricts
                                the rule to only apply to traffic that originates
                                from (or terminates at) a pod running as a service
                                account whose name is in the list.
                              items:
                                type: string
                              type: array
                            selector:
                              description: Selector is an optional field that restricts
                                the rule to only apply to traffic that originates
                                from (or terminates at) a pod running as a service
                                account that matches the given label selector. If
                                both Names and Selector are specified then they are
                                AND'ed.
                              type: string
                          type: object
                        services:
                          description: "Services is an optional field that contains
                            options for matching Kubernetes Services. If specified,
                            only traffic that originates from or terminates at endpoints
                            within the selected service(s) will be matched, and only
                            to/from each endpoint's port. \n Services cannot be specified
                            on the same rule as Selector, NotSelector, NamespaceSelector,
                            Nets, NotNets or ServiceAccounts. \n Ports and NotPorts
                            can only be specified with Services on ingress rules."
                          properties:
                            name:
                              description: Name specifies the name of a Kubernetes
                                Service to match.
                              type: string
                            namespace:
                              description: Namespace specifies the namespace of the
                                given Service. If left empty, the rule will match
                                within this policy's namespace.
                              type: string
                          type: object
                      type: object
                  required:
                  - action
                  type: object
                type: array
              ingress:
                description: The ordered set of ingress rules.  Each rule contains
                  a set of packet match criteria and a corresponding action to apply.
                items:
                  description: "A Rule encapsulates a set of match criteria and an
                    action.  Both selector-based security Policy and security Profiles
                    reference rules - separated out as a list of rules for both ingress
                    and egress packet matching. \n Each positive match criteria has
                    a negated version, prefixed with \"Not\". All the match criteria
                    within a rule must be satisfied for a packet to match. A single
                    rule can contain the positive and negative version of a match
                    and both must be satisfied for the rule to match."
                  properties:
                    action:
                      type: string
                    destination:
                      description: Destination contains the match criteria that apply
                        to destination entity.
                      properties:
                        namespaceSelector:
                          description: "NamespaceSelector is an optional field that
                            contains a selector expression. Only traffic that originates
                            from (or terminates at) endpoints within the selected
                            namespaces will be matched. When both NamespaceSelector
                            and another selector are defined on the same rule, then
                            only workload endpoints that are matched by both selectors
                            will be selected by the rule. \n For NetworkPolicy, an
                            empty NamespaceSelector implies that the Selector is limited
                            to selecting only workload endpoints in the same namespace
                            as the NetworkPolicy. \n For NetworkPolicy, `global()`
                            NamespaceSelector implies that the Selector is limited
                            to selecting only GlobalNetworkSet or HostEndpoint. \n
                            For GlobalNetworkPolicy, an empty NamespaceSelector implies
                            the Selector applies to workload endpoints across all
                            namespaces."
                          type: string
                        nets:
                          description: Nets is an optional field that restricts the
                            rule to only apply to traffic that originates from (or
                            terminates at) IP addresses in any of the given subnets.
                          items:
                            type: string
                          type: array
                        notNets:
                          description: NotNets is the negated version of the Nets
                            field.
                          items:
                            type: string
                          type: array
                        notPorts:
                          description: NotPorts is the negated version of the Ports
                            field. Since only some protocols have ports, if any ports
                            are specified it requires the Protocol match in the Rule
                            to be set to "TCP" or "UDP".
                          items:
                            anyOf:
                            - type: integer
                            - type: string
                            pattern: ^.*
                            x-kubernetes-int-or-string: true
                          type: array
                        notSelector:
                          description: NotSelector is the negated version of the Selector
                            field.  See Selector field for subtleties with negated
                            selectors.
                          type: string
                        ports:
                          description: "Ports is an optional field that restricts
                            the rule to only apply to traffic that has a source (destination)
                            port that matches one of these ranges/values. This value
                            is a list of integers or strings that represent ranges
                            of ports. \n Since only some protocols have ports, if
                            any ports are specified it requires the Protocol match
                            in the Rule to be set to \"TCP\" or \"UDP\"."
                          items:
                            anyOf:
                            - type: integer
                            - type: string
                            pattern: ^.*
                            x-kubernetes-int-or-string: true
                          type: array
                        selector:
                          description: "Selector is an optional field that contains
                            a selector expression (see Policy for sample syntax).
                            \ Only traffic that originates from (terminates at) endpoints
                            matching the selector will be matched. \n Note that: in
                            addition to the negated version of the Selector (see NotSelector
                            below), the selector expression syntax itself supports
                            negation.  The two types of negation are subtly different.
                            One negates the set of matched endpoints, the other negates
                            the whole match: \n \tSelector = \"!has(my_label)\" matches
                            packets that are from other Calico-controlled \tendpoints
                            that do not have the label \"my_label\". \n \tNotSelector
                            = \"has(my_label)\" matches packets that are not from
                            Calico-controlled \tendpoints that do have the label \"my_label\".
                            \n The effect is that the latter will accept packets from
                            non-Calico sources whereas the former is limited to packets
                            from Calico-controlled endpoints."
                          type: string
                        serviceAccounts:
                          description: ServiceAccounts is an optional field that restricts
                            the rule to only apply to traffic that originates from
                            (or terminates at) a pod running as a matching service
                            account.
                          properties:
                            names:
                              description: Names is an optional field that restricts
                                the rule to only apply to traffic that originates
                                from (or terminates at) a pod running as a service
                                account whose name is in the list.
                              items:
                                type: string
                              type: array
                            selector:
                              description: Selector is an optional field that restricts
                                the rule to only apply to traffic that originates
                                from (or terminates at) a pod running as a service
                                account that matches the given label selector. If
                                both Names and Selector are specified then they are
                                AND'ed.
                              type: string
                          type: object
                        services:
                          description: "Services is an optional field that contains
                            options for matching Kubernetes Services. If specified,
                            only traffic that originates from or terminates at endpoints
                            within the selected service(s) will be matched, and only
                            to/from each endpoint's port. \n Services cannot be specified
                            on the same rule as Selector, NotSelector, NamespaceSelector,
                            Nets, NotNets or ServiceAccounts. \n Ports and NotPorts
                            can only be specified with Services on ingress rules."
                          properties:
                            name:
                              description: Name specifies the name of a Kubernetes
                                Service to match.
                              type: string
                            namespace:
                              description: Namespace specifies the namespace of the
                                given Service. If left empty, the rule will match
                                within this policy's namespace.
                              type: string
                          type: object
                      type: object
                    http:
                      description: HTTP contains match criteria that apply to HTTP
                        requests.
                      properties:
                        methods:
                          description: Methods is an optional field that restricts
                            the rule to apply only to HTTP requests that use one of
                            the listed HTTP Methods (e.g. GET, PUT, etc.) Multiple
                            methods are OR'd together.
                          items:
                            type: string
                          type: array
                        paths:
                          description: 'Paths is an optional field that restricts
                            the rule to apply to HTTP requests that use one of the
                            listed HTTP Paths. Multiple paths are OR''d together.
                            e.g: - exact: /foo - prefix: /bar NOTE: Each entry may
                            ONLY specify either a `exact` or a `prefix` match. The
                            validator will check for it.'
                          items:
                            description: 'HTTPPath specifies an HTTP path to match.
                              It may be either of the form: exact: <path>: which matches
                              the path exactly or prefix: <path-prefix>: which matches
                              the path prefix'
                            properties:
                              exact:
                                type: string
                              prefix:
                                type: string
                            type: object
                          type: array
                      type: object
                    icmp:
                      description: ICMP is an optional field that restricts the rule
                        to apply to a specific type and code of ICMP traffic.  This
                        should only be specified if the Protocol field is set to "ICMP"
                        or "ICMPv6".
                      properties:
                        code:
                          description: Match on a specific ICMP code.  If specified,
                            the Type value must also be specified. This is a technical
                            limitation imposed by the kernel's iptables firewall,
                            which Calico uses to enforce the rule.
                          type: integer
                        type:
                          description: Match on a specific ICMP type.  For example
                            a value of 8 refers to ICMP Echo Request (i.e. pings).
                          type: integer
                      type: object
                    ipVersion:
                      description: IPVersion is an optional field that restricts the
                        rule to only match a specific IP version.
                      type: integer
                    metadata:
                      description: Metadata contains additional information for this
                        rule
                      properties:
                        annotations:
                          additionalProperties:
                            type: string
                          description: Annotations is a set of key value pairs that
                            give extra information about the rule
                          type: object
                      type: object
                    notICMP:
                      description: NotICMP is the negated version of the ICMP field.
                      properties:
                        code:
                          description: Match on a specific ICMP code.  If specified,
                            the Type value must also be specified. This is a technical
                            limitation imposed by the kernel's iptables firewall,
                            which Calico uses to enforce the rule.
                          type: integer
                        type:
                          description: Match on a specific ICMP type.  For example
                            a value of 8 refers to ICMP Echo Request (i.e. pings).
                          type: integer
                      type: object
                    notProtocol:
                      anyOf:
                      - type: integer
                      - type: string
                      description: NotProtocol is the negated version of the Protocol
                        field.
                      pattern: ^.*
                      x-kubernetes-int-or-string: true
                    protocol:
                      anyOf:
                      - type: integer
                      - type: string
                      description: "Protocol is an optional field that restricts the
                        rule to only apply to traffic of a specific IP protocol. Required
                        if any of the EntityRules contain Ports (because ports only
                        apply to certain protocols). \n Must be one of these string
                        values: \"TCP\", \"UDP\", \"ICMP\", \"ICMPv6\", \"SCTP\",
                        \"UDPLite\" or an integer in the range 1-255."
                      pattern: ^.*
                      x-kubernetes-int-or-string: true
                    source:
                      description: Source contains the match criteria that apply to
                        source entity.
                      properties:
                        namespaceSelector:
                          description: "NamespaceSelector is an optional field that
                            contains a selector expression. Only traffic that originates
                            from (or terminates at) endpoints within the selected
                            namespaces will be matched. When both NamespaceSelector
                            and another selector are defined on the same rule, then
                            only workload endpoints that are matched by both selectors
                            will be selected by the rule. \n For NetworkPolicy, an
                            empty NamespaceSelector implies that the Selector is limited
                            to selecting only workload endpoints in the same namespace
                            as the NetworkPolicy. \n For NetworkPolicy, `global()`
                            NamespaceSelector implies that the Selector is limited
                            to selecting only GlobalNetworkSet or HostEndpoint. \n
                            For GlobalNetworkPolicy, an empty NamespaceSelector implies
                            the Selector applies to workload endpoints across all
                            namespaces."
                          type: string
                        nets:
                          description: Nets is an optional field that restricts the
                            rule to only apply to traffic that originates from (or
                            terminates at) IP addresses in any of the given subnets.
                          items:
                            type: string
                          type: array
                        notNets:
                          description: NotNets is the negated version of the Nets
                            field.
                          items:
                            type: string
                          type: array
                        notPorts:
                          description: NotPorts is the negated version of the Ports
                            field. Since only some protocols have ports, if any ports
                            are specified it requires the Protocol match in the Rule
                            to be set to "TCP" or "UDP".
                          items:
                            anyOf:
                            - type: integer
                            - type: string
                            pattern: ^.*
                            x-kubernetes-int-or-string: true
                          type: array
                        notSelector:
                          description: NotSelector is the negated version of the Selector
                            field.  See Selector field for subtleties with negated
                            selectors.
                          type: string
                        ports:
                          description: "Ports is an optional field that restricts
                            the rule to only apply to traffic that has a source (destination)
                            port that matches one of these ranges/values. This value
                            is a list of integers or strings that represent ranges
                            of ports. \n Since only some protocols have ports, if
                            any ports are specified it requires the Protocol match
                            in the Rule to be set to \"TCP\" or \"UDP\"."
                          items:
                            anyOf:
                            - type: integer
                            - type: string
                            pattern: ^.*
                            x-kubernetes-int-or-string: true
                          type: array
                        selector:
                          description: "Selector is an optional field that contains
                            a selector expression (see Policy for sample syntax).
                            \ Only traffic that originates from (terminates at) endpoints
                            matching the selector will be matched. \n Note that: in
                            addition to the negated version of the Selector (see NotSelector
                            below), the selector expression syntax itself supports
                            negation.  The two types of negation are subtly different.
                            One negates the set of matched endpoints, the other negates
                            the whole match: \n \tSelector = \"!has(my_label)\" matches
                            packets that are from other Calico-controlled \tendpoints
                            that do not have the label \"my_label\". \n \tNotSelector
                            = \"has(my_label)\" matches packets that are not from
                            Calico-controlled \tendpoints that do have the label \"my_label\".
                            \n The effect is that the latter will accept packets from
                            non-Calico sources whereas the former is limited to packets
                            from Calico-controlled endpoints."
                          type: string
                        serviceAccounts:
                          description: ServiceAccounts is an optional field that restricts
                            the rule to only apply to traffic that originates from
                            (or terminates at) a pod running as a matching service
                            account.
                          properties:
                            names:
                              description: Names is an optional field that restricts
                                the rule to only apply to traffic that originates
                                from (or terminates at) a pod running as a service
                                account whose name is in the list.
                              items:
                                type: string
                              type: array
                            selector:
                              description: Selector is an optional field that restricts
                                the rule to only apply to traffic that originates
                                from (or terminates at) a pod running as a service
                                account that matches the given label selector. If
                                both Names and Selector are specified then they are
                                AND'ed.
                              type: string
                          type: object
                        services:
                          description: "Services is an optional field that contains
                            options for matching Kubernetes Services. If specified,
                            only traffic that originates from or terminates at endpoints
                            within the selected service(s) will be matched, and only
                            to/from each endpoint's port. \n Services cannot be specified
                            on the same rule as Selector, NotSelector, NamespaceSelector,
                            Nets, NotNets or ServiceAccounts. \n Ports and NotPorts
                            can only be specified with Services on ingress rules."
                          properties:
                            name:
                              description: Name specifies the name of a Kubernetes
                                Service to match.
                              type: string
                            namespace:
                              description: Namespace specifies the namespace of the
                                given Service. If left empty, the rule will match
                                within this policy's namespace.
                              type: string
                          type: object
                      type: object
                  required:
                  - action
                  type: object
                type: array
              order:
                description: Order is an optional field that specifies the order in
                  which the policy is applied. Policies with higher "order" are applied
                  after those with lower order.  If the order is omitted, it may be
                  considered to be "infinite" - i.e. the policy will be applied last.  Policies
                  with identical order will be applied in alphanumerical order based
                  on the Policy "Name".
                type: number
              selector:
                description: "The selector is an expression used to pick pick out
                  the endpoints that the policy should be applied to. \n Selector
                  expressions follow this syntax: \n \tlabel == \"string_literal\"
                  \ ->  comparison, e.g. my_label == \"foo bar\" \tlabel != \"string_literal\"
                  \  ->  not equal; also matches if label is not present \tlabel in
                  { \"a\", \"b\", \"c\", ... }  ->  true if the value of label X is
                  one of \"a\", \"b\", \"c\" \tlabel not in { \"a\", \"b\", \"c\",
                  ... }  ->  true if the value of label X is not one of \"a\", \"b\",
                  \"c\" \thas(label_name)  -> True if that label is present \t! expr
                  -> negation of expr \texpr && expr  -> Short-circuit and \texpr
                  || expr  -> Short-circuit or \t( expr ) -> parens for grouping \tall()
                  or the empty selector -> matches all endpoints. \n Label names are
                  allowed to contain alphanumerics, -, _ and /. String literals are
                  more permissive but they do not support escape characters. \n Examples
                  (with made-up labels): \n \ttype == \"webserver\" && deployment
                  == \"prod\" \ttype in {\"frontend\", \"backend\"} \tdeployment !=
                  \"dev\" \t! has(label_name)"
                type: string
              serviceAccountSelector:
                description: ServiceAccountSelector is an optional field for an expression
                  used to select a pod based on service accounts.
                type: string
              types:
                description: "Types indicates whether this policy applies to ingress,
                  or to egress, or to both.  When not explicitly specified (and so
                  the value on creation is empty or nil), Calico defaults Types according
                  to what Ingress and Egress are present in the policy.  The default
                  is: \n - [ PolicyTypeIngress ], if there are no Egress rules (including
                  the case where there are   also no Ingress rules) \n - [ PolicyTypeEgress
                  ], if there are Egress rules but no Ingress rules \n - [ PolicyTypeIngress,
                  PolicyTypeEgress ], if there are both Ingress and Egress rules.
                  \n When the policy is read back again, Types will always be one
                  of these values, never empty or nil."
                items:
                  description: PolicyType enumerates the possible values of the PolicySpec
                    Types field.
                  type: string
                type: array
            type: object
        type: object
    served: true
    storage: true
status:
  acceptedNames:
    kind: ""
    plural: ""
  conditions: []
  storedVersions: []
---
# Source: calico/templates/kdd-crds.yaml
apiVersion: apiextensions.k8s.io/v1
kind: CustomResourceDefinition
metadata:
  name: networksets.crd.projectcalico.org
spec:
  group: crd.projectcalico.org
  names:
    kind: NetworkSet
    listKind: NetworkSetList
    plural: networksets
    singular: networkset
  preserveUnknownFields: false
  scope: Namespaced
  versions:
  - name: v1
    schema:
      openAPIV3Schema:
        description: NetworkSet is the Namespaced-equivalent of the GlobalNetworkSet.
        properties:
          apiVersion:
            description: 'APIVersion defines the versioned schema of this representation
              of an object. Servers should convert recognized schemas to the latest
              internal value, and may reject unrecognized values. More info: https://git.k8s.io/community/contributors/devel/sig-architecture/api-conventions.md#resources'
            type: string
          kind:
            description: 'Kind is a string value representing the REST resource this
              object represents. Servers may infer this from the endpoint the client
              submits requests to. Cannot be updated. In CamelCase. More info: https://git.k8s.io/community/contributors/devel/sig-architecture/api-conventions.md#types-kinds'
            type: string
          metadata:
            type: object
          spec:
            description: NetworkSetSpec contains the specification for a NetworkSet
              resource.
            properties:
              nets:
                description: The list of IP networks that belong to this set.
                items:
                  type: string
                type: array
            type: object
        type: object
    served: true
    storage: true
status:
  acceptedNames:
    kind: ""
    plural: ""
  conditions: []
  storedVersions: []
---
# Source: calico/templates/calico-kube-controllers-rbac.yaml
# Include a clusterrole for the kube-controllers component,
# and bind it to the calico-kube-controllers serviceaccount.
kind: ClusterRole
apiVersion: rbac.authorization.k8s.io/v1
metadata:
  name: calico-kube-controllers
rules:
  # Nodes are watched to monitor for deletions.
  - apiGroups: [""]
    resources:
      - nodes
    verbs:
      - watch
      - list
      - get
  # Pods are watched to check for existence as part of IPAM controller.
  - apiGroups: [""]
    resources:
      - pods
    verbs:
      - get
      - list
      - watch
  # IPAM resources are manipulated in response to node and block updates, as well as periodic triggers.
  - apiGroups: ["crd.projectcalico.org"]
    resources:
      - ipreservations
    verbs:
      - list
  - apiGroups: ["crd.projectcalico.org"]
    resources:
      - blockaffinities
      - ipamblocks
      - ipamhandles
    verbs:
      - get
      - list
      - create
      - update
      - delete
      - watch
  # Pools are watched to maintain a mapping of blocks to IP pools.
  - apiGroups: ["crd.projectcalico.org"]
    resources:
      - ippools
    verbs:
      - list
      - watch
  # kube-controllers manages hostendpoints.
  - apiGroups: ["crd.projectcalico.org"]
    resources:
      - hostendpoints
    verbs:
      - get
      - list
      - create
      - update
      - delete
  # Needs access to update clusterinformations.
  - apiGroups: ["crd.projectcalico.org"]
    resources:
      - clusterinformations
    verbs:
      - get
      - list
      - create
      - update
      - watch
  # KubeControllersConfiguration is where it gets its config
  - apiGroups: ["crd.projectcalico.org"]
    resources:
      - kubecontrollersconfigurations
    verbs:
      # read its own config
      - get
      # create a default if none exists
      - create
      # update status
      - update
      # watch for changes
      - watch
---
# Source: calico/templates/calico-node-rbac.yaml
# Include a clusterrole for the calico-node DaemonSet,
# and bind it to the calico-node serviceaccount.
kind: ClusterRole
apiVersion: rbac.authorization.k8s.io/v1
metadata:
  name: calico-node
rules:
  # Used for creating service account tokens to be used by the CNI plugin
  - apiGroups: [""]
    resources:
      - serviceaccounts/token
    resourceNames:
      - calico-cni-plugin
    verbs:
      - create
  # The CNI plugin needs to get pods, nodes, and namespaces.
  - apiGroups: [""]
    resources:
      - pods
      - nodes
      - namespaces
    verbs:
      - get
  # EndpointSlices are used for Service-based network policy rule
  # enforcement.
  - apiGroups: ["discovery.k8s.io"]
    resources:
      - endpointslices
    verbs:
      - watch
      - list
  - apiGroups: [""]
    resources:
      - endpoints
      - services
    verbs:
      # Used to discover service IPs for advertisement.
      - watch
      - list
      # Used to discover Typhas.
      - get
  # Pod CIDR auto-detection on kubeadm needs access to config maps.
  - apiGroups: [""]
    resources:
      - configmaps
    verbs:
      - get
  - apiGroups: [""]
    resources:
      - nodes/status
    verbs:
      # Needed for clearing NodeNetworkUnavailable flag.
      - patch
      # Calico stores some configuration information in node annotations.
      - update
  # Watch for changes to Kubernetes NetworkPolicies.
  - apiGroups: ["networking.k8s.io"]
    resources:
      - networkpolicies
    verbs:
      - watch
      - list
  # Used by Calico for policy information.
  - apiGroups: [""]
    resources:
      - pods
      - namespaces
      - serviceaccounts
    verbs:
      - list
      - watch
  # The CNI plugin patches pods/status.
  - apiGroups: [""]
    resources:
      - pods/status
    verbs:
      - patch
  # Calico monitors various CRDs for config.
  - apiGroups: ["crd.projectcalico.org"]
    resources:
      - globalfelixconfigs
      - felixconfigurations
      - bgppeers
      - bgpfilters
      - globalbgpconfigs
      - bgpconfigurations
      - ippools
      - ipreservations
      - ipamblocks
      - globalnetworkpolicies
      - globalnetworksets
      - networkpolicies
      - networksets
      - clusterinformations
      - hostendpoints
      - blockaffinities
      - caliconodestatuses
    verbs:
      - get
      - list
      - watch
  # Calico must create and update some CRDs on startup.
  - apiGroups: ["crd.projectcalico.org"]
    resources:
      - ippools
      - felixconfigurations
      - clusterinformations
    verbs:
      - create
      - update
  # Calico must update some CRDs.
  - apiGroups: [ "crd.projectcalico.org" ]
    resources:
      - caliconodestatuses
    verbs:
      - update
  # Calico stores some configuration information on the node.
  - apiGroups: [""]
    resources:
      - nodes
    verbs:
      - get
      - list
      - watch
  # These permissions are only required for upgrade from v2.6, and can
  # be removed after upgrade or on fresh installations.
  - apiGroups: ["crd.projectcalico.org"]
    resources:
      - bgpconfigurations
      - bgppeers
    verbs:
      - create
      - update
---
# Source: calico/templates/calico-node-rbac.yaml
# CNI cluster role
kind: ClusterRole
apiVersion: rbac.authorization.k8s.io/v1
metadata:
  name: calico-cni-plugin
rules:
  - apiGroups: [""]
    resources:
      - pods
      - nodes
      - namespaces
    verbs:
      - get
  - apiGroups: [""]
    resources:
      - pods/status
    verbs:
      - patch
---
# Source: calico/templates/calico-kube-controllers-rbac.yaml
kind: ClusterRoleBinding
apiVersion: rbac.authorization.k8s.io/v1
metadata:
  name: calico-kube-controllers
roleRef:
  apiGroup: rbac.authorization.k8s.io
  kind: ClusterRole
  name: calico-kube-controllers
subjects:
- kind: ServiceAccount
  name: calico-kube-controllers
  namespace: kube-system
---
# Source: calico/templates/calico-node-rbac.yaml
apiVersion: rbac.authorization.k8s.io/v1
kind: ClusterRoleBinding
metadata:
  name: calico-node
roleRef:
  apiGroup: rbac.authorization.k8s.io
  kind: ClusterRole
  name: calico-node
subjects:
- kind: ServiceAccount
  name: calico-node
  namespace: kube-system
---
# Source: calico/templates/calico-node-rbac.yaml
apiVersion: rbac.authorization.k8s.io/v1
kind: ClusterRoleBinding
metadata:
  name: calico-cni-plugin
roleRef:
  apiGroup: rbac.authorization.k8s.io
  kind: ClusterRole
  name: calico-cni-plugin
subjects:
- kind: ServiceAccount
  name: calico-cni-plugin
  namespace: kube-system
---
# Source: calico/templates/calico-typha.yaml
# This manifest creates a Service, which will be backed by Calico's Typha daemon.
# Typha sits in between Felix and the API server, reducing Calico's load on the API server.

apiVersion: v1
kind: Service
metadata:
  name: calico-typha
  namespace: kube-system
  labels:
    k8s-app: calico-typha
spec:
  ports:
    - port: 5473
      protocol: TCP
      targetPort: calico-typha
      name: calico-typha
  selector:
    k8s-app: calico-typha
---
# Source: calico/templates/calico-node.yaml
# This manifest installs the calico-node container, as well
# as the CNI plugins and network config on
# each master and worker node in a Kubernetes cluster.
kind: DaemonSet
apiVersion: apps/v1
metadata:
  name: calico-node
  namespace: kube-system
  labels:
    k8s-app: calico-node
spec:
  selector:
    matchLabels:
      k8s-app: calico-node
  updateStrategy:
    type: RollingUpdate
    rollingUpdate:
      maxUnavailable: 1
  template:
    metadata:
      labels:
        k8s-app: calico-node
    spec:
      nodeSelector:
        kubernetes.io/os: linux
      hostNetwork: true
      tolerations:
        # Make sure calico-node gets scheduled on all nodes.
        - effect: NoSchedule
          operator: Exists
        # Mark the pod as a critical add-on for rescheduling.
        - key: CriticalAddonsOnly
          operator: Exists
        - effect: NoExecute
          operator: Exists
      serviceAccountName: calico-node
      # Minimize downtime during a rolling upgrade or deletion; tell Kubernetes to do a "force
      # deletion": https://kubernetes.io/docs/concepts/workloads/pods/pod/#termination-of-pods.
      terminationGracePeriodSeconds: 0
      priorityClassName: system-node-critical
      initContainers:
        # This container installs the CNI binaries
        # and CNI network config file on each node.
        - name: install-cni
<<<<<<< HEAD
          image: docker.io/calico/cni:v3.25.1
=======
          image: docker.io/calico/cni:v3.26.1
>>>>>>> fa947c46
          imagePullPolicy: IfNotPresent
          command: ["/opt/cni/bin/install"]
          envFrom:
          - configMapRef:
              # Allow KUBERNETES_SERVICE_HOST and KUBERNETES_SERVICE_PORT to be overridden for eBPF mode.
              name: kubernetes-services-endpoint
              optional: true
          env:
            # Name of the CNI config file to create.
            - name: CNI_CONF_NAME
              value: "10-calico.conflist"
            # The CNI network config to install on each node.
            - name: CNI_NETWORK_CONFIG
              valueFrom:
                configMapKeyRef:
                  name: calico-config
                  key: cni_network_config
            # Set the hostname based on the k8s node name.
            - name: KUBERNETES_NODE_NAME
              valueFrom:
                fieldRef:
                  fieldPath: spec.nodeName
            # Prevents the container from sleeping forever.
            - name: SLEEP
              value: "false"
          volumeMounts:
            - mountPath: /host/opt/cni/bin
              name: cni-bin-dir
            - mountPath: /host/etc/cni/net.d
              name: cni-net-dir
          securityContext:
            privileged: true
        # This init container mounts the necessary filesystems needed by the BPF data plane
        # i.e. bpf at /sys/fs/bpf and cgroup2 at /run/calico/cgroup. Calico-node initialisation is executed
        # in best effort fashion, i.e. no failure for errors, to not disrupt pod creation in iptable mode.
        - name: "mount-bpffs"
<<<<<<< HEAD
          image: docker.io/calico/node:v3.25.1
=======
          image: docker.io/calico/node:v3.26.1
>>>>>>> fa947c46
          imagePullPolicy: IfNotPresent
          command: ["calico-node", "-init", "-best-effort"]
          volumeMounts:
            - mountPath: /sys/fs
              name: sys-fs
              # Bidirectional is required to ensure that the new mount we make at /sys/fs/bpf propagates to the host
              # so that it outlives the init container.
              mountPropagation: Bidirectional
            - mountPath: /var/run/calico
              name: var-run-calico
              # Bidirectional is required to ensure that the new mount we make at /run/calico/cgroup propagates to the host
              # so that it outlives the init container.
              mountPropagation: Bidirectional
            # Mount /proc/ from host which usually is an init program at /nodeproc. It's needed by mountns binary,
            # executed by calico-node, to mount root cgroup2 fs at /run/calico/cgroup to attach CTLB programs correctly.
            - mountPath: /nodeproc
              name: nodeproc
              readOnly: true
          securityContext:
            privileged: true
      containers:
        # Runs calico-node container on each Kubernetes node. This
        # container programs network policy and routes on each
        # host.
        - name: calico-node
<<<<<<< HEAD
          image: docker.io/calico/node:v3.25.1
=======
          image: docker.io/calico/node:v3.26.1
>>>>>>> fa947c46
          imagePullPolicy: IfNotPresent
          envFrom:
          - configMapRef:
              # Allow KUBERNETES_SERVICE_HOST and KUBERNETES_SERVICE_PORT to be overridden for eBPF mode.
              name: kubernetes-services-endpoint
              optional: true
          env:
            # Use Kubernetes API as the backing datastore.
            - name: DATASTORE_TYPE
              value: "kubernetes"
            # Configure route aggregation based on pod CIDR.
            - name: USE_POD_CIDR
              value: "true"
            # Typha support: controlled by the ConfigMap.
            - name: FELIX_TYPHAK8SSERVICENAME
              valueFrom:
                configMapKeyRef:
                  name: calico-config
                  key: typha_service_name
            # Wait for the datastore.
            - name: WAIT_FOR_DATASTORE
              value: "true"
            # Set based on the k8s node name.
            - name: NODENAME
              valueFrom:
                fieldRef:
                  fieldPath: spec.nodeName
            # Don't enable BGP.
            - name: CALICO_NETWORKING_BACKEND
              value: "none"
            # Cluster type to identify the deployment type
            - name: CLUSTER_TYPE
              value: "k8s"
            # Non-calico CNI, disable credential management.
            - name: CALICO_MANAGE_CNI
              value: "false"
            # The default IPv4 pool to create on startup if none exists. Pod IPs will be
            # chosen from this range. Changing this value after installation will have
            # no effect. This should fall within `--cluster-cidr`.
            # - name: CALICO_IPV4POOL_CIDR
            #   value: "192.168.0.0/16"
            # Disable file logging so `kubectl logs` works.
            - name: CALICO_DISABLE_FILE_LOGGING
              value: "true"
            # Set Felix endpoint to host default action to ACCEPT.
            - name: FELIX_DEFAULTENDPOINTTOHOSTACTION
              value: "ACCEPT"
            # Disable IPv6 on Kubernetes.
            - name: FELIX_IPV6SUPPORT
              value: "false"
            - name: FELIX_HEALTHENABLED
              value: "true"
          securityContext:
            privileged: true
          resources:
            requests:
              cpu: 250m
          lifecycle:
            preStop:
              exec:
                command:
                - /bin/calico-node
                - -shutdown
          livenessProbe:
            exec:
              command:
              - /bin/calico-node
              - -felix-live
            periodSeconds: 10
            initialDelaySeconds: 10
            failureThreshold: 6
            timeoutSeconds: 10
          readinessProbe:
            exec:
              command:
              - /bin/calico-node
              - -felix-ready
            periodSeconds: 10
            timeoutSeconds: 10
          volumeMounts:
            # For maintaining CNI plugin API credentials.
            - mountPath: /host/etc/cni/net.d
              name: cni-net-dir
              readOnly: false
            - mountPath: /lib/modules
              name: lib-modules
              readOnly: true
            - mountPath: /run/xtables.lock
              name: xtables-lock
              readOnly: false
            - mountPath: /var/run/calico
              name: var-run-calico
              readOnly: false
            - mountPath: /var/lib/calico
              name: var-lib-calico
              readOnly: false
            - name: policysync
              mountPath: /var/run/nodeagent
            # For eBPF mode, we need to be able to mount the BPF filesystem at /sys/fs/bpf so we mount in the
            # parent directory.
            - name: bpffs
              mountPath: /sys/fs/bpf
            - name: cni-log-dir
              mountPath: /var/log/calico/cni
              readOnly: true
      volumes:
        # Used by calico-node.
        - name: lib-modules
          hostPath:
            path: /lib/modules
        - name: var-run-calico
          hostPath:
            path: /var/run/calico
        - name: var-lib-calico
          hostPath:
            path: /var/lib/calico
        - name: xtables-lock
          hostPath:
            path: /run/xtables.lock
            type: FileOrCreate
        - name: sys-fs
          hostPath:
            path: /sys/fs/
            type: DirectoryOrCreate
        - name: bpffs
          hostPath:
            path: /sys/fs/bpf
            type: Directory
        # mount /proc at /nodeproc to be used by mount-bpffs initContainer to mount root cgroup2 fs.
        - name: nodeproc
          hostPath:
            path: /proc
        # Used to install CNI.
        - name: cni-bin-dir
          hostPath:
            path: /opt/cni/bin
        - name: cni-net-dir
          hostPath:
            path: /etc/cni/net.d
        # Used to access CNI logs.
        - name: cni-log-dir
          hostPath:
            path: /var/log/calico/cni
        # Used to create per-pod Unix Domain Sockets
        - name: policysync
          hostPath:
            type: DirectoryOrCreate
            path: /var/run/nodeagent
---
# Source: calico/templates/calico-kube-controllers.yaml
# See https://github.com/projectcalico/kube-controllers
apiVersion: apps/v1
kind: Deployment
metadata:
  name: calico-kube-controllers
  namespace: kube-system
  labels:
    k8s-app: calico-kube-controllers
spec:
  # The controllers can only have a single active instance.
  replicas: 1
  selector:
    matchLabels:
      k8s-app: calico-kube-controllers
  strategy:
    type: Recreate
  template:
    metadata:
      name: calico-kube-controllers
      namespace: kube-system
      labels:
        k8s-app: calico-kube-controllers
    spec:
      nodeSelector:
        kubernetes.io/os: linux
      tolerations:
        # Mark the pod as a critical add-on for rescheduling.
        - key: CriticalAddonsOnly
          operator: Exists
        - key: node-role.kubernetes.io/master
          effect: NoSchedule
        - key: node-role.kubernetes.io/control-plane
          effect: NoSchedule
      serviceAccountName: calico-kube-controllers
      priorityClassName: system-cluster-critical
      containers:
        - name: calico-kube-controllers
<<<<<<< HEAD
          image: docker.io/calico/kube-controllers:v3.25.1
=======
          image: docker.io/calico/kube-controllers:v3.26.1
>>>>>>> fa947c46
          imagePullPolicy: IfNotPresent
          env:
            # Choose which controllers to run.
            - name: ENABLED_CONTROLLERS
              value: node
            - name: DATASTORE_TYPE
              value: kubernetes
          livenessProbe:
            exec:
              command:
              - /usr/bin/check-status
              - -l
            periodSeconds: 10
            initialDelaySeconds: 10
            failureThreshold: 6
            timeoutSeconds: 10
          readinessProbe:
            exec:
              command:
              - /usr/bin/check-status
              - -r
            periodSeconds: 10
---
# Source: calico/templates/calico-typha.yaml
# This manifest creates a Deployment of Typha to back the above service.

apiVersion: apps/v1
kind: Deployment
metadata:
  name: calico-typha
  namespace: kube-system
  labels:
    k8s-app: calico-typha
spec:
  # Number of Typha replicas. To enable Typha, set this to a non-zero value *and* set the
  # typha_service_name variable in the calico-config ConfigMap above.
  #
  # We recommend using Typha if you have more than 50 nodes. Above 100 nodes it is essential
  # (when using the Kubernetes datastore). Use one replica for every 100-200 nodes. In
  # production, we recommend running at least 3 replicas to reduce the impact of rolling upgrade.
  replicas: 1
  revisionHistoryLimit: 2
  selector:
    matchLabels:
      k8s-app: calico-typha
  strategy:
    rollingUpdate:
      # 100% surge allows a complete up-level set of typha instances to start and become ready,
      # which in turn allows all the back-level typha instances to start shutting down. This
      # means that connections tend to bounce directly from a back-level instance to an up-level
      # instance.
      maxSurge: 100%
      # In case the cluster is unable to schedule extra surge instances, allow at most one instance
      # to shut down to make room. You can set this to 0 if you're sure there'll always be enough room to
      # schedule extra typha instances during an upgrade (because setting it to 0 blocks shutdown until
      # up-level typha instances are online and ready).
      maxUnavailable: 1
    type: RollingUpdate
  template:
    metadata:
      labels:
        k8s-app: calico-typha
      annotations:
        cluster-autoscaler.kubernetes.io/safe-to-evict: 'true'
    spec:
      nodeSelector:
        kubernetes.io/os: linux
      hostNetwork: true
      # Typha supports graceful shut down, disconnecting clients slowly during the grace period.
      # The TYPHA_SHUTDOWNTIMEOUTSECS env var should be kept in sync with this value.
      terminationGracePeriodSeconds: 300
      tolerations:
        # Mark the pod as a critical add-on for rescheduling.
        - key: CriticalAddonsOnly
          operator: Exists
      # Since Calico can't network a pod until Typha is up, we need to run Typha itself
      # as a host-networked pod.
      serviceAccountName: calico-node
      priorityClassName: system-cluster-critical
      # fsGroup allows using projected serviceaccount tokens as described here kubernetes/kubernetes#82573
      securityContext:
        fsGroup: 65534
      containers:
<<<<<<< HEAD
      - image: docker.io/calico/typha:v3.25.1
=======
      - image: docker.io/calico/typha:v3.26.1
>>>>>>> fa947c46
        imagePullPolicy: IfNotPresent
        name: calico-typha
        ports:
        - containerPort: 5473
          name: calico-typha
          protocol: TCP
        envFrom:
        - configMapRef:
            # Allow KUBERNETES_SERVICE_HOST and KUBERNETES_SERVICE_PORT to be overridden for eBPF mode.
            name: kubernetes-services-endpoint
            optional: true
        env:
          # Enable "info" logging by default. Can be set to "debug" to increase verbosity.
          - name: TYPHA_LOGSEVERITYSCREEN
            value: "info"
          # Disable logging to file and syslog since those don't make sense in Kubernetes.
          - name: TYPHA_LOGFILEPATH
            value: "none"
          - name: TYPHA_LOGSEVERITYSYS
            value: "none"
          # Monitor the Kubernetes API to find the number of running instances and rebalance
          # connections.
          - name: TYPHA_CONNECTIONREBALANCINGMODE
            value: "kubernetes"
          - name: TYPHA_DATASTORETYPE
            value: "kubernetes"
          - name: TYPHA_HEALTHENABLED
            value: "true"
          # Set this to the same value as terminationGracePeriodSeconds; it tells Typha how much time
          # it has to shut down.
          - name: TYPHA_SHUTDOWNTIMEOUTSECS
            value: "300"
          # Configure route aggregation based on pod CIDR.
          - name: USE_POD_CIDR
            value: "true"
          # Uncomment these lines to enable prometheus metrics. Since Typha is host-networked,
          # this opens a port on the host, which may need to be secured.
          #- name: TYPHA_PROMETHEUSMETRICSENABLED
          #  value: "true"
          #- name: TYPHA_PROMETHEUSMETRICSPORT
          #  value: "9093"
        livenessProbe:
          httpGet:
            path: /liveness
            port: 9098
            host: localhost
          periodSeconds: 30
          initialDelaySeconds: 30
          timeoutSeconds: 10
        securityContext:
          runAsNonRoot: true
          allowPrivilegeEscalation: false
        readinessProbe:
          httpGet:
            path: /readiness
            port: 9098
            host: localhost
          periodSeconds: 10
          timeoutSeconds: 10<|MERGE_RESOLUTION|>--- conflicted
+++ resolved
@@ -4625,11 +4625,7 @@
         # This container installs the CNI binaries
         # and CNI network config file on each node.
         - name: install-cni
-<<<<<<< HEAD
-          image: docker.io/calico/cni:v3.25.1
-=======
           image: docker.io/calico/cni:v3.26.1
->>>>>>> fa947c46
           imagePullPolicy: IfNotPresent
           command: ["/opt/cni/bin/install"]
           envFrom:
@@ -4666,11 +4662,7 @@
         # i.e. bpf at /sys/fs/bpf and cgroup2 at /run/calico/cgroup. Calico-node initialisation is executed
         # in best effort fashion, i.e. no failure for errors, to not disrupt pod creation in iptable mode.
         - name: "mount-bpffs"
-<<<<<<< HEAD
-          image: docker.io/calico/node:v3.25.1
-=======
           image: docker.io/calico/node:v3.26.1
->>>>>>> fa947c46
           imagePullPolicy: IfNotPresent
           command: ["calico-node", "-init", "-best-effort"]
           volumeMounts:
@@ -4696,11 +4688,7 @@
         # container programs network policy and routes on each
         # host.
         - name: calico-node
-<<<<<<< HEAD
-          image: docker.io/calico/node:v3.25.1
-=======
           image: docker.io/calico/node:v3.26.1
->>>>>>> fa947c46
           imagePullPolicy: IfNotPresent
           envFrom:
           - configMapRef:
@@ -4888,11 +4876,7 @@
       priorityClassName: system-cluster-critical
       containers:
         - name: calico-kube-controllers
-<<<<<<< HEAD
-          image: docker.io/calico/kube-controllers:v3.25.1
-=======
           image: docker.io/calico/kube-controllers:v3.26.1
->>>>>>> fa947c46
           imagePullPolicy: IfNotPresent
           env:
             # Choose which controllers to run.
@@ -4976,11 +4960,7 @@
       securityContext:
         fsGroup: 65534
       containers:
-<<<<<<< HEAD
-      - image: docker.io/calico/typha:v3.25.1
-=======
       - image: docker.io/calico/typha:v3.26.1
->>>>>>> fa947c46
         imagePullPolicy: IfNotPresent
         name: calico-typha
         ports:
