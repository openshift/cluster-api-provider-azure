--- conflicted
+++ resolved
@@ -4639,11 +4639,7 @@
         # It can be deleted if this is a fresh installation, or if you have already
         # upgraded to use calico-ipam.
         - name: upgrade-ipam
-<<<<<<< HEAD
-          image: docker.io/calico/cni:v3.25.1
-=======
           image: docker.io/calico/cni:v3.26.1
->>>>>>> fa947c46
           imagePullPolicy: IfNotPresent
           command: ["/opt/cni/bin/calico-ipam", "-upgrade"]
           envFrom:
@@ -4671,11 +4667,7 @@
         # This container installs the CNI binaries
         # and CNI network config file on each node.
         - name: install-cni
-<<<<<<< HEAD
-          image: docker.io/calico/cni:v3.25.1
-=======
           image: docker.io/calico/cni:v3.26.1
->>>>>>> fa947c46
           imagePullPolicy: IfNotPresent
           command: ["/opt/cni/bin/install"]
           envFrom:
@@ -4718,11 +4710,7 @@
         # i.e. bpf at /sys/fs/bpf and cgroup2 at /run/calico/cgroup. Calico-node initialisation is executed
         # in best effort fashion, i.e. no failure for errors, to not disrupt pod creation in iptable mode.
         - name: "mount-bpffs"
-<<<<<<< HEAD
-          image: docker.io/calico/node:v3.25.1
-=======
           image: docker.io/calico/node:v3.26.1
->>>>>>> fa947c46
           imagePullPolicy: IfNotPresent
           command: ["calico-node", "-init", "-best-effort"]
           volumeMounts:
@@ -4748,11 +4736,7 @@
         # container programs network policy and routes on each
         # host.
         - name: calico-node
-<<<<<<< HEAD
-          image: docker.io/calico/node:v3.25.1
-=======
           image: docker.io/calico/node:v3.26.1
->>>>>>> fa947c46
           imagePullPolicy: IfNotPresent
           envFrom:
           - configMapRef:
@@ -4967,11 +4951,7 @@
       priorityClassName: system-cluster-critical
       containers:
         - name: calico-kube-controllers
-<<<<<<< HEAD
-          image: docker.io/calico/kube-controllers:v3.25.1
-=======
           image: docker.io/calico/kube-controllers:v3.26.1
->>>>>>> fa947c46
           imagePullPolicy: IfNotPresent
           env:
             # Choose which controllers to run.
