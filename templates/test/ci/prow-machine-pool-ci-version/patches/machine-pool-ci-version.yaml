<<<<<<< HEAD
apiVersion: bootstrap.cluster.x-k8s.io/v1beta1
kind: KubeadmConfig
metadata:
  name: ${CLUSTER_NAME}-mp-0
spec:
  joinConfiguration:
    nodeRegistration:
      kubeletExtraArgs:
        cloud-provider: external
        image-credential-provider-bin-dir: /var/lib/kubelet/credential-provider
        image-credential-provider-config: /var/lib/kubelet/credential-provider-config.yaml
  preKubeadmCommands:
    - bash -c /tmp/oot-cred-provider.sh
    - bash -c /tmp/kubeadm-bootstrap.sh
  files:
    - path: /tmp/oot-cred-provider.sh
      owner: "root:root"
      permissions: "0744"
      content: |
        #!/bin/bash

        set -o nounset
        set -o pipefail
        set -o errexit
        [[ $(id -u) != 0 ]] && SUDO="sudo" || SUDO=""
        
        # Run the az login command with managed identity
        if az login --identity > /dev/null 2>&1; then
          echo "Logged in Azure with managed identity"
          echo "Use OOT credential provider"
          mkdir -p /var/lib/kubelet/credential-provider
          az storage blob download --blob-url "https://${AZURE_STORAGE_ACCOUNT}.blob.core.windows.net/${AZURE_BLOB_CONTAINER_NAME}/${IMAGE_TAG_ACR_CREDENTIAL_PROVIDER}/azure-acr-credential-provider" -f /var/lib/kubelet/credential-provider/acr-credential-provider --auth-mode login
          chmod 755 /var/lib/kubelet/credential-provider/acr-credential-provider
          az storage blob download --blob-url "https://${AZURE_STORAGE_ACCOUNT}.blob.core.windows.net/${AZURE_BLOB_CONTAINER_NAME}/${IMAGE_TAG_ACR_CREDENTIAL_PROVIDER}/credential-provider-config.yaml" -f /var/lib/kubelet/credential-provider-config.yaml --auth-mode login
          chmod 644 /var/lib/kubelet/credential-provider-config.yaml
        else
          echo "Using curl to download the OOT credential provider"
          mkdir -p /var/lib/kubelet/credential-provider
          curl --retry 10 --retry-delay 5 -w "response status code is %{http_code}" -Lo /var/lib/kubelet/credential-provider/acr-credential-provider "https://${AZURE_STORAGE_ACCOUNT}.blob.core.windows.net/${AZURE_BLOB_CONTAINER_NAME}/${IMAGE_TAG_ACR_CREDENTIAL_PROVIDER}/azure-acr-credential-provider"
          chmod 755 /var/lib/kubelet/credential-provider/acr-credential-provider
          curl --retry 10 --retry-delay 5 -w "response status code is %{http_code}" -Lo /var/lib/kubelet/credential-provider-config.yaml "https://${AZURE_STORAGE_ACCOUNT}.blob.core.windows.net/${AZURE_BLOB_CONTAINER_NAME}/${IMAGE_TAG_ACR_CREDENTIAL_PROVIDER}/credential-provider-config.yaml"
          chmod 644 /var/lib/kubelet/credential-provider-config.yaml
        fi
    - path: /tmp/kubeadm-bootstrap.sh
      owner: "root:root"
      permissions: "0744"
      content: |
        #!/bin/bash

        set -o nounset
        set -o pipefail
        set -o errexit
        [[ $(id -u) != 0 ]] && SUDO="sudo" || SUDO=""

        # This test installs release packages or binaries that are a result of the CI and release builds.
        # It runs '... --version' commands to verify that the binaries are correctly installed
        # and finally uninstalls the packages.
        # For the release packages it tests all versions in the support skew.
        LINE_SEPARATOR="*************************************************"
        echo "$$LINE_SEPARATOR"
        CI_VERSION=${CI_VERSION}
        if [[ "$${CI_VERSION}" != "" ]]; then
          CI_DIR=/tmp/k8s-ci
          mkdir -p $$CI_DIR
          declare -a PACKAGES_TO_TEST=("kubectl" "kubelet" "kubeadm")
          declare -a CONTAINERS_TO_TEST=("kube-apiserver" "kube-controller-manager" "kube-proxy" "kube-scheduler")
          CONTAINER_EXT="tar"
          echo "* testing CI version $$CI_VERSION"
          # Check for semver
          if [[ "$${CI_VERSION}" =~ ^v[0-9]+\.[0-9]+\.[0-9]+$ ]]; then
            VERSION_WITHOUT_PREFIX="${CI_VERSION#v}"
            DEBIAN_FRONTEND=noninteractive apt-get install -y apt-transport-https curl
            curl -fsSL https://pkgs.k8s.io/core:/stable:/${KUBERNETES_VERSION}/deb/Release.key | gpg --dearmor -o /etc/apt/keyrings/kubernetes-apt-keyring.gpg
            echo "deb [signed-by=/etc/apt/keyrings/kubernetes-apt-keyring.gpg] https://pkgs.k8s.io/core:/stable:/${KUBERNETES_VERSION}/deb/ /" | tee /etc/apt/sources.list.d/kubernetes.list
            apt-get update
            # replace . with \.
            VERSION_REGEX="${VERSION_WITHOUT_PREFIX//./\\.}"
            PACKAGE_VERSION="$(apt-cache madison kubelet|grep $${VERSION_REGEX}- | head -n1 | cut -d '|' -f 2 | tr -d '[:space:]')"
            for CI_PACKAGE in "$${PACKAGES_TO_TEST[@]}"; do
              echo "* installing package: $$CI_PACKAGE $${PACKAGE_VERSION}"
              DEBIAN_FRONTEND=noninteractive apt-get install -y $$CI_PACKAGE=$$PACKAGE_VERSION
            done
          else
            CI_URL="https://storage.googleapis.com/k8s-release-dev/ci/$${CI_VERSION}/bin/linux/amd64"
            fi
            for CI_PACKAGE in "$${PACKAGES_TO_TEST[@]}"; do
              echo "* downloading binary: $$CI_URL/$$CI_PACKAGE"
              wget --inet4-only "$$CI_URL/$$CI_PACKAGE" -nv -O "$$CI_DIR/$$CI_PACKAGE"
              chmod +x "$$CI_DIR/$$CI_PACKAGE"
              mv "$$CI_DIR/$$CI_PACKAGE" "/usr/bin/$$CI_PACKAGE"
            done
            IMAGE_REGISTRY_PREFIX=registry.k8s.io
            for CI_CONTAINER in "$${CONTAINERS_TO_TEST[@]}"; do
              echo "* downloading package: $$CI_URL/$$CI_CONTAINER.$$CONTAINER_EXT"
              wget --inet4-only "$$CI_URL/$$CI_CONTAINER.$$CONTAINER_EXT" -nv -O "$$CI_DIR/$$CI_CONTAINER.$$CONTAINER_EXT"
              $${SUDO} ctr -n k8s.io images import "$$CI_DIR/$$CI_CONTAINER.$$CONTAINER_EXT" || echo "* ignoring expected 'ctr images import' result"
              $${SUDO} ctr -n k8s.io images tag $$IMAGE_REGISTRY_PREFIX/$$CI_CONTAINER-amd64:"$${CI_VERSION//+/_}" $$IMAGE_REGISTRY_PREFIX/$$CI_CONTAINER:"$${CI_VERSION//+/_}"
              $${SUDO} ctr -n k8s.io images tag $$IMAGE_REGISTRY_PREFIX/$$CI_CONTAINER-amd64:"$${CI_VERSION//+/_}" gcr.io/k8s-staging-ci-images/$$CI_CONTAINER:"$${CI_VERSION//+/_}"
            done
          fi
          systemctl restart kubelet
        fi
        echo "* checking binary versions"
        echo "ctr version: " $(ctr version)
        echo "kubeadm version: " $(kubeadm version -o=short)
        echo "kubectl version: " $(kubectl version --client=true)
        echo "kubelet version: " $(kubelet --version)
        echo "$$LINE_SEPARATOR"
    - path: /etc/kubernetes/azure.json
      owner: "root:root"
      permissions: "0644"
      contentFrom:
        secret:
          key: worker-node-azure.json
          name: ${CLUSTER_NAME}-mp-0-azure-json
---
=======
>>>>>>> 1957fc65
apiVersion: infrastructure.cluster.x-k8s.io/v1beta1
kind: AzureMachinePool
metadata:
  name: ${CLUSTER_NAME}-mp-0
spec:
  template:
    image:
      # we use the latest image as a workaround there is no published marketplace image for k8s CI versions.
      # latest binaries and images will get replaced to the desired version by the script above.
      marketplace:
        publisher: cncf-upstream
        offer: capi
        sku: ubuntu-2204-gen1
        version: latest<|MERGE_RESOLUTION|>--- conflicted
+++ resolved
@@ -1,122 +1,3 @@
-<<<<<<< HEAD
-apiVersion: bootstrap.cluster.x-k8s.io/v1beta1
-kind: KubeadmConfig
-metadata:
-  name: ${CLUSTER_NAME}-mp-0
-spec:
-  joinConfiguration:
-    nodeRegistration:
-      kubeletExtraArgs:
-        cloud-provider: external
-        image-credential-provider-bin-dir: /var/lib/kubelet/credential-provider
-        image-credential-provider-config: /var/lib/kubelet/credential-provider-config.yaml
-  preKubeadmCommands:
-    - bash -c /tmp/oot-cred-provider.sh
-    - bash -c /tmp/kubeadm-bootstrap.sh
-  files:
-    - path: /tmp/oot-cred-provider.sh
-      owner: "root:root"
-      permissions: "0744"
-      content: |
-        #!/bin/bash
-
-        set -o nounset
-        set -o pipefail
-        set -o errexit
-        [[ $(id -u) != 0 ]] && SUDO="sudo" || SUDO=""
-        
-        # Run the az login command with managed identity
-        if az login --identity > /dev/null 2>&1; then
-          echo "Logged in Azure with managed identity"
-          echo "Use OOT credential provider"
-          mkdir -p /var/lib/kubelet/credential-provider
-          az storage blob download --blob-url "https://${AZURE_STORAGE_ACCOUNT}.blob.core.windows.net/${AZURE_BLOB_CONTAINER_NAME}/${IMAGE_TAG_ACR_CREDENTIAL_PROVIDER}/azure-acr-credential-provider" -f /var/lib/kubelet/credential-provider/acr-credential-provider --auth-mode login
-          chmod 755 /var/lib/kubelet/credential-provider/acr-credential-provider
-          az storage blob download --blob-url "https://${AZURE_STORAGE_ACCOUNT}.blob.core.windows.net/${AZURE_BLOB_CONTAINER_NAME}/${IMAGE_TAG_ACR_CREDENTIAL_PROVIDER}/credential-provider-config.yaml" -f /var/lib/kubelet/credential-provider-config.yaml --auth-mode login
-          chmod 644 /var/lib/kubelet/credential-provider-config.yaml
-        else
-          echo "Using curl to download the OOT credential provider"
-          mkdir -p /var/lib/kubelet/credential-provider
-          curl --retry 10 --retry-delay 5 -w "response status code is %{http_code}" -Lo /var/lib/kubelet/credential-provider/acr-credential-provider "https://${AZURE_STORAGE_ACCOUNT}.blob.core.windows.net/${AZURE_BLOB_CONTAINER_NAME}/${IMAGE_TAG_ACR_CREDENTIAL_PROVIDER}/azure-acr-credential-provider"
-          chmod 755 /var/lib/kubelet/credential-provider/acr-credential-provider
-          curl --retry 10 --retry-delay 5 -w "response status code is %{http_code}" -Lo /var/lib/kubelet/credential-provider-config.yaml "https://${AZURE_STORAGE_ACCOUNT}.blob.core.windows.net/${AZURE_BLOB_CONTAINER_NAME}/${IMAGE_TAG_ACR_CREDENTIAL_PROVIDER}/credential-provider-config.yaml"
-          chmod 644 /var/lib/kubelet/credential-provider-config.yaml
-        fi
-    - path: /tmp/kubeadm-bootstrap.sh
-      owner: "root:root"
-      permissions: "0744"
-      content: |
-        #!/bin/bash
-
-        set -o nounset
-        set -o pipefail
-        set -o errexit
-        [[ $(id -u) != 0 ]] && SUDO="sudo" || SUDO=""
-
-        # This test installs release packages or binaries that are a result of the CI and release builds.
-        # It runs '... --version' commands to verify that the binaries are correctly installed
-        # and finally uninstalls the packages.
-        # For the release packages it tests all versions in the support skew.
-        LINE_SEPARATOR="*************************************************"
-        echo "$$LINE_SEPARATOR"
-        CI_VERSION=${CI_VERSION}
-        if [[ "$${CI_VERSION}" != "" ]]; then
-          CI_DIR=/tmp/k8s-ci
-          mkdir -p $$CI_DIR
-          declare -a PACKAGES_TO_TEST=("kubectl" "kubelet" "kubeadm")
-          declare -a CONTAINERS_TO_TEST=("kube-apiserver" "kube-controller-manager" "kube-proxy" "kube-scheduler")
-          CONTAINER_EXT="tar"
-          echo "* testing CI version $$CI_VERSION"
-          # Check for semver
-          if [[ "$${CI_VERSION}" =~ ^v[0-9]+\.[0-9]+\.[0-9]+$ ]]; then
-            VERSION_WITHOUT_PREFIX="${CI_VERSION#v}"
-            DEBIAN_FRONTEND=noninteractive apt-get install -y apt-transport-https curl
-            curl -fsSL https://pkgs.k8s.io/core:/stable:/${KUBERNETES_VERSION}/deb/Release.key | gpg --dearmor -o /etc/apt/keyrings/kubernetes-apt-keyring.gpg
-            echo "deb [signed-by=/etc/apt/keyrings/kubernetes-apt-keyring.gpg] https://pkgs.k8s.io/core:/stable:/${KUBERNETES_VERSION}/deb/ /" | tee /etc/apt/sources.list.d/kubernetes.list
-            apt-get update
-            # replace . with \.
-            VERSION_REGEX="${VERSION_WITHOUT_PREFIX//./\\.}"
-            PACKAGE_VERSION="$(apt-cache madison kubelet|grep $${VERSION_REGEX}- | head -n1 | cut -d '|' -f 2 | tr -d '[:space:]')"
-            for CI_PACKAGE in "$${PACKAGES_TO_TEST[@]}"; do
-              echo "* installing package: $$CI_PACKAGE $${PACKAGE_VERSION}"
-              DEBIAN_FRONTEND=noninteractive apt-get install -y $$CI_PACKAGE=$$PACKAGE_VERSION
-            done
-          else
-            CI_URL="https://storage.googleapis.com/k8s-release-dev/ci/$${CI_VERSION}/bin/linux/amd64"
-            fi
-            for CI_PACKAGE in "$${PACKAGES_TO_TEST[@]}"; do
-              echo "* downloading binary: $$CI_URL/$$CI_PACKAGE"
-              wget --inet4-only "$$CI_URL/$$CI_PACKAGE" -nv -O "$$CI_DIR/$$CI_PACKAGE"
-              chmod +x "$$CI_DIR/$$CI_PACKAGE"
-              mv "$$CI_DIR/$$CI_PACKAGE" "/usr/bin/$$CI_PACKAGE"
-            done
-            IMAGE_REGISTRY_PREFIX=registry.k8s.io
-            for CI_CONTAINER in "$${CONTAINERS_TO_TEST[@]}"; do
-              echo "* downloading package: $$CI_URL/$$CI_CONTAINER.$$CONTAINER_EXT"
-              wget --inet4-only "$$CI_URL/$$CI_CONTAINER.$$CONTAINER_EXT" -nv -O "$$CI_DIR/$$CI_CONTAINER.$$CONTAINER_EXT"
-              $${SUDO} ctr -n k8s.io images import "$$CI_DIR/$$CI_CONTAINER.$$CONTAINER_EXT" || echo "* ignoring expected 'ctr images import' result"
-              $${SUDO} ctr -n k8s.io images tag $$IMAGE_REGISTRY_PREFIX/$$CI_CONTAINER-amd64:"$${CI_VERSION//+/_}" $$IMAGE_REGISTRY_PREFIX/$$CI_CONTAINER:"$${CI_VERSION//+/_}"
-              $${SUDO} ctr -n k8s.io images tag $$IMAGE_REGISTRY_PREFIX/$$CI_CONTAINER-amd64:"$${CI_VERSION//+/_}" gcr.io/k8s-staging-ci-images/$$CI_CONTAINER:"$${CI_VERSION//+/_}"
-            done
-          fi
-          systemctl restart kubelet
-        fi
-        echo "* checking binary versions"
-        echo "ctr version: " $(ctr version)
-        echo "kubeadm version: " $(kubeadm version -o=short)
-        echo "kubectl version: " $(kubectl version --client=true)
-        echo "kubelet version: " $(kubelet --version)
-        echo "$$LINE_SEPARATOR"
-    - path: /etc/kubernetes/azure.json
-      owner: "root:root"
-      permissions: "0644"
-      contentFrom:
-        secret:
-          key: worker-node-azure.json
-          name: ${CLUSTER_NAME}-mp-0-azure-json
----
-=======
->>>>>>> 1957fc65
 apiVersion: infrastructure.cluster.x-k8s.io/v1beta1
 kind: AzureMachinePool
 metadata:
