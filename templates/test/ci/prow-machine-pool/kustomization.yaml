apiVersion: kustomize.config.k8s.io/v1beta1
kind: Kustomization
namespace: default
resources:
  - ../../../flavors/machinepool-windows
  - ../prow/cni-resource-set.yaml
  - ../../../addons/windows/csi-proxy/csi-proxy-resource-set.yaml
  - ../../../addons/windows/containerd-logging/containerd-logger-resource-set.yaml
  - ../../../addons/cluster-api-helm/calico.yaml
  - ../../../addons/cluster-api-helm/azuredisk-csi-driver.yaml
  - ../../../addons/cluster-api-helm/cloud-provider-azure.yaml
  - ../../../addons/cluster-api-helm/cloud-provider-azure-ci.yaml
patchesStrategicMerge:
  - ../patches/azuremachinepool-vmextension.yaml
  - ../patches/tags.yaml
  - ../patches/controller-manager.yaml
  - ../patches/machine-pool-worker-counts.yaml
  - ../patches/windows-containerd-labels.yaml
  - ../patches/cluster-label-calico.yaml
<<<<<<< HEAD
=======
  - ../patches/cluster-label-cloud-provider-azure.yaml
>>>>>>> 7ee3a6a0
configMapGenerator:
  - name: cni-${CLUSTER_NAME}-calico-windows
    files:
      - windows-cni=../../../addons/windows/calico/calico.yaml
      - proxy=../../../addons/windows/calico/kube-proxy-windows.yaml
  - name: csi-proxy-addon
    files:
      - csi-proxy=../../../addons/windows/csi-proxy/csi-proxy.yaml
  - name: containerd-logger-${CLUSTER_NAME}
    files:
      - containerd-windows-logger=../../../addons/windows/containerd-logging/containerd-logger.yaml
generatorOptions:
  disableNameSuffixHash: true
  labels:
    type: generated
  annotations:
    note: generated<|MERGE_RESOLUTION|>--- conflicted
+++ resolved
@@ -17,10 +17,7 @@
   - ../patches/machine-pool-worker-counts.yaml
   - ../patches/windows-containerd-labels.yaml
   - ../patches/cluster-label-calico.yaml
-<<<<<<< HEAD
-=======
   - ../patches/cluster-label-cloud-provider-azure.yaml
->>>>>>> 7ee3a6a0
 configMapGenerator:
   - name: cni-${CLUSTER_NAME}-calico-windows
     files:
