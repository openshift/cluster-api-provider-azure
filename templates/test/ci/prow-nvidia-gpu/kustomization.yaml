--- conflicted
+++ resolved
@@ -12,10 +12,7 @@
   - ../patches/controller-manager.yaml
   - ../patches/azurecluster-gpu.yaml
   - ../patches/cluster-label-calico.yaml
-<<<<<<< HEAD
-=======
   - ../patches/cluster-label-cloud-provider-azure.yaml
->>>>>>> 7ee3a6a0
 patches:
 - path: patches/node-storage-type.yaml
   target:
