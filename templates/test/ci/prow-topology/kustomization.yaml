--- conflicted
+++ resolved
@@ -13,10 +13,7 @@
   - ../patches/windows-containerd-labels.yaml
   - cluster.yaml
   - ../patches/cluster-label-calico.yaml
-<<<<<<< HEAD
-=======
   - ../patches/cluster-label-cloud-provider-azure.yaml
->>>>>>> 7ee3a6a0
 configMapGenerator:
   - name: cni-${CLUSTER_NAME}-calico-windows
     files:
