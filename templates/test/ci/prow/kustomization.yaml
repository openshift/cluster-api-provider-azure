apiVersion: kustomize.config.k8s.io/v1beta1
kind: Kustomization
namespace: default
resources:
  - ../../../flavors/base
  - ../../../flavors/default/machine-deployment.yaml
  - ../../../flavors/windows/machine-deployment-windows.yaml
  - mhc.yaml
  - cni-resource-set.yaml
  - ../../../azure-cluster-identity
  - ../../../addons/windows/csi-proxy/csi-proxy-resource-set.yaml
  - ../../../addons/windows/containerd-logging/containerd-logger-resource-set.yaml
  - ../../../addons/cluster-api-helm/calico.yaml
  - ../../../addons/cluster-api-helm/azuredisk-csi-driver.yaml
  - ../../../addons/cluster-api-helm/cloud-provider-azure.yaml
  - ../../../addons/cluster-api-helm/cloud-provider-azure-ci.yaml
patchesStrategicMerge:
  - ../patches/tags.yaml
  - ../patches/mhc.yaml
  - ../patches/controller-manager.yaml
  - ../patches/machine-deployment-worker-counts.yaml
  - ../../../azure-cluster-identity/azurecluster-identity-ref.yaml
  - ../patches/azuremachinetemplate-vmextension.yaml
  - ../patches/windows-feature-gates.yaml
  - ../patches/windows-containerd-labels.yaml
  - ../patches/windows-server-version.yaml
  - ../patches/cluster-label-calico.yaml
<<<<<<< HEAD
=======
  - ../patches/cluster-label-cloud-provider-azure.yaml
>>>>>>> 7ee3a6a0
patches:
- target:
    group: bootstrap.cluster.x-k8s.io
    version: v1beta1
    kind: KubeadmConfigTemplate
    name: .*-md-win
    namespace: default
  path: ../patches/windows-tmp-folder.yaml
- target:
    group: bootstrap.cluster.x-k8s.io
    version: v1beta1
    kind: KubeadmConfigTemplate
    name: .*-md-win
    namespace: default
  path: ../patches/kubeadm-bootstrap-windows-containerd.yaml
- target:
    group: bootstrap.cluster.x-k8s.io
    version: v1beta1
    kind: KubeadmConfigTemplate
    name: .*-md-win
    namespace: default
  path: ../patches/windows-collect-hns-crashes.yaml
configMapGenerator:
  - name: cni-${CLUSTER_NAME}-calico-windows
    files:
      - windows-cni=../../../addons/windows/calico/calico.yaml
      - proxy=../../../addons/windows/calico/kube-proxy-windows.yaml
  - name: csi-proxy-addon
    files:
      - csi-proxy=../../../addons/windows/csi-proxy/csi-proxy.yaml
  - name: containerd-logger-${CLUSTER_NAME}
    files:
      - containerd-windows-logger=../../../addons/windows/containerd-logging/containerd-logger.yaml
generatorOptions:
  disableNameSuffixHash: true
  labels:
    type: generated
  annotations:
    note: generated<|MERGE_RESOLUTION|>--- conflicted
+++ resolved
@@ -25,10 +25,7 @@
   - ../patches/windows-containerd-labels.yaml
   - ../patches/windows-server-version.yaml
   - ../patches/cluster-label-calico.yaml
-<<<<<<< HEAD
-=======
   - ../patches/cluster-label-cloud-provider-azure.yaml
->>>>>>> 7ee3a6a0
 patches:
 - target:
     group: bootstrap.cluster.x-k8s.io
