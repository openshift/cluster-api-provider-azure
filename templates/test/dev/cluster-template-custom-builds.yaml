--- conflicted
+++ resolved
@@ -657,11 +657,7 @@
     for rescheduling.\n      - key: CriticalAddonsOnly\n        operator: Exists\n
     \     - effect: NoExecute\n        operator: Exists\n      initContainers:\n        #
     This container installs the CNI binaries\n        # and CNI network config file
-<<<<<<< HEAD
-    on each node.\n        - name: install-cni\n          image: sigwindowstools/calico-install:v3.25.1-hostprocess\n
-=======
     on each node.\n        - name: install-cni\n          image: sigwindowstools/calico-install:v3.26.1-hostprocess\n
->>>>>>> fa947c46
     \         args: [\"$env:CONTAINER_SANDBOX_MOUNT_POINT/calico/install.ps1\"]\n
     \         imagePullPolicy: Always\n          env:\n            # Name of the CNI
     config file to create.\n            - name: CNI_CONF_NAME\n              value:
@@ -680,11 +676,7 @@
     cni-net-dir\n            - name: kubeadm-config\n              mountPath: /etc/kubeadm-config/\n
     \         securityContext:\n            windowsOptions:\n              hostProcess:
     true\n              runAsUserName: \"NT AUTHORITY\\\\system\"\n      containers:\n
-<<<<<<< HEAD
-    \     - name: calico-node-startup\n        image: sigwindowstools/calico-node:v3.25.1-hostprocess\n
-=======
     \     - name: calico-node-startup\n        image: sigwindowstools/calico-node:v3.26.1-hostprocess\n
->>>>>>> fa947c46
     \       args: [\"$env:CONTAINER_SANDBOX_MOUNT_POINT/calico/node-service.ps1\"]\n
     \       workingDir: \"$env:CONTAINER_SANDBOX_MOUNT_POINT/calico/\"\n        imagePullPolicy:
     Always\n        volumeMounts:\n        - name: calico-config-windows\n          mountPath:
@@ -695,11 +687,7 @@
     name: CNI_IPAM_TYPE\n          value: \"calico-ipam\"\n        - name: CALICO_NETWORKING_BACKEND\n
     \         value: \"vxlan\"\n        - name: KUBECONFIG\n          value: \"C:/etc/cni/net.d/calico-kubeconfig\"\n
     \       - name: VXLAN_VNI\n          value: \"4096\"\n      - name: calico-node-felix\n
-<<<<<<< HEAD
-    \       image: sigwindowstools/calico-node:v3.25.1-hostprocess\n        args:
-=======
     \       image: sigwindowstools/calico-node:v3.26.1-hostprocess\n        args:
->>>>>>> fa947c46
     [\"$env:CONTAINER_SANDBOX_MOUNT_POINT/calico/felix-service.ps1\"]\n        imagePullPolicy:
     Always\n        workingDir: \"$env:CONTAINER_SANDBOX_MOUNT_POINT/calico/\"\n        volumeMounts:\n
     \       - name: calico-config-windows\n          mountPath: /etc/kube-calico-windows/\n
