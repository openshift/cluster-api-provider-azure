--- conflicted
+++ resolved
@@ -51,16 +51,9 @@
 	containerserviceClient.Authorizer = auth
 
 	var expectedAksExpander containerservice.Expander
-<<<<<<< HEAD
-	var newExpanderValue infrav1exp.Expander
-	var amcpInitialAutoScalerProfile = &infrav1exp.AutoScalerProfile{}
-	amcp := &infrav1exp.AzureManagedControlPlane{}
-
-=======
 	var newExpanderValue infrav1.Expander
 	var amcpInitialAutoScalerProfile = &infrav1.AutoScalerProfile{}
 	amcp := &infrav1.AzureManagedControlPlane{}
->>>>>>> efaae424
 	Eventually(func(g Gomega) {
 		err = mgmtClient.Get(ctx, types.NamespacedName{
 			Namespace: input.Cluster.Spec.ControlPlaneRef.Namespace,
@@ -76,17 +69,10 @@
 		// Conditional is based off of the actual AKS settings not the AzureManagedControlPlane
 		if aksInitialAutoScalerProfile == nil {
 			expectedAksExpander = containerservice.ExpanderLeastWaste
-<<<<<<< HEAD
-			newExpanderValue = infrav1exp.ExpanderLeastWaste
-		} else if aksInitialAutoScalerProfile.Expander == containerservice.ExpanderLeastWaste {
-			expectedAksExpander = containerservice.ExpanderMostPods
-			newExpanderValue = infrav1exp.ExpanderMostPods
-=======
 			newExpanderValue = infrav1.ExpanderLeastWaste
 		} else if aksInitialAutoScalerProfile.Expander == containerservice.ExpanderLeastWaste {
 			expectedAksExpander = containerservice.ExpanderMostPods
 			newExpanderValue = infrav1.ExpanderMostPods
->>>>>>> efaae424
 		}
 
 		amcp.Spec.AutoScalerProfile = nil
@@ -113,13 +99,8 @@
 			Name:      input.Cluster.Spec.ControlPlaneRef.Name,
 		}, amcp)
 		g.Expect(err).NotTo(HaveOccurred())
-<<<<<<< HEAD
-		amcp.Spec.AutoScalerProfile = &infrav1exp.AutoScalerProfile{
-			Expander: (*infrav1exp.Expander)(to.StringPtr(string(newExpanderValue))),
-=======
 		amcp.Spec.AutoScalerProfile = &infrav1.AutoScalerProfile{
 			Expander: (*infrav1.Expander)(pointer.String(string(newExpanderValue))),
->>>>>>> efaae424
 		}
 		g.Expect(mgmtClient.Update(ctx, amcp)).To(Succeed())
 	}, input.WaitIntervals...).Should(Succeed())
@@ -147,10 +128,6 @@
 			Name:      input.Cluster.Spec.ControlPlaneRef.Name,
 		}, amcp)
 		g.Expect(err).NotTo(HaveOccurred())
-<<<<<<< HEAD
-		Expect(err).NotTo(HaveOccurred())
-=======
->>>>>>> efaae424
 		g.Expect(amcp.Spec.AutoScalerProfile).To(Equal(amcpInitialAutoScalerProfile))
 	}, input.WaitIntervals...).Should(Succeed())
 }