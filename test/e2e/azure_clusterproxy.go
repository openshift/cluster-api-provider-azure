//go:build e2e
// +build e2e

/*
Copyright 2022 The Kubernetes Authors.

Licensed under the Apache License, Version 2.0 (the "License");
you may not use this file except in compliance with the License.
You may obtain a copy of the License at

    http://www.apache.org/licenses/LICENSE-2.0

Unless required by applicable law or agreed to in writing, software
distributed under the License is distributed on an "AS IS" BASIS,
WITHOUT WARRANTIES OR CONDITIONS OF ANY KIND, either express or implied.
See the License for the specific language governing permissions and
limitations under the License.
*/

package e2e

import (
	"bufio"
	"context"
	"encoding/json"
	"errors"
	"fmt"
	"io"
	"os"
	"path"
	"path/filepath"
	"strings"
	"time"

	aadpodv1 "github.com/Azure/aad-pod-identity/pkg/apis/aadpodidentity/v1"
	"github.com/Azure/azure-sdk-for-go/profiles/2020-09-01/monitor/mgmt/insights"
	"github.com/Azure/go-autorest/autorest/azure/auth"
	. "github.com/onsi/ginkgo/v2"
	. "github.com/onsi/gomega"
	corev1 "k8s.io/api/core/v1"
	apierrors "k8s.io/apimachinery/pkg/api/errors"
	metav1 "k8s.io/apimachinery/pkg/apis/meta/v1"
	"k8s.io/apimachinery/pkg/runtime"
	"k8s.io/apimachinery/pkg/runtime/schema"
	"k8s.io/kubectl/pkg/describe"
<<<<<<< HEAD
=======
	"k8s.io/utils/pointer"
>>>>>>> efaae424
	infrav1 "sigs.k8s.io/cluster-api-provider-azure/api/v1beta1"
	infrav1exp "sigs.k8s.io/cluster-api-provider-azure/exp/api/v1beta1"
	azureutil "sigs.k8s.io/cluster-api-provider-azure/util/azure"
	expv1 "sigs.k8s.io/cluster-api/exp/api/v1beta1"
	"sigs.k8s.io/cluster-api/test/framework"
)

type (
	AzureClusterProxy struct {
		framework.ClusterProxy
	}
	// myEventData is used to be able to Marshal insights.EventData into JSON
	// see https://github.com/Azure/azure-sdk-for-go/issues/8224#issuecomment-614777550
	myEventData insights.EventData
)

func NewAzureClusterProxy(name string, kubeconfigPath string, options ...framework.Option) *AzureClusterProxy {
	proxy := framework.NewClusterProxy(name, kubeconfigPath, initScheme(), options...)
	return &AzureClusterProxy{
		ClusterProxy: proxy,
	}
}

func initScheme() *runtime.Scheme {
	scheme := runtime.NewScheme()
	framework.TryAddDefaultSchemes(scheme)
	Expect(infrav1.AddToScheme(scheme)).To(Succeed())
	Expect(infrav1exp.AddToScheme(scheme)).To(Succeed())
	Expect(expv1.AddToScheme(scheme)).To(Succeed())
	// Add aadpodidentity v1 to the scheme.
	aadPodIdentityGroupVersion := schema.GroupVersion{Group: aadpodv1.GroupName, Version: "v1"}
	scheme.AddKnownTypes(aadPodIdentityGroupVersion,
		&aadpodv1.AzureIdentity{},
		&aadpodv1.AzureIdentityList{},
		&aadpodv1.AzureIdentityBinding{},
		&aadpodv1.AzureIdentityBindingList{},
		&aadpodv1.AzureAssignedIdentity{},
		&aadpodv1.AzureAssignedIdentityList{},
		&aadpodv1.AzurePodIdentityException{},
		&aadpodv1.AzurePodIdentityExceptionList{},
	)
	metav1.AddToGroupVersion(scheme, aadPodIdentityGroupVersion)
	return scheme
}

func (acp *AzureClusterProxy) CollectWorkloadClusterLogs(ctx context.Context, namespace, name, outputPath string) {
	Logf("Dumping workload cluster %s/%s logs", namespace, name)
	acp.ClusterProxy.CollectWorkloadClusterLogs(ctx, namespace, name, outputPath)

	aboveMachinesPath := strings.Replace(outputPath, "/machines", "", 1)

	Logf("Dumping workload cluster %s/%s nodes", namespace, name)
	start := time.Now()
	acp.collectNodes(ctx, namespace, name, aboveMachinesPath)
	Logf("Fetching nodes took %s", time.Since(start).String())

	Logf("Dumping workload cluster %s/%s pod logs", namespace, name)
	start = time.Now()
	acp.collectPodLogs(ctx, namespace, name, aboveMachinesPath)
	Logf("Fetching pod logs took %s", time.Since(start).String())

	Logf("Dumping workload cluster %s/%s Azure activity log", namespace, name)
	start = time.Now()
	acp.collectActivityLogs(ctx, namespace, name, aboveMachinesPath)
	Logf("Fetching activity logs took %s", time.Since(start).String())
}

func (acp *AzureClusterProxy) collectPodLogs(ctx context.Context, namespace string, name string, aboveMachinesPath string) {
	workload := acp.GetWorkloadCluster(ctx, namespace, name)
	pods := &corev1.PodList{}

	Expect(workload.GetClient().List(ctx, pods)).To(Succeed())

	var err error
	var podDescribe string

	podDescriber, ok := describe.DescriberFor(schema.GroupKind{Group: corev1.GroupName, Kind: "Pod"}, workload.GetRESTConfig())
	if !ok {
		Logf("failed to get pod describer")
	}

	for _, pod := range pods.Items {
		podNamespace := pod.GetNamespace()

		// Describe the pod.
		podDescribe, err = podDescriber.Describe(podNamespace, pod.GetName(), describe.DescriberSettings{ShowEvents: true})
		if err != nil {
			Logf("failed to describe pod %s/%s: %v", podNamespace, pod.GetName(), err)
		}

		for _, container := range pod.Spec.Containers {
			// Watch each container's logs in a goroutine so we can stream them all concurrently.
			go func(pod corev1.Pod, container corev1.Container) {
				defer GinkgoRecover()

				Logf("Creating log watcher for controller %s/%s, container %s", podNamespace, pod.Name, container.Name)
				logFile := path.Join(aboveMachinesPath, podNamespace, pod.Name, container.Name+".log")
				if err := os.MkdirAll(filepath.Dir(logFile), 0o755); err != nil {
					// Failing to mkdir should not cause the test to fail
					Logf("Error mkdir: %v", err)
					return
				}

				f, err := os.OpenFile(logFile, os.O_APPEND|os.O_CREATE|os.O_WRONLY, 0o644)
				if err != nil {
					// Failing to fetch logs should not cause the test to fail
					Logf("Error opening file to write pod logs: %v", err)
					return
				}
				defer f.Close()

				opts := &corev1.PodLogOptions{
					Container: container.Name,
					Follow:    true,
				}

				podLogs, err := workload.GetClientSet().CoreV1().Pods(podNamespace).GetLogs(pod.Name, opts).Stream(ctx)
				if err != nil {
					// Failing to stream logs should not cause the test to fail
					Logf("Error starting logs stream for pod %s/%s, container %s: %v", podNamespace, pod.Name, container.Name, err)
					return
				}
				defer podLogs.Close()

				out := bufio.NewWriter(f)
				defer out.Flush()
				_, err = out.ReadFrom(podLogs)
				if errors.Is(err, io.ErrUnexpectedEOF) {
					// Failing to stream logs should not cause the test to fail
					Logf("Got error while streaming logs for pod %s/%s, container %s: %v", podNamespace, pod.Name, container.Name, err)
				}
			}(pod, container)
		}

		Logf("Describing Pod %s/%s", podNamespace, pod.Name)
		describeFile := path.Join(aboveMachinesPath, podNamespace, pod.Name, "pod-describe.txt")
		writeLogFile(describeFile, podDescribe)
	}
}

<<<<<<< HEAD
			Logf("Describing Pod %s/%s", podNamespace, pod.Name)
			describeFile := path.Join(aboveMachinesPath, podNamespace, pod.Name, "pod-describe.txt")
			if err := os.MkdirAll(filepath.Dir(describeFile), 0o755); err != nil {
				// Failing to mkdir should not cause the test to fail
				Logf("Error mkdir: %v", err)
				return
			}

			f, err := os.OpenFile(describeFile, os.O_APPEND|os.O_CREATE|os.O_WRONLY, 0o644)
			if err != nil {
				// Failing to open the file should not cause the test to fail
				Logf("Error opening file to write Pod describe: %v", err)
				return
			}
			defer f.Close()

			out := bufio.NewWriter(f)
			defer out.Flush()
			_, err = out.WriteString(podDescribe)
			if errors.Is(err, io.ErrUnexpectedEOF) {
				// Failing to describe pod should not cause the test to fail
				Logf("failed to describe pod %s/%s: %v", podNamespace, pod.Name, err)
			}
		}(pod)
=======
func (acp *AzureClusterProxy) collectNodes(ctx context.Context, namespace string, name string, aboveMachinesPath string) {
	workload := acp.GetWorkloadCluster(ctx, namespace, name)
	nodes := &corev1.NodeList{}

	Expect(workload.GetClient().List(ctx, nodes)).To(Succeed())

	var err error
	var nodeDescribe string

	nodeDescriber, ok := describe.DescriberFor(schema.GroupKind{Group: corev1.GroupName, Kind: "Node"}, workload.GetRESTConfig())
	if !ok {
		Logf("failed to get node describer")
	}

	for _, node := range nodes.Items {
		// Describe the node.
		Logf("Describing Node %s", node.GetName())
		nodeDescribe, err = nodeDescriber.Describe(node.GetNamespace(), node.GetName(), describe.DescriberSettings{ShowEvents: true})
		if err != nil {
			Logf("failed to describe node %s: %v", node.GetName(), err)
		}

		describeFile := path.Join(aboveMachinesPath, nodesDir, node.GetName(), "node-describe.txt")
		writeLogFile(describeFile, nodeDescribe)
>>>>>>> efaae424
	}
}

func (acp *AzureClusterProxy) collectActivityLogs(ctx context.Context, namespace, name, aboveMachinesPath string) {
	timeoutctx, cancel := context.WithTimeout(ctx, 30*time.Second)
	defer cancel()
	settings, err := auth.GetSettingsFromEnvironment()
	Expect(err).NotTo(HaveOccurred())
	subscriptionID := settings.GetSubscriptionID()
	authorizer, err := azureutil.GetAuthorizer(settings)
	Expect(err).NotTo(HaveOccurred())
	activityLogsClient := insights.NewActivityLogsClient(subscriptionID)
	activityLogsClient.Authorizer = authorizer

	var groupName string
	clusterClient := acp.GetClient()
	workloadCluster, err := getAzureCluster(timeoutctx, clusterClient, namespace, name)
	if apierrors.IsNotFound(err) {
		controlPlane, err := getAzureManagedControlPlane(timeoutctx, clusterClient, namespace, name)
		if err != nil {
			// Failing to fetch logs should not cause the test to fail
			Logf("Error fetching activity logs for cluster %s in namespace %s.  Not able to find the AzureManagedControlPlane on the management cluster: %v", name, namespace, err)
			return
		}
		groupName = controlPlane.Spec.ResourceGroupName
	} else {
		if err != nil {
			// Failing to fetch logs should not cause the test to fail
			Logf("Error fetching activity logs for cluster %s in namespace %s.  Not able to find the workload cluster on the management cluster: %v", name, namespace, err)
			return
		}
		groupName = workloadCluster.Spec.ResourceGroup
	}

	start := time.Now().Add(-2 * time.Hour).UTC().Format(time.RFC3339)
	end := time.Now().UTC().Format(time.RFC3339)

	itr, err := activityLogsClient.ListComplete(timeoutctx, fmt.Sprintf("eventTimestamp ge '%s' and eventTimestamp le '%s' and resourceGroupName eq '%s'", start, end, groupName), "")
	if err != nil {
		// Failing to fetch logs should not cause the test to fail
		Logf("Error fetching activity logs for resource group %s: %v", groupName, err)
		return
	}

	logFile := path.Join(aboveMachinesPath, activitylog, groupName+".log")
	Expect(os.MkdirAll(filepath.Dir(logFile), 0o755)).To(Succeed())

	f, err := os.OpenFile(logFile, os.O_APPEND|os.O_CREATE|os.O_WRONLY, 0o644)
	if err != nil {
		// Failing to fetch logs should not cause the test to fail
		Logf("Error opening file to write activity logs: %v", err)
		return
	}
	defer f.Close()
	out := bufio.NewWriter(f)
	defer out.Flush()

	for ; itr.NotDone(); err = itr.NextWithContext(timeoutctx) {
		if err != nil {
			Logf("Got error while iterating over activity logs for resource group %s: %v", groupName, err)
			return
		}
		event := itr.Value()
		if pointer.StringDeref(event.Category.Value, "") != "Policy" {
			b, err := json.MarshalIndent(myEventData(event), "", "    ")
			if err != nil {
				Logf("Got error converting activity logs data to json: %v", err)
			}
			if _, err = out.WriteString(string(b) + "\n"); err != nil {
				Logf("Got error while writing activity logs for resource group %s: %v", groupName, err)
			}
		}
	}
}

func writeLogFile(logFilepath string, logData string) {
	go func() {
		defer GinkgoRecover()

		if err := os.MkdirAll(filepath.Dir(logFilepath), 0o755); err != nil {
			// Failing to mkdir should not cause the test to fail
			Logf("Error mkdir: %v", err)
			return
		}

		f, err := os.OpenFile(logFilepath, os.O_APPEND|os.O_CREATE|os.O_WRONLY, 0o644)
		if err != nil {
			// Failing to open the file should not cause the test to fail
			Logf("Error opening file %s to write logs: %v", logFilepath, err)
			return
		}
		defer f.Close()

		out := bufio.NewWriter(f)
		defer out.Flush()
		_, err = out.WriteString(logData)
		if err != nil {
			// Failing to write a log file should not cause the test to fail
			Logf("failed to write logFile %s: %v", logFilepath, err)
		}
	}()
}<|MERGE_RESOLUTION|>--- conflicted
+++ resolved
@@ -43,10 +43,7 @@
 	"k8s.io/apimachinery/pkg/runtime"
 	"k8s.io/apimachinery/pkg/runtime/schema"
 	"k8s.io/kubectl/pkg/describe"
-<<<<<<< HEAD
-=======
 	"k8s.io/utils/pointer"
->>>>>>> efaae424
 	infrav1 "sigs.k8s.io/cluster-api-provider-azure/api/v1beta1"
 	infrav1exp "sigs.k8s.io/cluster-api-provider-azure/exp/api/v1beta1"
 	azureutil "sigs.k8s.io/cluster-api-provider-azure/util/azure"
@@ -187,32 +184,6 @@
 	}
 }
 
-<<<<<<< HEAD
-			Logf("Describing Pod %s/%s", podNamespace, pod.Name)
-			describeFile := path.Join(aboveMachinesPath, podNamespace, pod.Name, "pod-describe.txt")
-			if err := os.MkdirAll(filepath.Dir(describeFile), 0o755); err != nil {
-				// Failing to mkdir should not cause the test to fail
-				Logf("Error mkdir: %v", err)
-				return
-			}
-
-			f, err := os.OpenFile(describeFile, os.O_APPEND|os.O_CREATE|os.O_WRONLY, 0o644)
-			if err != nil {
-				// Failing to open the file should not cause the test to fail
-				Logf("Error opening file to write Pod describe: %v", err)
-				return
-			}
-			defer f.Close()
-
-			out := bufio.NewWriter(f)
-			defer out.Flush()
-			_, err = out.WriteString(podDescribe)
-			if errors.Is(err, io.ErrUnexpectedEOF) {
-				// Failing to describe pod should not cause the test to fail
-				Logf("failed to describe pod %s/%s: %v", podNamespace, pod.Name, err)
-			}
-		}(pod)
-=======
 func (acp *AzureClusterProxy) collectNodes(ctx context.Context, namespace string, name string, aboveMachinesPath string) {
 	workload := acp.GetWorkloadCluster(ctx, namespace, name)
 	nodes := &corev1.NodeList{}
@@ -237,7 +208,6 @@
 
 		describeFile := path.Join(aboveMachinesPath, nodesDir, node.GetName(), "node-describe.txt")
 		writeLogFile(describeFile, nodeDescribe)
->>>>>>> efaae424
 	}
 }
 
