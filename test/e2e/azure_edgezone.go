--- conflicted
+++ resolved
@@ -85,11 +85,7 @@
 		vmClient.Authorizer = auth
 
 		// get the resource group name
-<<<<<<< HEAD
-		resource, err := azure.ParseResourceID(*machineList.Items[0].Spec.ProviderID)
-=======
 		resource, err := azureutil.ParseResourceID(*machineList.Items[0].Spec.ProviderID)
->>>>>>> fa947c46
 		Expect(err).NotTo(HaveOccurred())
 
 		vmListResults, err := vmClient.List(ctx, resource.ResourceGroupName, "")
