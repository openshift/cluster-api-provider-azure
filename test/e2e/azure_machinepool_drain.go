--- conflicted
+++ resolved
@@ -176,12 +176,8 @@
 			}, n)
 			if err != nil {
 				LogWarning(err.Error())
-				return err
 			}
-<<<<<<< HEAD
-=======
 			g.Expect(err).NotTo(HaveOccurred())
->>>>>>> efaae424
 			n.Labels[clusterv1.OwnerKindAnnotation] = "MachinePool"
 			n.Labels[clusterv1.OwnerNameAnnotation] = mpName
 			err = workloadClient.Update(ctx, n)
