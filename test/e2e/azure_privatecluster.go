//go:build e2e
// +build e2e

/*
Copyright 2020 The Kubernetes Authors.

Licensed under the Apache License, Version 2.0 (the "License");
you may not use this file except in compliance with the License.
You may obtain a copy of the License at

    http://www.apache.org/licenses/LICENSE-2.0

Unless required by applicable law or agreed to in writing, software
distributed under the License is distributed on an "AS IS" BASIS,
WITHOUT WARRANTIES OR CONDITIONS OF ANY KIND, either express or implied.
See the License for the specific language governing permissions and
limitations under the License.
*/

package e2e

import (
	"context"
	"fmt"
	"os"
	"path/filepath"
	"strings"

	"github.com/Azure/azure-sdk-for-go/services/compute/mgmt/2021-11-01/compute"
	"github.com/Azure/azure-sdk-for-go/services/msi/mgmt/2018-11-30/msi"
	"github.com/Azure/azure-sdk-for-go/services/network/mgmt/2021-08-01/network"
	"github.com/Azure/azure-sdk-for-go/services/privatedns/mgmt/2018-09-01/privatedns"
	"github.com/Azure/azure-sdk-for-go/services/resources/mgmt/2019-05-01/resources"
	"github.com/Azure/go-autorest/autorest/azure/auth"
	. "github.com/onsi/ginkgo/v2"
	. "github.com/onsi/gomega"
	"github.com/pkg/errors"
	corev1 "k8s.io/api/core/v1"
	"k8s.io/apimachinery/pkg/util/wait"
	"k8s.io/utils/ptr"
	"sigs.k8s.io/cluster-api-provider-azure/azure"
	azureutil "sigs.k8s.io/cluster-api-provider-azure/util/azure"
	clusterv1 "sigs.k8s.io/cluster-api/api/v1beta1"
	"sigs.k8s.io/cluster-api/test/framework"
	"sigs.k8s.io/cluster-api/test/framework/clusterctl"
	"sigs.k8s.io/cluster-api/util"
	"sigs.k8s.io/controller-runtime/pkg/client"
)

// AzurePrivateClusterSpecInput is the input for AzurePrivateClusterSpec.
type AzurePrivateClusterSpecInput struct {
	BootstrapClusterProxy framework.ClusterProxy
	Namespace             *corev1.Namespace
	ClusterName           string
	ClusterctlConfigPath  string
	E2EConfig             *clusterctl.E2EConfig
	ArtifactFolder        string
	SkipCleanup           bool
	CancelWatches         context.CancelFunc
}

// AzurePrivateClusterSpec implements a test that creates a workload cluster with a private API endpoint.
func AzurePrivateClusterSpec(ctx context.Context, inputGetter func() AzurePrivateClusterSpecInput) {
	var (
		specName            = "azure-private-cluster"
		input               AzurePrivateClusterSpecInput
		publicClusterProxy  framework.ClusterProxy
		publicNamespace     *corev1.Namespace
		publicCancelWatches context.CancelFunc
		cluster             *clusterv1.Cluster
		clusterName         string
	)

	input = inputGetter()
	Expect(input).NotTo(BeNil())
	Expect(input.BootstrapClusterProxy).NotTo(BeNil(), "Invalid argument. input.BootstrapClusterProxy can't be nil when calling %s spec", specName)
	Expect(input.Namespace).NotTo(BeNil(), "Invalid argument. input.Namespace can't be nil when calling %s spec", specName)
	By("creating a Kubernetes client to the workload cluster")
	publicClusterProxy = input.BootstrapClusterProxy.GetWorkloadCluster(ctx, input.Namespace.Name, input.ClusterName)

	Byf("Creating a namespace for hosting the %s test spec", specName)
	Logf("starting to create namespace for hosting the %s test spec", specName)
	publicNamespace, publicCancelWatches = framework.CreateNamespaceAndWatchEvents(ctx, framework.CreateNamespaceAndWatchEventsInput{
		Creator:   publicClusterProxy.GetClient(),
		ClientSet: publicClusterProxy.GetClientSet(),
		Name:      input.Namespace.Name,
		LogFolder: filepath.Join(input.ArtifactFolder, "clusters", input.ClusterName),
	})

	Expect(publicNamespace).NotTo(BeNil())
	Expect(publicCancelWatches).NotTo(BeNil())

	By("Initializing the workload cluster")
	clusterctl.InitManagementClusterAndWatchControllerLogs(ctx, clusterctl.InitManagementClusterAndWatchControllerLogsInput{
		ClusterProxy:            publicClusterProxy,
		ClusterctlConfigPath:    input.ClusterctlConfigPath,
		InfrastructureProviders: input.E2EConfig.InfrastructureProviders(),
		LogFolder:               filepath.Join(input.ArtifactFolder, "clusters", input.ClusterName),
	}, input.E2EConfig.GetIntervals(specName, "wait-controllers")...)

	By("Ensure public API server is stable before creating private cluster")
	Consistently(func() error {
		ns := &corev1.Namespace{}
		return publicClusterProxy.GetClient().Get(ctx, client.ObjectKey{Name: kubesystem}, ns)
	}, "5s", "100ms").Should(BeNil(), "Failed to assert public API server stability")

	// **************
	// Get the Client ID for the user assigned identity
	subscriptionID := os.Getenv(AzureSubscriptionID)
	identityRG, ok := os.LookupEnv(AzureIdentityResourceGroup)
	if !ok {
		identityRG = "capz-ci"
	}
	userID, ok := os.LookupEnv(AzureUserIdentity)
	if !ok {
		userID = "cloud-provider-user-identity"
	}
	resourceID := fmt.Sprintf("/subscriptions/%s/resourceGroups/%s/providers/Microsoft.ManagedIdentity/userAssignedIdentities/%s", subscriptionID, identityRG, userID)
	os.Setenv("UAMI_CLIENT_ID", getClientIDforMSI(resourceID))

	os.Setenv("CLUSTER_IDENTITY_NAME", "cluster-identity-user-assigned")
	os.Setenv("CLUSTER_IDENTITY_NAMESPACE", input.Namespace.Name)
	// *************

	By("Creating a private workload cluster")
	clusterName = fmt.Sprintf("capz-e2e-%s-%s", util.RandomString(6), "private")
	Expect(os.Setenv(AzureVNetName, clusterName+"-vnet")).To(Succeed())
	Expect(os.Setenv(AzureVNetCidr, "10.255.0.0/16")).To(Succeed())
	Expect(os.Setenv(AzureInternalLBIP, "10.255.0.100")).To(Succeed())
	Expect(os.Setenv(AzureCPSubnetCidr, "10.255.0.0/24")).To(Succeed())
	Expect(os.Setenv(AzureNodeSubnetCidr, "10.255.1.0/24")).To(Succeed())
	Expect(os.Setenv(AzureBastionSubnetCidr, "10.255.255.224/27")).To(Succeed())
	result := &clusterctl.ApplyClusterTemplateAndWaitResult{}

	// NOTE: We don't add control plane waiters here because Helm install will fail since the apiserver is private and not reachable from the prow cluster.
	// As a workaround, we use in-tree cloud-provider-azure and ClusterResourceSet to install CNI on the private cluster until a Helm integration is available.
	clusterctl.ApplyClusterTemplateAndWait(ctx, createApplyClusterTemplateInput(
		specName,
		withClusterProxy(publicClusterProxy),
		withFlavor("private"),
		withNamespace(input.Namespace.Name),
		withClusterName(clusterName),
		withControlPlaneMachineCount(3),
		withWorkerMachineCount(1),
		withClusterInterval(specName, "wait-private-cluster"),
		withControlPlaneInterval(specName, "wait-control-plane-ha"),
	), result)
	cluster = result.Cluster

	Expect(cluster).NotTo(BeNil())

	defer func() {
		// Delete the private cluster, so that all of the Azure resources will be cleaned up when the public
		// cluster is deleted at the end of the test. If we don't delete this cluster, the Azure resource delete
		// verification will fail.
		cleanInput := cleanupInput{
			SpecName:               specName,
			Cluster:                cluster,
			ClusterProxy:           publicClusterProxy,
			Namespace:              input.Namespace,
			CancelWatches:          publicCancelWatches,
			IntervalsGetter:        e2eConfig.GetIntervals,
			SkipCleanup:            input.SkipCleanup,
			SkipLogCollection:      skipLogCollection,
			ArtifactFolder:         input.ArtifactFolder,
			SkipResourceGroupCheck: true, // We don't expect the resource group to be deleted since the private cluster does not own the resource group.
		}
		dumpSpecResourcesAndCleanup(ctx, cleanInput)
	}()

	// Check that azure bastion is provisioned successfully.
	{
		By("verifying the Azure Bastion Host was create successfully")
		settings, err := auth.GetSettingsFromEnvironment()
		Expect(err).To(BeNil())

		azureBastionClient := network.NewBastionHostsClient(settings.GetSubscriptionID())
		azureBastionClient.Authorizer, err = azureutil.GetAuthorizer(settings)
		Expect(err).To(BeNil())

		groupName := os.Getenv(AzureResourceGroup)
		azureBastionName := fmt.Sprintf("%s-azure-bastion", clusterName)

		backoff := wait.Backoff{
			Duration: retryBackoffInitialDuration,
			Factor:   retryBackoffFactor,
			Jitter:   retryBackoffJitter,
			Steps:    retryBackoffSteps,
		}
		retryFn := func() (bool, error) {
			bastion, err := azureBastionClient.Get(ctx, groupName, azureBastionName)
			if err != nil {
				return false, err
			}

			switch bastion.ProvisioningState {
			case network.ProvisioningStateSucceeded:
				return true, nil
			case network.ProvisioningStateUpdating:
				// Wait for operation to complete.
				return false, nil
			default:
				return false, errors.New(fmt.Sprintf("Azure Bastion provisioning failed with state: %q", bastion.ProvisioningState))
			}
		}
		err = wait.ExponentialBackoff(backoff, retryFn)

		Expect(err).To(BeNil())
	}
}

// SetupExistingVNet creates a resource group and a VNet to be used by a workload cluster.
func SetupExistingVNet(ctx context.Context, vnetCidr string, cpSubnetCidrs, nodeSubnetCidrs map[string]string, bastionSubnetName, bastionSubnetCidr string) func() {
	By("creating Azure clients with the workload cluster's subscription")
	settings, err := auth.GetSettingsFromEnvironment()
	Expect(err).NotTo(HaveOccurred())
	subscriptionID := settings.GetSubscriptionID()
	authorizer, err := azureutil.GetAuthorizer(settings)
	Expect(err).NotTo(HaveOccurred())
	groupClient := resources.NewGroupsClient(subscriptionID)
	groupClient.Authorizer = authorizer
	vnetClient := network.NewVirtualNetworksClient(subscriptionID)
	vnetClient.Authorizer = authorizer
	nsgClient := network.NewSecurityGroupsClient(subscriptionID)
	nsgClient.Authorizer = authorizer
	routetableClient := network.NewRouteTablesClient(subscriptionID)
	routetableClient.Authorizer = authorizer

	By("creating a resource group")
	groupName := os.Getenv(AzureResourceGroup)
	_, err = groupClient.CreateOrUpdate(ctx, groupName, resources.Group{
		Location: ptr.To(os.Getenv(AzureLocation)),
		Tags: map[string]*string{
			"jobName":           ptr.To(os.Getenv(JobName)),
			"creationTimestamp": ptr.To(os.Getenv(Timestamp)),
		},
	})
	Expect(err).To(BeNil())

	By("creating a network security group")
	nsgName := "control-plane-nsg"
	securityRules := []network.SecurityRule{
		{
			Name: ptr.To("allow_ssh"),
			SecurityRulePropertiesFormat: &network.SecurityRulePropertiesFormat{
				Description:              ptr.To("Allow SSH"),
				Priority:                 ptr.To[int32](2200),
				Protocol:                 network.SecurityRuleProtocolTCP,
				Access:                   network.SecurityRuleAccessAllow,
				Direction:                network.SecurityRuleDirectionInbound,
				SourceAddressPrefix:      ptr.To("*"),
				SourcePortRange:          ptr.To("*"),
				DestinationAddressPrefix: ptr.To("*"),
				DestinationPortRange:     ptr.To("22"),
			},
		},
		{
			Name: ptr.To("allow_apiserver"),
			SecurityRulePropertiesFormat: &network.SecurityRulePropertiesFormat{
				Description:              ptr.To("Allow API Server"),
				SourcePortRange:          ptr.To("*"),
				DestinationPortRange:     ptr.To("6443"),
				SourceAddressPrefix:      ptr.To("*"),
				DestinationAddressPrefix: ptr.To("*"),
				Protocol:                 network.SecurityRuleProtocolTCP,
				Access:                   network.SecurityRuleAccessAllow,
				Direction:                network.SecurityRuleDirectionInbound,
				Priority:                 ptr.To[int32](2201),
			},
		},
	}
	nsgFuture, err := nsgClient.CreateOrUpdate(ctx, groupName, nsgName, network.SecurityGroup{
		Location: ptr.To(os.Getenv(AzureLocation)),
		SecurityGroupPropertiesFormat: &network.SecurityGroupPropertiesFormat{
			SecurityRules: &securityRules,
		},
	})
	Expect(err).To(BeNil())
	err = nsgFuture.WaitForCompletionRef(ctx, nsgClient.Client)
	Expect(err).To(BeNil())

	By("creating a node security group")
	nsgNodeName := "node-nsg"
	securityRulesNode := []network.SecurityRule{}
	nsgNodeFuture, err := nsgClient.CreateOrUpdate(ctx, groupName, nsgNodeName, network.SecurityGroup{
		Location: ptr.To(os.Getenv(AzureLocation)),
		SecurityGroupPropertiesFormat: &network.SecurityGroupPropertiesFormat{
			SecurityRules: &securityRulesNode,
		},
	})
	Expect(err).To(BeNil())
	err = nsgNodeFuture.WaitForCompletionRef(ctx, nsgClient.Client)
	Expect(err).To(BeNil())

	By("creating a node routetable")
	routeTableName := "node-routetable"
	routeTable := network.RouteTable{
		Location:                   ptr.To(os.Getenv(AzureLocation)),
		RouteTablePropertiesFormat: &network.RouteTablePropertiesFormat{},
	}
	routetableFuture, err := routetableClient.CreateOrUpdate(ctx, groupName, routeTableName, routeTable)
	Expect(err).To(BeNil())
	err = routetableFuture.WaitForCompletionRef(ctx, routetableClient.Client)
	Expect(err).To(BeNil())

	By("creating a virtual network")
	var subnets []network.Subnet
	for name, cidr := range cpSubnetCidrs {
		subnets = append(subnets, network.Subnet{
			SubnetPropertiesFormat: &network.SubnetPropertiesFormat{
				AddressPrefix: ptr.To(cidr),
				NetworkSecurityGroup: &network.SecurityGroup{
					ID: ptr.To(fmt.Sprintf("/subscriptions/%s/resourceGroups/%s/providers/Microsoft.Network/networkSecurityGroups/%s", subscriptionID, groupName, nsgName)),
				},
			},
			Name: ptr.To(name),
		})
	}
	for name, cidr := range nodeSubnetCidrs {
		subnets = append(subnets, network.Subnet{
			SubnetPropertiesFormat: &network.SubnetPropertiesFormat{
				AddressPrefix: ptr.To(cidr),
				NetworkSecurityGroup: &network.SecurityGroup{
					ID: ptr.To(fmt.Sprintf("/subscriptions/%s/resourceGroups/%s/providers/Microsoft.Network/networkSecurityGroups/%s", subscriptionID, groupName, nsgNodeName)),
				},
				RouteTable: &network.RouteTable{
					ID: ptr.To(fmt.Sprintf("/subscriptions/%s/resourceGroups/%s/providers/Microsoft.Network/routeTables/%s", subscriptionID, groupName, routeTableName)),
				},
			},
			Name: ptr.To(name),
		})
	}

	// Create the AzureBastion subnet.
	subnets = append(subnets, network.Subnet{
		SubnetPropertiesFormat: &network.SubnetPropertiesFormat{
			AddressPrefix: ptr.To(bastionSubnetCidr),
		},
		Name: ptr.To(bastionSubnetName),
	})

	vnetFuture, err := vnetClient.CreateOrUpdate(ctx, groupName, os.Getenv(AzureCustomVNetName), network.VirtualNetwork{
		Location: ptr.To(os.Getenv(AzureLocation)),
		VirtualNetworkPropertiesFormat: &network.VirtualNetworkPropertiesFormat{
			AddressSpace: &network.AddressSpace{
				AddressPrefixes: &[]string{vnetCidr},
			},
			Subnets: &subnets,
		},
	})
	if err != nil {
		fmt.Print(err.Error())
	}
	Expect(err).To(BeNil())
	err = vnetFuture.WaitForCompletionRef(ctx, vnetClient.Client)
	Expect(err).To(BeNil())

	return func() {
		Logf("deleting an existing virtual network %q", os.Getenv(AzureCustomVNetName))
		vFuture, err := vnetClient.Delete(ctx, groupName, os.Getenv(AzureCustomVNetName))
		Expect(err).NotTo(HaveOccurred())
		Expect(vFuture.WaitForCompletionRef(ctx, vnetClient.Client)).To(Succeed())

		Logf("deleting an existing route table %q", routeTableName)
		rtFuture, err := routetableClient.Delete(ctx, groupName, routeTableName)
		Expect(err).NotTo(HaveOccurred())
		Expect(rtFuture.WaitForCompletionRef(ctx, routetableClient.Client)).To(Succeed())

		Logf("deleting an existing network security group %q", nsgNodeName)
		nsgFuture, err := nsgClient.Delete(ctx, groupName, nsgNodeName)
		Expect(err).NotTo(HaveOccurred())
		Expect(nsgFuture.WaitForCompletionRef(ctx, nsgClient.Client)).To(Succeed())

		Logf("deleting an existing network security group %q", nsgName)
		nsgFuture, err = nsgClient.Delete(ctx, groupName, nsgName)
		Expect(err).NotTo(HaveOccurred())
		Expect(nsgFuture.WaitForCompletionRef(ctx, nsgClient.Client)).To(Succeed())

		Logf("verifying the existing resource group %q is empty", groupName)
		resClient := resources.NewClient(subscriptionID)
		resClient.Authorizer = authorizer
		Eventually(func() ([]resources.GenericResourceExpanded, error) {
			page, err := resClient.ListByResourceGroup(ctx, groupName, "", "provisioningState", ptr.To[int32](10))
			if err != nil {
				return nil, err
			}

			// for each resource do a GET directly for that resource to avoid hitting Azure list cache
			var foundResources []resources.GenericResourceExpanded
			for _, genericResource := range page.Values() {
				apiversion, err := getAPIVersion(*genericResource.ID)
				if err != nil {
					LogWarningf("failed to get API version for %q with %+v", *genericResource.ID, err)
				}

				_, err = resClient.GetByID(ctx, *genericResource.ID, apiversion)
				if err != nil && azure.ResourceNotFound(err) {
					// the resources is returned in the list, but it's actually 404
					continue
				}

				// unexpected error calling GET on the resource
				if err != nil {
					LogWarningf("failed GETing resource %q with %+v", *genericResource.ID, err)
					return nil, err
				}

				// if resource is still there, then append to foundResources
				foundResources = append(foundResources, genericResource)
			}
			return foundResources, nil
			// add some tolerance for Azure caching of resource group resource caching
		}, deleteOperationTimeout, retryableOperationTimeout).Should(BeEmpty(), "Expect the manually created resource group is empty after removing the manually created resources.")

		Logf("deleting the existing resource group %q", groupName)
		grpFuture, err := groupClient.Delete(ctx, groupName)
		Expect(err).NotTo(HaveOccurred())
		Expect(grpFuture.WaitForCompletionRef(ctx, nsgClient.Client)).To(Succeed())
	}
}

func getAPIVersion(resourceID string) (string, error) {
<<<<<<< HEAD
	parsed, err := azure.ParseResourceID(resourceID)
=======
	parsed, err := azureutil.ParseResourceID(resourceID)
>>>>>>> fa947c46
	if err != nil {
		return "", errors.Wrap(err, fmt.Sprintf("unable to parse resource ID %q", resourceID))
	}

	switch parsed.Provider {
	case "Microsoft.Network":
		if parsed.ResourceType.String() == "privateDnsZones" {
			return getAPIVersionFromUserAgent(privatedns.UserAgent()), nil
		}
		return getAPIVersionFromUserAgent(network.UserAgent()), nil
	case "Microsoft.Compute":
		return getAPIVersionFromUserAgent(compute.UserAgent()), nil
	default:
		return "", fmt.Errorf("failed to find an API version for resource provider %q", parsed.Provider)
	}
}

func getAPIVersionFromUserAgent(userAgent string) string {
	splits := strings.Split(userAgent, "/")
	return splits[len(splits)-1]
}

// getClientIDforMSI fetches the client ID of a user assigned identity.
func getClientIDforMSI(resourceID string) string {
	settings, err := auth.GetSettingsFromEnvironment()
	Expect(err).NotTo(HaveOccurred())
	subscriptionID := settings.GetSubscriptionID()
	authorizer, err := azureutil.GetAuthorizer(settings)
	Expect(err).NotTo(HaveOccurred())

	msiClient := msi.NewUserAssignedIdentitiesClient(subscriptionID)
	msiClient.Authorizer = authorizer

<<<<<<< HEAD
	parsed, err := azure.ParseResourceID(resourceID)
=======
	parsed, err := azureutil.ParseResourceID(resourceID)
>>>>>>> fa947c46
	Expect(err).NotTo(HaveOccurred())

	id, err := msiClient.Get(context.TODO(), parsed.ResourceGroupName, parsed.Name)
	Expect(err).NotTo(HaveOccurred())

	return id.ClientID.String()
}<|MERGE_RESOLUTION|>--- conflicted
+++ resolved
@@ -420,11 +420,7 @@
 }
 
 func getAPIVersion(resourceID string) (string, error) {
-<<<<<<< HEAD
-	parsed, err := azure.ParseResourceID(resourceID)
-=======
 	parsed, err := azureutil.ParseResourceID(resourceID)
->>>>>>> fa947c46
 	if err != nil {
 		return "", errors.Wrap(err, fmt.Sprintf("unable to parse resource ID %q", resourceID))
 	}
@@ -458,11 +454,7 @@
 	msiClient := msi.NewUserAssignedIdentitiesClient(subscriptionID)
 	msiClient.Authorizer = authorizer
 
-<<<<<<< HEAD
-	parsed, err := azure.ParseResourceID(resourceID)
-=======
 	parsed, err := azureutil.ParseResourceID(resourceID)
->>>>>>> fa947c46
 	Expect(err).NotTo(HaveOccurred())
 
 	id, err := msiClient.Get(context.TODO(), parsed.ResourceGroupName, parsed.Name)
