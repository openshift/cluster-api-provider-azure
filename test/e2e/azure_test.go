//go:build e2e
// +build e2e

/*
Copyright 2020 The Kubernetes Authors.

Licensed under the Apache License, Version 2.0 (the "License");
you may not use this file except in compliance with the License.
You may obtain a copy of the License at

    http://www.apache.org/licenses/LICENSE-2.0

Unless required by applicable law or agreed to in writing, software
distributed under the License is distributed on an "AS IS" BASIS,
WITHOUT WARRANTIES OR CONDITIONS OF ANY KIND, either express or implied.
See the License for the specific language governing permissions and
limitations under the License.
*/

package e2e

import (
	"context"
	"fmt"
	"os"
	"time"

	. "github.com/onsi/ginkgo/v2"
	. "github.com/onsi/gomega"
	corev1 "k8s.io/api/core/v1"
	apierrors "k8s.io/apimachinery/pkg/api/errors"
	metav1 "k8s.io/apimachinery/pkg/apis/meta/v1"
	"k8s.io/apimachinery/pkg/types"
	clusterctlv1 "sigs.k8s.io/cluster-api/cmd/clusterctl/api/v1alpha3"
	capi_e2e "sigs.k8s.io/cluster-api/test/e2e"
	"sigs.k8s.io/cluster-api/test/framework/clusterctl"
	"sigs.k8s.io/cluster-api/util"
)

var _ = Describe("Workload cluster creation", func() {
	var (
		ctx                    = context.TODO()
		specName               = "create-workload-cluster"
		namespace              *corev1.Namespace
		cancelWatches          context.CancelFunc
		result                 *clusterctl.ApplyClusterTemplateAndWaitResult
		clusterName            string
		clusterNamePrefix      string
		additionalCleanup      func()
		specTimes              = map[string]time.Time{}
		skipResourceGroupCheck = false
	)

	BeforeEach(func() {
		logCheckpoint(specTimes)

		Expect(ctx).NotTo(BeNil(), "ctx is required for %s spec", specName)
		Expect(e2eConfig).NotTo(BeNil(), "Invalid argument. e2eConfig can't be nil when calling %s spec", specName)
		Expect(clusterctlConfigPath).To(BeAnExistingFile(), "Invalid argument. clusterctlConfigPath must be an existing file when calling %s spec", specName)
		Expect(bootstrapClusterProxy).NotTo(BeNil(), "Invalid argument. bootstrapClusterProxy can't be nil when calling %s spec", specName)
		Expect(os.MkdirAll(artifactFolder, 0o755)).To(Succeed(), "Invalid argument. artifactFolder can't be created for %s spec", specName)
		Expect(e2eConfig.Variables).To(HaveKey(capi_e2e.KubernetesVersion))

		// CLUSTER_NAME and CLUSTER_NAMESPACE allows for testing existing clusters
		// if CLUSTER_NAMESPACE is set don't generate a new prefix otherwise
		// the correct namespace won't be found and a new cluster will be created
		clusterNameSpace := os.Getenv("CLUSTER_NAMESPACE")
		if clusterNameSpace == "" {
			clusterNamePrefix = fmt.Sprintf("capz-e2e-%s", util.RandomString(6))
		} else {
			clusterNamePrefix = clusterNameSpace
		}

		// Setup a Namespace where to host objects for this spec and create a watcher for the namespace events.
		var err error
		namespace, cancelWatches, err = setupSpecNamespace(ctx, clusterNamePrefix, bootstrapClusterProxy, artifactFolder)
		Expect(err).NotTo(HaveOccurred())

		result = new(clusterctl.ApplyClusterTemplateAndWaitResult)

		spClientSecret := os.Getenv(AzureClientSecret)
		secret := &corev1.Secret{
			ObjectMeta: metav1.ObjectMeta{
				Name:      "cluster-identity-secret",
				Namespace: defaultNamespace,
				Labels: map[string]string{
					clusterctlv1.ClusterctlMoveHierarchyLabel: "true",
				},
			},
			Type: corev1.SecretTypeOpaque,
			Data: map[string][]byte{"clientSecret": []byte(spClientSecret)},
		}
		_, err = bootstrapClusterProxy.GetClientSet().CoreV1().Secrets(defaultNamespace).Get(ctx, secret.Name, metav1.GetOptions{})
		if err != nil && !apierrors.IsNotFound(err) {
			Expect(err).ShouldNot(HaveOccurred())
		}
		if err != nil {
			Logf("Creating cluster identity secret \"%s\"", secret.Name)
			err = bootstrapClusterProxy.GetClient().Create(ctx, secret)
			if !apierrors.IsAlreadyExists(err) {
				Expect(err).NotTo(HaveOccurred())
			}
		} else {
			Logf("Using existing cluster identity secret")
		}

		identityName := e2eConfig.GetVariable(ClusterIdentityName)
		Expect(os.Setenv(ClusterIdentityName, identityName)).To(Succeed())
		Expect(os.Setenv(ClusterIdentityNamespace, defaultNamespace)).To(Succeed())
		Expect(os.Setenv(ClusterIdentitySecretName, "cluster-identity-secret")).To(Succeed())
		Expect(os.Setenv(ClusterIdentitySecretNamespace, defaultNamespace)).To(Succeed())
		additionalCleanup = nil
	})

	AfterEach(func() {
		if result.Cluster == nil {
			// this means the cluster failed to come up. We make an attempt to find the cluster to be able to fetch logs for the failed bootstrapping.
			_ = bootstrapClusterProxy.GetClient().Get(ctx, types.NamespacedName{Name: clusterName, Namespace: namespace.Name}, result.Cluster)
		}

		CheckTestBeforeCleanup()

		cleanInput := cleanupInput{
			SpecName:               specName,
			Cluster:                result.Cluster,
			ClusterProxy:           bootstrapClusterProxy,
			Namespace:              namespace,
			CancelWatches:          cancelWatches,
			IntervalsGetter:        e2eConfig.GetIntervals,
			SkipCleanup:            skipCleanup,
			SkipLogCollection:      skipLogCollection,
			AdditionalCleanup:      additionalCleanup,
			ArtifactFolder:         artifactFolder,
			SkipResourceGroupCheck: skipResourceGroupCheck,
		}
		dumpSpecResourcesAndCleanup(ctx, cleanInput)
		Expect(os.Unsetenv(AzureResourceGroup)).To(Succeed())
		Expect(os.Unsetenv(AzureCustomVnetResourceGroup)).To(Succeed())
		Expect(os.Unsetenv(AzureVNetName)).To(Succeed())
		Expect(os.Unsetenv(ClusterIdentityName)).To(Succeed())
		Expect(os.Unsetenv(ClusterIdentityNamespace)).To(Succeed())
		Expect(os.Unsetenv(ClusterIdentitySecretName)).To(Succeed())
		Expect(os.Unsetenv(ClusterIdentitySecretNamespace)).To(Succeed())

		Expect(os.Unsetenv("WINDOWS_WORKER_MACHINE_COUNT")).To(Succeed())
		Expect(os.Unsetenv("K8S_FEATURE_GATES")).To(Succeed())

		logCheckpoint(specTimes)
	})

	if os.Getenv("USE_LOCAL_KIND_REGISTRY") != "true" {
		// This spec expects a user-assigned identity with Contributor role assignment named "cloud-provider-user-identity" in a "capz-ci"
		// resource group. Override these defaults by setting the USER_IDENTITY and CI_RG environment variables.
		Context("Creating a private cluster [OPTIONAL]", func() {
			It("Creates a public management cluster in a custom vnet", func() {
				clusterName = getClusterName(clusterNamePrefix, "public-custom-vnet")
				By("Creating a custom virtual network", func() {
					Expect(os.Setenv(AzureCustomVNetName, "custom-vnet")).To(Succeed())
					Expect(os.Setenv(AzureCustomVnetResourceGroup, clusterName+"-vnetrg")).To(Succeed())
					additionalCleanup = SetupExistingVNet(ctx,
						"10.0.0.0/16",
						map[string]string{fmt.Sprintf("%s-controlplane-subnet", os.Getenv(AzureCustomVNetName)): "10.0.0.0/24"},
						map[string]string{fmt.Sprintf("%s-node-subnet", os.Getenv(AzureCustomVNetName)): "10.0.1.0/24"},
						fmt.Sprintf("%s-azure-bastion-subnet", os.Getenv(AzureCustomVNetName)),
						"10.0.2.0/24",
					)
				})

				clusterctl.ApplyClusterTemplateAndWait(ctx, createApplyClusterTemplateInput(
					specName,
					withFlavor("custom-vnet"),
					withNamespace(namespace.Name),
					withClusterName(clusterName),
					withControlPlaneMachineCount(1),
					withWorkerMachineCount(1),
					withControlPlaneWaiters(clusterctl.ControlPlaneWaiters{
						WaitForControlPlaneInitialized: EnsureControlPlaneInitializedNoAddons,
					}),
					withPostMachinesProvisioned(func() {
						EnsureDaemonsets(ctx, func() DaemonsetsSpecInput {
							return DaemonsetsSpecInput{
								BootstrapClusterProxy: bootstrapClusterProxy,
								Namespace:             namespace,
								ClusterName:           clusterName,
							}
						})
					}),
				), result)

				By("Creating a private cluster from the management cluster", func() {
					AzurePrivateClusterSpec(ctx, func() AzurePrivateClusterSpecInput {
						return AzurePrivateClusterSpecInput{
							BootstrapClusterProxy: bootstrapClusterProxy,
							Namespace:             namespace,
							ClusterName:           clusterName,
							ClusterctlConfigPath:  clusterctlConfigPath,
							E2EConfig:             e2eConfig,
							ArtifactFolder:        artifactFolder,
							SkipCleanup:           skipCleanup,
							CancelWatches:         cancelWatches,
						}
					})
				})

				By("PASSED!")
			})
		})
	} else {
		fmt.Fprintf(GinkgoWriter, "INFO: skipping test requires pushing container images to external repository")
	}

	Context("Creating a highly available cluster [REQUIRED]", func() {
		It("With 3 control-plane nodes and 2 Linux and 2 Windows worker nodes", func() {
			clusterName = getClusterName(clusterNamePrefix, "ha")

			// Opt into using windows with prow template
			Expect(os.Setenv("WINDOWS_WORKER_MACHINE_COUNT", "2")).To(Succeed())

			clusterctl.ApplyClusterTemplateAndWait(ctx, createApplyClusterTemplateInput(
				specName,
				withNamespace(namespace.Name),
				withClusterName(clusterName),
				withControlPlaneMachineCount(3),
				withWorkerMachineCount(2),
				withControlPlaneInterval(specName, "wait-control-plane-ha"),
				withControlPlaneWaiters(clusterctl.ControlPlaneWaiters{
					WaitForControlPlaneInitialized: EnsureControlPlaneInitializedNoAddons,
				}),
				withPostMachinesProvisioned(func() {
					EnsureDaemonsets(ctx, func() DaemonsetsSpecInput {
						return DaemonsetsSpecInput{
							BootstrapClusterProxy: bootstrapClusterProxy,
							Namespace:             namespace,
							ClusterName:           clusterName,
						}
					})
				}),
			), result)

			By("Verifying expected VM extensions are present on the node", func() {
				AzureVMExtensionsSpec(ctx, func() AzureVMExtensionsSpecInput {
					return AzureVMExtensionsSpecInput{
						BootstrapClusterProxy: bootstrapClusterProxy,
						Namespace:             namespace,
						ClusterName:           clusterName,
					}
				})
			})

			By("Verifying security rules are deleted on azure side", func() {
				AzureSecurityGroupsSpec(ctx, func() AzureSecurityGroupsSpecInput {
					return AzureSecurityGroupsSpecInput{
						BootstrapClusterProxy: bootstrapClusterProxy,
						Namespace:             namespace,
						ClusterName:           clusterName,
						Cluster:               result.Cluster,
						WaitForUpdate:         e2eConfig.GetIntervals(specName, "wait-nsg-update"),
					}
				})
			})

			By("Validating failure domains", func() {
				AzureFailureDomainsSpec(ctx, func() AzureFailureDomainsSpecInput {
					return AzureFailureDomainsSpecInput{
						BootstrapClusterProxy: bootstrapClusterProxy,
						Cluster:               result.Cluster,
						Namespace:             namespace,
						ClusterName:           clusterName,
					}
				})
			})

			By("Creating an accessible load balancer", func() {
				AzureLBSpec(ctx, func() AzureLBSpecInput {
					return AzureLBSpecInput{
						BootstrapClusterProxy: bootstrapClusterProxy,
						Namespace:             namespace,
						ClusterName:           clusterName,
						SkipCleanup:           skipCleanup,
					}
				})
			})

			By("Validating network policies", func() {
				AzureNetPolSpec(ctx, func() AzureNetPolSpecInput {
					return AzureNetPolSpecInput{
						BootstrapClusterProxy: bootstrapClusterProxy,
						Namespace:             namespace,
						ClusterName:           clusterName,
						SkipCleanup:           skipCleanup,
					}
				})
			})

			By("Creating an accessible load balancer for windows", func() {
				AzureLBSpec(ctx, func() AzureLBSpecInput {
					return AzureLBSpecInput{
						BootstrapClusterProxy: bootstrapClusterProxy,
						Namespace:             namespace,
						ClusterName:           clusterName,
						SkipCleanup:           skipCleanup,
						Windows:               true,
					}
				})
			})

			By("PASSED!")
		})
	})

	When("Creating a highly available cluster with Azure CNI v1 [REQUIRED]", Label("Azure CNI v1"), func() {
		It("can create 3 control-plane nodes and 2 Linux worker nodes", func() {
			clusterName = getClusterName(clusterNamePrefix, "azcni-v1")

			clusterctl.ApplyClusterTemplateAndWait(ctx, createApplyClusterTemplateInput(
				specName,
				withAzureCNIv1Manifest(e2eConfig.GetVariable(AzureCNIv1Manifest)), // AzureCNIManifest is set
				withFlavor("azure-cni-v1"),
				withNamespace(namespace.Name),
				withClusterName(clusterName),
				withControlPlaneMachineCount(3),
				withWorkerMachineCount(2),
				withControlPlaneInterval(specName, "wait-control-plane-ha"),
				withControlPlaneWaiters(clusterctl.ControlPlaneWaiters{
					WaitForControlPlaneInitialized: EnsureControlPlaneInitializedNoAddons,
				}),
				withPostMachinesProvisioned(func() {
					EnsureDaemonsets(ctx, func() DaemonsetsSpecInput {
						return DaemonsetsSpecInput{
							BootstrapClusterProxy: bootstrapClusterProxy,
							Namespace:             namespace,
							ClusterName:           clusterName,
						}
					})
				}),
			), result)

			By("can expect VM extensions are present on the node", func() {
				AzureVMExtensionsSpec(ctx, func() AzureVMExtensionsSpecInput {
					return AzureVMExtensionsSpecInput{
						BootstrapClusterProxy: bootstrapClusterProxy,
						Namespace:             namespace,
						ClusterName:           clusterName,
					}
				})
			})

			By("can validate failure domains", func() {
				AzureFailureDomainsSpec(ctx, func() AzureFailureDomainsSpecInput {
					return AzureFailureDomainsSpecInput{
						BootstrapClusterProxy: bootstrapClusterProxy,
						Cluster:               result.Cluster,
						Namespace:             namespace,
						ClusterName:           clusterName,
					}
				})
			})

			By("can create an accessible load balancer", func() {
				AzureLBSpec(ctx, func() AzureLBSpecInput {
					return AzureLBSpecInput{
						BootstrapClusterProxy: bootstrapClusterProxy,
						Namespace:             namespace,
						ClusterName:           clusterName,
						SkipCleanup:           skipCleanup,
					}
				})
			})
		})
	})

	Context("Creating a Flatcar cluster [OPTIONAL]", func() {
		It("With Flatcar control-plane and worker nodes", func() {
			clusterName = getClusterName(clusterNamePrefix, "flatcar")
			clusterctl.ApplyClusterTemplateAndWait(ctx, createApplyClusterTemplateInput(
				specName,
				withFlavor("flatcar"),
				withNamespace(namespace.Name),
				withClusterName(clusterName),
				withKubernetesVersion(e2eConfig.GetVariable(FlatcarKubernetesVersion)),
				withControlPlaneMachineCount(1),
				withWorkerMachineCount(1),
				withControlPlaneWaiters(clusterctl.ControlPlaneWaiters{
					WaitForControlPlaneInitialized: EnsureControlPlaneInitializedNoAddons,
				}),
				withPostMachinesProvisioned(func() {
					EnsureDaemonsets(ctx, func() DaemonsetsSpecInput {
						return DaemonsetsSpecInput{
							BootstrapClusterProxy: bootstrapClusterProxy,
							Namespace:             namespace,
							ClusterName:           clusterName,
						}
					})
				}),
			), result)

			By("can create and access a load balancer", func() {
				AzureLBSpec(ctx, func() AzureLBSpecInput {
					return AzureLBSpecInput{
						BootstrapClusterProxy: bootstrapClusterProxy,
						Namespace:             namespace,
						ClusterName:           clusterName,
						SkipCleanup:           skipCleanup,
					}
				})
			})
		})
	})

	Context("Creating a ipv6 control-plane cluster [REQUIRED]", func() {
		It("With ipv6 worker node", func() {
			clusterName = getClusterName(clusterNamePrefix, "ipv6")
			clusterctl.ApplyClusterTemplateAndWait(ctx, createApplyClusterTemplateInput(
				specName,
				withFlavor("ipv6"),
				withNamespace(namespace.Name),
				withClusterName(clusterName),
				withControlPlaneMachineCount(3),
				withWorkerMachineCount(1),
				withControlPlaneInterval(specName, "wait-control-plane-ha"),
				withControlPlaneWaiters(clusterctl.ControlPlaneWaiters{
					WaitForControlPlaneInitialized: EnsureControlPlaneInitializedNoAddons,
				}),
				withPostMachinesProvisioned(func() {
					EnsureDaemonsets(ctx, func() DaemonsetsSpecInput {
						return DaemonsetsSpecInput{
							BootstrapClusterProxy: bootstrapClusterProxy,
							Namespace:             namespace,
							ClusterName:           clusterName,
						}
					})
				}),
			), result)

			By("Verifying expected VM extensions are present on the node", func() {
				AzureVMExtensionsSpec(ctx, func() AzureVMExtensionsSpecInput {
					return AzureVMExtensionsSpecInput{
						BootstrapClusterProxy: bootstrapClusterProxy,
						Namespace:             namespace,
						ClusterName:           clusterName,
					}
				})
			})

			By("Creating an accessible ipv6 load balancer", func() {
				AzureLBSpec(ctx, func() AzureLBSpecInput {
					return AzureLBSpecInput{
						BootstrapClusterProxy: bootstrapClusterProxy,
						Namespace:             namespace,
						ClusterName:           clusterName,
						SkipCleanup:           skipCleanup,
						// Setting IPFamily to ipv6 is not required for single-stack IPv6 clusters. The clusterIP
						// will be automatically assigned IPv6 address. However, setting this config so that
						// we can use the same test code for both single-stack and dual-stack IPv6 clusters.
						IPFamilies: []corev1.IPFamily{corev1.IPv6Protocol},
					}
				})
			})

			By("PASSED!")
		})
	})

	Context("Creating a VMSS cluster [REQUIRED]", func() {
		It("with a single control plane node and an AzureMachinePool with 2 Linux and 2 Windows worker nodes", func() {
			clusterName = getClusterName(clusterNamePrefix, "vmss")

			// Opt into using windows with prow template
			Expect(os.Setenv("WINDOWS_WORKER_MACHINE_COUNT", "2")).To(Succeed())

			clusterctl.ApplyClusterTemplateAndWait(ctx, createApplyClusterTemplateInput(
				specName,
				withFlavor("machine-pool"),
				withNamespace(namespace.Name),
				withClusterName(clusterName),
				withControlPlaneMachineCount(1),
				withWorkerMachineCount(2),
				withMachineDeploymentInterval(specName, ""),
				withControlPlaneInterval(specName, "wait-control-plane"),
				withMachinePoolInterval(specName, "wait-machine-pool-nodes"),
				withControlPlaneWaiters(clusterctl.ControlPlaneWaiters{
					WaitForControlPlaneInitialized: EnsureControlPlaneInitializedNoAddons,
				}),
				withPostMachinesProvisioned(func() {
					EnsureDaemonsets(ctx, func() DaemonsetsSpecInput {
						return DaemonsetsSpecInput{
							BootstrapClusterProxy: bootstrapClusterProxy,
							Namespace:             namespace,
							ClusterName:           clusterName,
						}
					})
				}),
			), result)

			By("Verifying expected VM extensions are present on the node", func() {
				AzureVMExtensionsSpec(ctx, func() AzureVMExtensionsSpecInput {
					return AzureVMExtensionsSpecInput{
						BootstrapClusterProxy: bootstrapClusterProxy,
						Namespace:             namespace,
						ClusterName:           clusterName,
					}
				})
			})

			By("Creating an accessible load balancer", func() {
				AzureLBSpec(ctx, func() AzureLBSpecInput {
					return AzureLBSpecInput{
						BootstrapClusterProxy: bootstrapClusterProxy,
						Namespace:             namespace,
						ClusterName:           clusterName,
						SkipCleanup:           skipCleanup,
					}
				})
			})

			By("Creating an accessible load balancer for windows", func() {
				AzureLBSpec(ctx, func() AzureLBSpecInput {
					return AzureLBSpecInput{
						BootstrapClusterProxy: bootstrapClusterProxy,
						Namespace:             namespace,
						ClusterName:           clusterName,
						SkipCleanup:           skipCleanup,
						Windows:               true,
					}
				})
			})

			By("PASSED!")
		})
	})

	// ci-e2e.sh and Prow CI skip this test by default, since N-series GPUs are relatively expensive
	// and may require specific quota limits on the subscription.
	// To include this test, set `GINKGO_SKIP=""`.
	// You can override the default SKU `Standard_NV12s_v3` and `Premium_LRS` storage by setting
	// the `AZURE_GPU_NODE_MACHINE_TYPE` and `AZURE_GPU_NODE_STORAGE_TYPE` environment variables.
	// See https://azure.microsoft.com/en-us/pricing/details/virtual-machines/linux/ for pricing.
	Context("Creating a GPU-enabled cluster [OPTIONAL]", func() {
		It("with a single control plane node and 1 node", func() {
			clusterName = getClusterName(clusterNamePrefix, "gpu")
			clusterctl.ApplyClusterTemplateAndWait(ctx, createApplyClusterTemplateInput(
				specName,
				withFlavor("nvidia-gpu"),
				withNamespace(namespace.Name),
				withClusterName(clusterName),
				withControlPlaneMachineCount(1),
				withWorkerMachineCount(1),
				withMachineDeploymentInterval(specName, "wait-gpu-nodes"),
				withControlPlaneWaiters(clusterctl.ControlPlaneWaiters{
					WaitForControlPlaneInitialized: EnsureControlPlaneInitializedNoAddons,
				}),
				withPostMachinesProvisioned(func() {
					EnsureDaemonsets(ctx, func() DaemonsetsSpecInput {
						return DaemonsetsSpecInput{
							BootstrapClusterProxy: bootstrapClusterProxy,
							Namespace:             namespace,
							ClusterName:           clusterName,
						}
					})
					InstallGPUOperator(ctx, func() GPUOperatorSpecInput {
						return GPUOperatorSpecInput{
							BootstrapClusterProxy: bootstrapClusterProxy,
							Namespace:             namespace,
							ClusterName:           clusterName,
						}
					})
				}),
			), result)

			By("Verifying expected VM extensions are present on the node", func() {
				AzureVMExtensionsSpec(ctx, func() AzureVMExtensionsSpecInput {
					return AzureVMExtensionsSpecInput{
						BootstrapClusterProxy: bootstrapClusterProxy,
						Namespace:             namespace,
						ClusterName:           clusterName,
					}
				})
			})

			By("Running a GPU-based calculation", func() {
				AzureGPUSpec(ctx, func() AzureGPUSpecInput {
					return AzureGPUSpecInput{
						BootstrapClusterProxy: bootstrapClusterProxy,
						Namespace:             namespace,
						ClusterName:           clusterName,
						SkipCleanup:           skipCleanup,
					}
				})
			})

			By("PASSED!")
		})
	})

	// ci-e2e.sh and Prow CI skip this test by default. To include this test, set `GINKGO_SKIP=""`.
	Context("Creating a cluster with VMSS flex machinepools [OPTIONAL]", func() {
		It("with 1 control plane node and 1 machinepool", func() {
			clusterName = getClusterName(clusterNamePrefix, "flex")
			clusterctl.ApplyClusterTemplateAndWait(ctx, createApplyClusterTemplateInput(
				specName,
				withFlavor("machine-pool-flex"),
				withNamespace(namespace.Name),
				withClusterName(clusterName),
				withControlPlaneMachineCount(1),
				withWorkerMachineCount(1),
				withKubernetesVersion("v1.26.1"),
				withMachineDeploymentInterval(specName, ""),
				withControlPlaneWaiters(clusterctl.ControlPlaneWaiters{
					WaitForControlPlaneInitialized: EnsureControlPlaneInitializedNoAddons,
				}),
				withMachinePoolInterval(specName, "wait-machine-pool-nodes"),
				withControlPlaneInterval(specName, "wait-control-plane"),
			), result)

			By("Verifying machinepool can scale out and in", func() {
				AzureMachinePoolsSpec(ctx, func() AzureMachinePoolsSpecInput {
					return AzureMachinePoolsSpecInput{
						Cluster:               result.Cluster,
						BootstrapClusterProxy: bootstrapClusterProxy,
						Namespace:             namespace,
						ClusterName:           clusterName,
						WaitIntervals:         e2eConfig.GetIntervals(specName, "wait-worker-nodes"),
					}
				})
			})

			By("Verifying expected VM extensions are present on the node", func() {
				AzureVMExtensionsSpec(ctx, func() AzureVMExtensionsSpecInput {
					return AzureVMExtensionsSpecInput{
						BootstrapClusterProxy: bootstrapClusterProxy,
						Namespace:             namespace,
						ClusterName:           clusterName,
					}
				})
			})

			By("Creating an accessible load balancer", func() {
				AzureLBSpec(ctx, func() AzureLBSpecInput {
					return AzureLBSpecInput{
						BootstrapClusterProxy: bootstrapClusterProxy,
						Namespace:             namespace,
						ClusterName:           clusterName,
						SkipCleanup:           skipCleanup,
					}
				})
			})

			By("PASSED!")
		})
	})

<<<<<<< HEAD
	// ci-e2e.sh and Prow CI skip this test by default. To include this test, set `GINKGO_SKIP=""`.
	Context("Creating a cluster that uses the intree cloud provider [OPTIONAL]", func() {
		It("with a 1 control plane nodes and 2 worker nodes", func() {
			By("using user-assigned identity")
			clusterName = getClusterName(clusterNamePrefix, "intree")
			clusterctl.ApplyClusterTemplateAndWait(ctx, createApplyClusterTemplateInput(
				specName,
				withFlavor("intree-cloud-provider"),
				withNamespace(namespace.Name),
				withClusterName(clusterName),
				withControlPlaneMachineCount(1),
				withWorkerMachineCount(2),
				withControlPlaneWaiters(clusterctl.ControlPlaneWaiters{
					WaitForControlPlaneInitialized: EnsureControlPlaneInitializedNoAddons,
				}),
				withPostMachinesProvisioned(func() {
					EnsureDaemonsets(ctx, func() DaemonsetsSpecInput {
						return DaemonsetsSpecInput{
							BootstrapClusterProxy: bootstrapClusterProxy,
							Namespace:             namespace,
							ClusterName:           clusterName,
						}
					})
				}),
			), result)

			By("Verifying expected VM extensions are present on the node", func() {
				AzureVMExtensionsSpec(ctx, func() AzureVMExtensionsSpecInput {
					return AzureVMExtensionsSpecInput{
						BootstrapClusterProxy: bootstrapClusterProxy,
						Namespace:             namespace,
						ClusterName:           clusterName,
					}
				})
			})

			By("Creating an accessible load balancer", func() {
				AzureLBSpec(ctx, func() AzureLBSpecInput {
					return AzureLBSpecInput{
						BootstrapClusterProxy: bootstrapClusterProxy,
						Namespace:             namespace,
						ClusterName:           clusterName,
						SkipCleanup:           skipCleanup,
					}
				})
			})

			By("Creating a deployment that uses persistent volume", func() {
				AzureDiskCSISpec(ctx, func() AzureDiskCSISpecInput {
					return AzureDiskCSISpecInput{
						BootstrapClusterProxy: bootstrapClusterProxy,
						Namespace:             namespace,
						ClusterName:           clusterName,
						SkipCleanup:           skipCleanup,
					}
				})
			})

			By("PASSED!")
		})
	})

=======
>>>>>>> 7ee3a6a0
	// You can override the default SKU `Standard_D2s_v3` by setting the
	// `AZURE_AKS_NODE_MACHINE_TYPE` environment variable.
	Context("Creating an AKS cluster [Managed Kubernetes]", func() {
		It("with a single control plane node and 1 node", func() {
			clusterName = getClusterName(clusterNamePrefix, aksClusterNameSuffix)
			kubernetesVersionUpgradeFrom, err := GetAKSKubernetesVersion(ctx, e2eConfig, AKSKubernetesVersionUpgradeFrom)
			Byf("Upgrading from k8s version %s", kubernetesVersionUpgradeFrom)
			Expect(err).To(BeNil())
			kubernetesVersion, err := GetAKSKubernetesVersion(ctx, e2eConfig, AKSKubernetesVersion)
			Byf("Upgrading to k8s version %s", kubernetesVersion)
			Expect(err).To(BeNil())

			clusterctl.ApplyClusterTemplateAndWait(ctx, createApplyClusterTemplateInput(
				specName,
				withFlavor("aks"),
				withAzureCNIv1Manifest(e2eConfig.GetVariable(AzureCNIv1Manifest)),
				withNamespace(namespace.Name),
				withClusterName(clusterName),
				withKubernetesVersion(kubernetesVersionUpgradeFrom),
				withControlPlaneMachineCount(1),
				withWorkerMachineCount(1),
				withMachineDeploymentInterval(specName, ""),
				withMachinePoolInterval(specName, "wait-worker-nodes"),
				withControlPlaneWaiters(clusterctl.ControlPlaneWaiters{
					WaitForControlPlaneInitialized:   WaitForAKSControlPlaneInitialized,
					WaitForControlPlaneMachinesReady: WaitForAKSControlPlaneReady,
				}),
			), result)

			By("attaching the cluster to azure fleet", func() {
				AKSFleetsMemberSpec(ctx, func() AKSFleetsMemberInput {
					return AKSFleetsMemberInput{
						Cluster:       result.Cluster,
						WaitIntervals: e2eConfig.GetIntervals(specName, "wait-machine-pool-nodes"),
					}
				})
			})

			By("Upgrading the Kubernetes version of the cluster", func() {
				AKSUpgradeSpec(ctx, func() AKSUpgradeSpecInput {
					return AKSUpgradeSpecInput{
						Cluster:                    result.Cluster,
						MachinePools:               result.MachinePools,
						KubernetesVersionUpgradeTo: kubernetesVersion,
						WaitForControlPlane:        e2eConfig.GetIntervals(specName, "wait-machine-upgrade"),
						WaitForMachinePools:        e2eConfig.GetIntervals(specName, "wait-machine-pool-upgrade"),
					}
				})
			})

			By("Exercising machine pools", func() {
				AKSMachinePoolSpec(ctx, func() AKSMachinePoolSpecInput {
					return AKSMachinePoolSpecInput{
						Cluster:       result.Cluster,
						MachinePools:  result.MachinePools,
						WaitIntervals: e2eConfig.GetIntervals(specName, "wait-machine-pool-nodes"),
					}
				})
			})

			By("creating a machine pool with public IP addresses from a prefix", func() {
				// This test is also currently serving as the canonical
				// "create/delete node pool" test. Eventually, that should be
				// made more distinct from this public IP prefix test.
				AKSPublicIPPrefixSpec(ctx, func() AKSPublicIPPrefixSpecInput {
					return AKSPublicIPPrefixSpecInput{
						Cluster:           result.Cluster,
						KubernetesVersion: kubernetesVersion,
						WaitIntervals:     e2eConfig.GetIntervals(specName, "wait-worker-nodes"),
					}
				})
			})

			By("creating a machine pool with spot max price and scale down mode", func() {
				AKSSpotSpec(ctx, func() AKSSpotSpecInput {
					return AKSSpotSpecInput{
						Cluster:           result.Cluster,
						KubernetesVersion: kubernetesVersion,
						WaitIntervals:     e2eConfig.GetIntervals(specName, "wait-worker-nodes"),
					}
				})
			})

			By("modifying nodepool autoscaling configuration", func() {
				AKSAutoscaleSpec(ctx, func() AKSAutoscaleSpecInput {
					return AKSAutoscaleSpecInput{
						Cluster:       result.Cluster,
						MachinePool:   result.MachinePools[0],
						WaitIntervals: e2eConfig.GetIntervals(specName, "wait-machine-pool-nodes"),
					}
				})
			})

			By("modifying additionalTags configuration", func() {
				AKSAdditionalTagsSpec(ctx, func() AKSAdditionalTagsSpecInput {
					return AKSAdditionalTagsSpecInput{
						Cluster:       result.Cluster,
						MachinePools:  result.MachinePools,
						WaitForUpdate: e2eConfig.GetIntervals(specName, "wait-machine-pool-nodes"),
					}
				})
			})

			By("modifying the azure cluster-autoscaler settings", func() {
				AKSAzureClusterAutoscalerSettingsSpec(ctx, func() AKSAzureClusterAutoscalerSettingsSpecInput {
					return AKSAzureClusterAutoscalerSettingsSpecInput{
						Cluster:       result.Cluster,
						WaitIntervals: e2eConfig.GetIntervals(specName, "wait-control-plane"),
					}
				})
			})

			By("modifying node labels configuration", func() {
				AKSNodeLabelsSpec(ctx, func() AKSNodeLabelsSpecInput {
					return AKSNodeLabelsSpecInput{
						Cluster:       result.Cluster,
						MachinePools:  result.MachinePools,
						WaitForUpdate: e2eConfig.GetIntervals(specName, "wait-machine-pool-nodes"),
					}
				})
			})

			By("modifying taints configuration", func() {
				AKSNodeTaintsSpec(ctx, func() AKSNodeTaintsSpecInput {
					return AKSNodeTaintsSpecInput{
						Cluster:       result.Cluster,
						MachinePools:  result.MachinePools,
						WaitForUpdate: e2eConfig.GetIntervals(specName, "wait-machine-pool-nodes"),
					}
				})
			})

			By("creating a byo nodepool", func() {
				AKSBYONodeSpec(ctx, func() AKSBYONodeSpecInput {
					return AKSBYONodeSpecInput{
						Cluster:             result.Cluster,
						KubernetesVersion:   kubernetesVersion,
						WaitIntervals:       e2eConfig.GetIntervals(specName, "wait-worker-nodes"),
						ExpectedWorkerNodes: result.ExpectedWorkerNodes(),
					}
				})
			})
		})
	})

	Context("Creating an AKS cluster using ClusterClass [Managed Kubernetes]", func() {
		It("with a single control plane node and 1 node", func() {
			// Use default as the clusterclass name so test infra can find the clusterclass template
			os.Setenv("CLUSTER_CLASS_NAME", "default")

			// Use "cc" as spec name because NAT gateway pip name exceeds limit.
			clusterName = getClusterName(clusterNamePrefix, "cc")
			kubernetesVersionUpgradeFrom, err := GetAKSKubernetesVersion(ctx, e2eConfig, AKSKubernetesVersionUpgradeFrom)
			Byf("Upgrading from k8s version %s", kubernetesVersionUpgradeFrom)
			Expect(err).To(BeNil())
			kubernetesVersion, err := GetAKSKubernetesVersion(ctx, e2eConfig, AKSKubernetesVersion)
			Byf("Upgrading to k8s version %s", kubernetesVersion)
			Expect(err).To(BeNil())

			// Create a cluster using the cluster class created above
			clusterctl.ApplyClusterTemplateAndWait(ctx, createApplyClusterTemplateInput(
				specName,
				withFlavor("aks-clusterclass"),
				withAzureCNIv1Manifest(e2eConfig.GetVariable(AzureCNIv1Manifest)),
				withNamespace(namespace.Name),
				withClusterName(clusterName),
				withKubernetesVersion(kubernetesVersionUpgradeFrom),
				withControlPlaneMachineCount(1),
				withWorkerMachineCount(1),
				withMachineDeploymentInterval(specName, ""),
				withMachinePoolInterval(specName, "wait-machine-pool-nodes"),
				withControlPlaneWaiters(clusterctl.ControlPlaneWaiters{
					WaitForControlPlaneInitialized:   WaitForAKSControlPlaneInitialized,
					WaitForControlPlaneMachinesReady: WaitForAKSControlPlaneReady,
				}),
			), result)

			By("Performing ClusterClass operations on the cluster", func() {
				AKSClusterClassSpec(ctx, func() AKSClusterClassInput {
					return AKSClusterClassInput{
						Cluster:                    result.Cluster,
						MachinePool:                result.MachinePools[0],
						WaitIntervals:              e2eConfig.GetIntervals(specName, "wait-machine-pool-nodes"),
						WaitUpgradeIntervals:       e2eConfig.GetIntervals(specName, "wait-machine-pool-upgrade"),
						KubernetesVersionUpgradeTo: kubernetesVersion,
					}
				})
			})
		})
	})

	// ci-e2e.sh and Prow CI skip this test by default. To include this test, set `GINKGO_SKIP=""`.
	// This spec expects a user-assigned identity named "cloud-provider-user-identity" in a "capz-ci"
	// resource group. Override these defaults by setting the USER_IDENTITY and CI_RG environment variables.
	Context("Creating a dual-stack cluster [OPTIONAL]", func() {
		It("With dual-stack worker node", func() {
			By("using user-assigned identity")
			clusterName = getClusterName(clusterNamePrefix, "dual-stack")
			clusterctl.ApplyClusterTemplateAndWait(ctx, createApplyClusterTemplateInput(
				specName,
				withClusterProxy(bootstrapClusterProxy),
				withFlavor("dual-stack"),
				withNamespace(namespace.Name),
				withClusterName(clusterName),
				withControlPlaneMachineCount(3),
				withWorkerMachineCount(1),
				withControlPlaneInterval(specName, "wait-control-plane-ha"),
				withControlPlaneWaiters(clusterctl.ControlPlaneWaiters{
					WaitForControlPlaneInitialized: EnsureControlPlaneInitializedNoAddons,
				}),
				withPostMachinesProvisioned(func() {
					EnsureDaemonsets(ctx, func() DaemonsetsSpecInput {
						return DaemonsetsSpecInput{
							BootstrapClusterProxy: bootstrapClusterProxy,
							Namespace:             namespace,
							ClusterName:           clusterName,
						}
					})
				}),
			), result)

			By("Verifying expected VM extensions are present on the node", func() {
				AzureVMExtensionsSpec(ctx, func() AzureVMExtensionsSpecInput {
					return AzureVMExtensionsSpecInput{
						BootstrapClusterProxy: bootstrapClusterProxy,
						Namespace:             namespace,
						ClusterName:           clusterName,
					}
				})
			})

			// dual-stack external IP for dual-stack clusters is not yet supported
			// first ip family in ipFamilies is used for the primary clusterIP and cloud-provider
			// determines the elb/ilb ip family based on the primary clusterIP
			By("Creating an accessible ipv4 load balancer", func() {
				AzureLBSpec(ctx, func() AzureLBSpecInput {
					return AzureLBSpecInput{
						BootstrapClusterProxy: bootstrapClusterProxy,
						Namespace:             namespace,
						ClusterName:           clusterName,
						SkipCleanup:           skipCleanup,
						IPFamilies:            []corev1.IPFamily{corev1.IPv4Protocol},
					}
				})
			})

			By("Creating an accessible ipv6 load balancer", func() {
				AzureLBSpec(ctx, func() AzureLBSpecInput {
					return AzureLBSpecInput{
						BootstrapClusterProxy: bootstrapClusterProxy,
						Namespace:             namespace,
						ClusterName:           clusterName,
						SkipCleanup:           skipCleanup,
						IPFamilies:            []corev1.IPFamily{corev1.IPv6Protocol},
					}
				})
			})

			By("PASSED!")
		})
	})

	Context("Creating clusters using clusterclass [OPTIONAL]", func() {
		It("with a single control plane node, one linux worker node, and one windows worker node", func() {
			// Use ci-default as the clusterclass name so test infra can find the clusterclass template
			os.Setenv("CLUSTER_CLASS_NAME", "ci-default")

			// Use "cc" as spec name because NAT gateway pip name exceeds limit.
			clusterName = getClusterName(clusterNamePrefix, "cc")

			// Opt into using windows with prow template
			Expect(os.Setenv("WINDOWS_WORKER_MACHINE_COUNT", "1")).To(Succeed())

			// Create a cluster using the cluster class created above
			clusterctl.ApplyClusterTemplateAndWait(ctx, createApplyClusterTemplateInput(
				specName,
				withFlavor("topology"),
				withNamespace(namespace.Name),
				withClusterName(clusterName),
				withControlPlaneMachineCount(1),
				withWorkerMachineCount(1),
				withControlPlaneWaiters(clusterctl.ControlPlaneWaiters{
					WaitForControlPlaneInitialized: EnsureControlPlaneInitializedNoAddons,
				}),
				withPostMachinesProvisioned(func() {
					EnsureDaemonsets(ctx, func() DaemonsetsSpecInput {
						return DaemonsetsSpecInput{
							BootstrapClusterProxy: bootstrapClusterProxy,
							Namespace:             namespace,
							ClusterName:           clusterName,
						}
					})
				}),
			), result)

			By("Verifying expected VM extensions are present on the node", func() {
				AzureVMExtensionsSpec(ctx, func() AzureVMExtensionsSpecInput {
					return AzureVMExtensionsSpecInput{
						BootstrapClusterProxy: bootstrapClusterProxy,
						Namespace:             namespace,
						ClusterName:           clusterName,
					}
				})
			})

			By("PASSED!")
		})
	})

	// ci-e2e.sh and Prow CI skip this test by default. To include this test, set `GINKGO_SKIP=""`.
	// This spec expects a user-assigned identity named "cloud-provider-user-identity" in a "capz-ci"
	// resource group. Override these defaults by setting the USER_IDENTITY and CI_RG environment variables.
	// You can also override the default SKU `Standard_DS2_v2` and `Standard_DS4_v2` storage by setting
	// the `AZURE_EDGEZONE_CONTROL_PLANE_MACHINE_TYPE` and `AZURE_EDGEZONE_NODE_MACHINE_TYPE` environment variables.
	Context("Creating clusters on public MEC [OPTIONAL]", func() {
		It("with 1 control plane nodes and 1 worker node", func() {
			By("using user-assigned identity")
			clusterName = getClusterName(clusterNamePrefix, "edgezone")
			clusterctl.ApplyClusterTemplateAndWait(ctx, createApplyClusterTemplateInput(
				specName,
				withFlavor("edgezone"),
				withNamespace(namespace.Name),
				withClusterName(clusterName),
				withControlPlaneMachineCount(1),
				withWorkerMachineCount(1),
				withControlPlaneWaiters(clusterctl.ControlPlaneWaiters{
					WaitForControlPlaneInitialized: EnsureControlPlaneInitializedNoAddons,
				}),
				withPostMachinesProvisioned(func() {
					EnsureDaemonsets(ctx, func() DaemonsetsSpecInput {
						return DaemonsetsSpecInput{
							BootstrapClusterProxy: bootstrapClusterProxy,
							Namespace:             namespace,
							ClusterName:           clusterName,
						}
					})
				}),
			), result)

			By("Verifying extendedLocation property in Azure VMs is corresponding to extendedLocation property in edgezone yaml file", func() {
				AzureEdgeZoneClusterSpec(ctx, func() AzureEdgeZoneClusterSpecInput {
					return AzureEdgeZoneClusterSpecInput{
						BootstrapClusterProxy: bootstrapClusterProxy,
						Namespace:             namespace,
						ClusterName:           clusterName,
						E2EConfig:             e2eConfig,
					}
				})
			})

			By("PASSED!")
		})
	})

	// Workload identity test
	Context("Creating a cluster that uses workload identity [OPTIONAL]", func() {
		It("with a 1 control plane nodes and 2 worker nodes", func() {
			By("using workload-identity")
			clusterName = getClusterName(clusterNamePrefix, "azwi")
			clusterctl.ApplyClusterTemplateAndWait(ctx, createApplyClusterTemplateInput(
				specName,
				withFlavor("workload-identity"),
				withNamespace(namespace.Name),
				withClusterName(clusterName),
				withControlPlaneMachineCount(1),
				withWorkerMachineCount(2),
				withControlPlaneWaiters(clusterctl.ControlPlaneWaiters{
					WaitForControlPlaneInitialized: EnsureControlPlaneInitializedNoAddons,
				}),
				withPostMachinesProvisioned(func() {
					EnsureDaemonsets(ctx, func() DaemonsetsSpecInput {
						return DaemonsetsSpecInput{
							BootstrapClusterProxy: bootstrapClusterProxy,
							Namespace:             namespace,
							ClusterName:           clusterName,
						}
					})
				}),
			), result)

			By("Verifying expected VM extensions are present on the node", func() {
				AzureVMExtensionsSpec(ctx, func() AzureVMExtensionsSpecInput {
					return AzureVMExtensionsSpecInput{
						BootstrapClusterProxy: bootstrapClusterProxy,
						Namespace:             namespace,
						ClusterName:           clusterName,
					}
				})
			})

			By("Creating an accessible load balancer", func() {
				AzureLBSpec(ctx, func() AzureLBSpecInput {
					return AzureLBSpecInput{
						BootstrapClusterProxy: bootstrapClusterProxy,
						Namespace:             namespace,
						ClusterName:           clusterName,
						SkipCleanup:           skipCleanup,
					}
				})
			})

			By("Workload identity test PASSED!")
		})
	})
})<|MERGE_RESOLUTION|>--- conflicted
+++ resolved
@@ -649,71 +649,6 @@
 		})
 	})
 
-<<<<<<< HEAD
-	// ci-e2e.sh and Prow CI skip this test by default. To include this test, set `GINKGO_SKIP=""`.
-	Context("Creating a cluster that uses the intree cloud provider [OPTIONAL]", func() {
-		It("with a 1 control plane nodes and 2 worker nodes", func() {
-			By("using user-assigned identity")
-			clusterName = getClusterName(clusterNamePrefix, "intree")
-			clusterctl.ApplyClusterTemplateAndWait(ctx, createApplyClusterTemplateInput(
-				specName,
-				withFlavor("intree-cloud-provider"),
-				withNamespace(namespace.Name),
-				withClusterName(clusterName),
-				withControlPlaneMachineCount(1),
-				withWorkerMachineCount(2),
-				withControlPlaneWaiters(clusterctl.ControlPlaneWaiters{
-					WaitForControlPlaneInitialized: EnsureControlPlaneInitializedNoAddons,
-				}),
-				withPostMachinesProvisioned(func() {
-					EnsureDaemonsets(ctx, func() DaemonsetsSpecInput {
-						return DaemonsetsSpecInput{
-							BootstrapClusterProxy: bootstrapClusterProxy,
-							Namespace:             namespace,
-							ClusterName:           clusterName,
-						}
-					})
-				}),
-			), result)
-
-			By("Verifying expected VM extensions are present on the node", func() {
-				AzureVMExtensionsSpec(ctx, func() AzureVMExtensionsSpecInput {
-					return AzureVMExtensionsSpecInput{
-						BootstrapClusterProxy: bootstrapClusterProxy,
-						Namespace:             namespace,
-						ClusterName:           clusterName,
-					}
-				})
-			})
-
-			By("Creating an accessible load balancer", func() {
-				AzureLBSpec(ctx, func() AzureLBSpecInput {
-					return AzureLBSpecInput{
-						BootstrapClusterProxy: bootstrapClusterProxy,
-						Namespace:             namespace,
-						ClusterName:           clusterName,
-						SkipCleanup:           skipCleanup,
-					}
-				})
-			})
-
-			By("Creating a deployment that uses persistent volume", func() {
-				AzureDiskCSISpec(ctx, func() AzureDiskCSISpecInput {
-					return AzureDiskCSISpecInput{
-						BootstrapClusterProxy: bootstrapClusterProxy,
-						Namespace:             namespace,
-						ClusterName:           clusterName,
-						SkipCleanup:           skipCleanup,
-					}
-				})
-			})
-
-			By("PASSED!")
-		})
-	})
-
-=======
->>>>>>> 7ee3a6a0
 	// You can override the default SKU `Standard_D2s_v3` by setting the
 	// `AZURE_AKS_NODE_MACHINE_TYPE` environment variable.
 	Context("Creating an AKS cluster [Managed Kubernetes]", func() {
