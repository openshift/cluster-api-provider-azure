//go:build e2e
// +build e2e

/*
Copyright 2022 The Kubernetes Authors.

Licensed under the Apache License, Version 2.0 (the "License");
you may not use this file except in compliance with the License.
You may obtain a copy of the License at

    http://www.apache.org/licenses/LICENSE-2.0

Unless required by applicable law or agreed to in writing, software
distributed under the License is distributed on an "AS IS" BASIS,
WITHOUT WARRANTIES OR CONDITIONS OF ANY KIND, either express or implied.
See the License for the specific language governing permissions and
limitations under the License.
*/

package e2e

import (
	"context"

	"github.com/Azure/azure-sdk-for-go/services/compute/mgmt/2021-11-01/compute"
	"github.com/Azure/go-autorest/autorest/azure/auth"
	. "github.com/onsi/ginkgo/v2"
	. "github.com/onsi/gomega"
	corev1 "k8s.io/api/core/v1"
	infrav1 "sigs.k8s.io/cluster-api-provider-azure/api/v1beta1"
	infrav1exp "sigs.k8s.io/cluster-api-provider-azure/exp/api/v1beta1"
	azureutil "sigs.k8s.io/cluster-api-provider-azure/util/azure"
	clusterv1 "sigs.k8s.io/cluster-api/api/v1beta1"
	"sigs.k8s.io/cluster-api/test/framework"
	"sigs.k8s.io/controller-runtime/pkg/client"
)

// AzureVMExtensionsSpecInput is the input for AzureVMExtensionsSpec.
type AzureVMExtensionsSpecInput struct {
	BootstrapClusterProxy framework.ClusterProxy
	Namespace             *corev1.Namespace
	ClusterName           string
}

// AzureVMExtensionsSpec implements a test that verifies VM extensions are created and deleted.
func AzureVMExtensionsSpec(ctx context.Context, inputGetter func() AzureVMExtensionsSpecInput) {
	var (
		specName = "azure-vmextensions"
		input    AzureVMExtensionsSpecInput
	)

	Expect(ctx).NotTo(BeNil(), "ctx is required for %s spec", specName)

	input = inputGetter()
	Expect(input.BootstrapClusterProxy).ToNot(BeNil(), "Invalid argument. input.BootstrapClusterProxy can't be nil when calling %s spec", specName)
	Expect(input.Namespace).ToNot(BeNil(), "Invalid argument. input.Namespace can't be nil when calling %s spec", specName)
	Expect(input.ClusterName).ToNot(BeEmpty(), "Invalid argument. input.ClusterName can't be empty when calling %s spec", specName)

	By("creating a Kubernetes client to the workload cluster")
	workloadClusterProxy := input.BootstrapClusterProxy.GetWorkloadCluster(ctx, input.Namespace.Name, input.ClusterName)
	Expect(workloadClusterProxy).NotTo(BeNil())
	mgmtClient := bootstrapClusterProxy.GetClient()
	Expect(mgmtClient).NotTo(BeNil())

	By("Retrieving all machines from the machine template spec")
	machineList := &infrav1.AzureMachineList{}
	// list all of the requested objects within the cluster namespace with the cluster name label
	Logf("Listing machines in namespace %s with label %s=%s", input.Namespace.Name, clusterv1.ClusterNameLabel, workloadClusterProxy.GetName())
	err := mgmtClient.List(ctx, machineList, client.InNamespace(input.Namespace.Name), client.MatchingLabels{clusterv1.ClusterNameLabel: workloadClusterProxy.GetName()})
	Expect(err).NotTo(HaveOccurred())

	// get subscription id
	settings, err := auth.GetSettingsFromEnvironment()
	Expect(err).NotTo(HaveOccurred())
	subscriptionID := settings.GetSubscriptionID()
	auth, err := azureutil.GetAuthorizer(settings)
	Expect(err).NotTo(HaveOccurred())

	if len(machineList.Items) > 0 {
		By("Creating a mapping of machine IDs to array of expected VM extensions")
		expectedVMExtensionMap := make(map[string][]string)
		for _, machine := range machineList.Items {
			for _, extension := range machine.Spec.VMExtensions {
				expectedVMExtensionMap[*machine.Spec.ProviderID] = append(expectedVMExtensionMap[*machine.Spec.ProviderID], extension.Name)
			}
		}

		By("Creating a VM and VM extension client")
		// create a VM client
		vmClient := compute.NewVirtualMachinesClient(subscriptionID)
		vmClient.Authorizer = auth

		// create a VM extension client
		vmExtensionsClient := compute.NewVirtualMachineExtensionsClient(subscriptionID)
		vmExtensionsClient.Authorizer = auth

		// get the resource group name
<<<<<<< HEAD
		resource, err := azure.ParseResourceID(*machineList.Items[0].Spec.ProviderID)
=======
		resource, err := azureutil.ParseResourceID(*machineList.Items[0].Spec.ProviderID)
>>>>>>> fa947c46
		Expect(err).NotTo(HaveOccurred())

		vmListResults, err := vmClient.List(ctx, resource.ResourceGroupName, "")
		Expect(err).NotTo(HaveOccurred())

		By("Verifying specified VM extensions are created on Azure")
		for _, machine := range vmListResults.Values() {
			vmExtensionListResult, err := vmExtensionsClient.List(ctx, resource.ResourceGroupName, *machine.Name, "")
			Expect(err).NotTo(HaveOccurred())
			vmExtensionList := *vmExtensionListResult.Value
			var vmExtensionNames []string
			for _, vmExtension := range vmExtensionList {
				vmExtensionNames = append(vmExtensionNames, *vmExtension.Name)
			}
			osName := string(machine.VirtualMachineProperties.StorageProfile.OsDisk.OsType)
			Expect(vmExtensionNames).To(ContainElements("CAPZ." + osName + ".Bootstrapping"))
			Expect(vmExtensionNames).To(ContainElements(expectedVMExtensionMap[*machine.ID]))
		}
	}

	By("Retrieving all machine pools from the machine template spec")
	machinePoolList := &infrav1exp.AzureMachinePoolList{}
	// list all of the requested objects within the cluster namespace with the cluster name label
	Logf("Listing machine pools in namespace %s with label %s=%s", input.Namespace.Name, clusterv1.ClusterNameLabel, workloadClusterProxy.GetName())
	err = mgmtClient.List(ctx, machinePoolList, client.InNamespace(input.Namespace.Name), client.MatchingLabels{clusterv1.ClusterNameLabel: workloadClusterProxy.GetName()})
	Expect(err).NotTo(HaveOccurred())

	if len(machinePoolList.Items) > 0 {
		By("Creating a mapping of machine pool IDs to array of expected VMSS extensions")
		expectedVMSSExtensionMap := make(map[string][]string)
		for _, machinePool := range machinePoolList.Items {
			for _, extension := range machinePool.Spec.Template.VMExtensions {
				expectedVMSSExtensionMap[machinePool.Spec.ProviderID] = append(expectedVMSSExtensionMap[machinePool.Spec.ProviderID], extension.Name)
			}
		}

		By("Creating a VMSS and VMSS extension client")
		// create a VMSS client
		vmssClient := compute.NewVirtualMachineScaleSetsClient(subscriptionID)
		vmssClient.Authorizer = auth

		// create a VMSS extension client
		vmssExtensionsClient := compute.NewVirtualMachineScaleSetExtensionsClient(subscriptionID)
		vmssExtensionsClient.Authorizer = auth

		// get the resource group name
<<<<<<< HEAD
		resource, err := azure.ParseResourceID(machinePoolList.Items[0].Spec.ProviderID)
=======
		resource, err := azureutil.ParseResourceID(machinePoolList.Items[0].Spec.ProviderID)
>>>>>>> fa947c46
		Expect(err).NotTo(HaveOccurred())

		vmssListResults, err := vmssClient.List(ctx, resource.ResourceGroupName)
		Expect(err).NotTo(HaveOccurred())

		By("Verifying VMSS extensions are created on Azure")
		for _, machinePool := range vmssListResults.Values() {
			vmssExtensionListResult, err := vmssExtensionsClient.List(ctx, resource.ResourceGroupName, *machinePool.Name)
			Expect(err).NotTo(HaveOccurred())
			vmssExtensionList := vmssExtensionListResult.Values()
			var vmssExtensionNames []string
			for _, vmssExtension := range vmssExtensionList {
				vmssExtensionNames = append(vmssExtensionNames, *vmssExtension.Name)
			}
			osName := string(machinePool.VirtualMachineScaleSetProperties.VirtualMachineProfile.StorageProfile.OsDisk.OsType)
			Expect(vmssExtensionNames).To(ContainElements("CAPZ." + osName + ".Bootstrapping"))
			Expect(vmssExtensionNames).To(ContainElements(expectedVMSSExtensionMap[*machinePool.ID]))
		}
	}
}<|MERGE_RESOLUTION|>--- conflicted
+++ resolved
@@ -95,11 +95,7 @@
 		vmExtensionsClient.Authorizer = auth
 
 		// get the resource group name
-<<<<<<< HEAD
-		resource, err := azure.ParseResourceID(*machineList.Items[0].Spec.ProviderID)
-=======
 		resource, err := azureutil.ParseResourceID(*machineList.Items[0].Spec.ProviderID)
->>>>>>> fa947c46
 		Expect(err).NotTo(HaveOccurred())
 
 		vmListResults, err := vmClient.List(ctx, resource.ResourceGroupName, "")
@@ -146,11 +142,7 @@
 		vmssExtensionsClient.Authorizer = auth
 
 		// get the resource group name
-<<<<<<< HEAD
-		resource, err := azure.ParseResourceID(machinePoolList.Items[0].Spec.ProviderID)
-=======
 		resource, err := azureutil.ParseResourceID(machinePoolList.Items[0].Spec.ProviderID)
->>>>>>> fa947c46
 		Expect(err).NotTo(HaveOccurred())
 
 		vmssListResults, err := vmssClient.List(ctx, resource.ResourceGroupName)
