// +build e2e

/*
Copyright 2020 The Kubernetes Authors.

Licensed under the Apache License, Version 2.0 (the "License");
you may not use this file except in compliance with the License.
You may obtain a copy of the License at

    http://www.apache.org/licenses/LICENSE-2.0

Unless required by applicable law or agreed to in writing, software
distributed under the License is distributed on an "AS IS" BASIS,
WITHOUT WARRANTIES OR CONDITIONS OF ANY KIND, either express or implied.
See the License for the specific language governing permissions and
limitations under the License.
*/

package e2e

import (
	"context"
	"encoding/base64"
	"fmt"
	"os"

	"github.com/blang/semver"
	. "github.com/onsi/ginkgo"
	. "github.com/onsi/gomega"
	corev1 "k8s.io/api/core/v1"
	metav1 "k8s.io/apimachinery/pkg/apis/meta/v1"
	e2e_namespace "sigs.k8s.io/cluster-api-provider-azure/test/e2e/kubernetes/namespace"
	clusterctl "sigs.k8s.io/cluster-api/cmd/clusterctl/api/v1alpha3"
	capi_e2e "sigs.k8s.io/cluster-api/test/e2e"
	"sigs.k8s.io/cluster-api/test/framework"
	"sigs.k8s.io/cluster-api/util"
)

const (
	IdentitySecretName = "cluster-identity-secret"
)

var _ = Describe("Running the Cluster API E2E tests", func() {
	var (
		ctx               = context.TODO()
		identityNamespace *corev1.Namespace
	)
	BeforeEach(func() {
		Expect(e2eConfig.Variables).To(HaveKey(capi_e2e.CNIPath))
		rgName := fmt.Sprintf("capz-e2e-%s", util.RandomString(6))
		Expect(os.Setenv(AzureResourceGroup, rgName)).To(Succeed())
		Expect(os.Setenv(AzureVNetName, fmt.Sprintf("%s-vnet", rgName))).To(Succeed())

		Expect(e2eConfig.Variables).To(HaveKey(capi_e2e.KubernetesVersionUpgradeFrom))
		v, err := semver.ParseTolerant(e2eConfig.GetVariable(capi_e2e.KubernetesVersionUpgradeFrom))
		Expect(err).NotTo(HaveOccurred())
		// Opt into Windows for versions greater than or equal to 1.22
		if v.GTE(semver.MustParse("1.22.0")) {
			Expect(os.Setenv("WINDOWS_WORKER_MACHINE_COUNT", "2")).To(Succeed())
			Expect(os.Setenv("K8S_FEATURE_GATES", "WindowsHostProcessContainers=true")).To(Succeed())
		}

		clientset := bootstrapClusterProxy.GetClientSet()
		Expect(clientset).NotTo(BeNil())
		ns := fmt.Sprintf("capz-e2e-identity-%s", util.RandomString(6))

		identityNamespace, err = e2e_namespace.Create(ctx, clientset, ns, map[string]string{})
		Expect(err).NotTo(HaveOccurred())

		spClientSecret := os.Getenv(AzureClientSecret)
		secret := &corev1.Secret{
			ObjectMeta: metav1.ObjectMeta{
				Name:      IdentitySecretName,
				Namespace: identityNamespace.Name,
				Labels: map[string]string{
					clusterctl.ClusterctlMoveHierarchyLabelName: "true",
				},
			},
			Type: corev1.SecretTypeOpaque,
			Data: map[string][]byte{"clientSecret": []byte(spClientSecret)},
		}
		err = bootstrapClusterProxy.GetClient().Create(ctx, secret)
		Expect(err).NotTo(HaveOccurred())

		identityName := e2eConfig.GetVariable(ClusterIdentityName)
		Expect(os.Setenv(ClusterIdentityName, identityName)).To(Succeed())
		Expect(os.Setenv(ClusterIdentitySecretName, IdentitySecretName)).To(Succeed())
		Expect(os.Setenv(ClusterIdentitySecretNamespace, identityNamespace.Name)).To(Succeed())
	})

	AfterEach(func() {
		redactLogs()

		Expect(os.Unsetenv(AzureResourceGroup)).To(Succeed())
		Expect(os.Unsetenv(AzureVNetName)).To(Succeed())
		Expect(os.Unsetenv(ClusterIdentityName)).To(Succeed())
		Expect(os.Unsetenv(ClusterIdentitySecretName)).To(Succeed())
		Expect(os.Unsetenv(ClusterIdentitySecretNamespace)).To(Succeed())
	})

	Context("Running the quick-start spec", func() {
		capi_e2e.QuickStartSpec(context.TODO(), func() capi_e2e.QuickStartSpecInput {
			return capi_e2e.QuickStartSpecInput{
				E2EConfig:             e2eConfig,
				ClusterctlConfigPath:  clusterctlConfigPath,
				BootstrapClusterProxy: bootstrapClusterProxy,
				ArtifactFolder:        artifactFolder,
				SkipCleanup:           skipCleanup,
			}
		})
	})

	Context("Running the KCP upgrade spec in a HA cluster [K8s-Upgrade]", func() {
		capi_e2e.KCPUpgradeSpec(context.TODO(), func() capi_e2e.KCPUpgradeSpecInput {
			return capi_e2e.KCPUpgradeSpecInput{
				E2EConfig:                e2eConfig,
				ClusterctlConfigPath:     clusterctlConfigPath,
				BootstrapClusterProxy:    bootstrapClusterProxy,
				ArtifactFolder:           artifactFolder,
				ControlPlaneMachineCount: 3,
				SkipCleanup:              skipCleanup,
			}
		})
	})

	Context("Running the KCP upgrade spec in a HA cluster using scale in rollout [K8s-Upgrade]", func() {
		capi_e2e.KCPUpgradeSpec(context.TODO(), func() capi_e2e.KCPUpgradeSpecInput {
			return capi_e2e.KCPUpgradeSpecInput{
				E2EConfig:                e2eConfig,
				ClusterctlConfigPath:     clusterctlConfigPath,
				BootstrapClusterProxy:    bootstrapClusterProxy,
				ArtifactFolder:           artifactFolder,
				ControlPlaneMachineCount: 3,
				SkipCleanup:              skipCleanup,
				Flavor:                   "kcp-scale-in",
			}
		})
	})

	Context("Running the MachineDeployment rollout spec", func() {
		capi_e2e.MachineDeploymentRolloutSpec(context.TODO(), func() capi_e2e.MachineDeploymentRolloutSpecInput {
			return capi_e2e.MachineDeploymentRolloutSpecInput{
				E2EConfig:             e2eConfig,
				ClusterctlConfigPath:  clusterctlConfigPath,
				BootstrapClusterProxy: bootstrapClusterProxy,
				ArtifactFolder:        artifactFolder,
				SkipCleanup:           skipCleanup,
			}
		})
	})

	if os.Getenv("LOCAL_ONLY") != "true" {
		Context("Running the self-hosted spec", func() {
			SelfHostedSpec(context.TODO(), func() SelfHostedSpecInput {
				return SelfHostedSpecInput{
					E2EConfig:             e2eConfig,
					ClusterctlConfigPath:  clusterctlConfigPath,
					BootstrapClusterProxy: bootstrapClusterProxy,
					ArtifactFolder:        artifactFolder,
					SkipCleanup:           skipCleanup,
				}
			})
		})
	}

	Context("Should successfully remediate unhealthy machines with MachineHealthCheck", func() {
		capi_e2e.MachineRemediationSpec(context.TODO(), func() capi_e2e.MachineRemediationSpecInput {
			return capi_e2e.MachineRemediationSpecInput{
				E2EConfig:             e2eConfig,
				ClusterctlConfigPath:  clusterctlConfigPath,
				BootstrapClusterProxy: bootstrapClusterProxy,
				ArtifactFolder:        artifactFolder,
				SkipCleanup:           skipCleanup,
			}
		})
	})

	Context("Should adopt up-to-date control plane Machines without modification", func() {
		capi_e2e.KCPAdoptionSpec(context.TODO(), func() capi_e2e.KCPAdoptionSpecInput {
			return capi_e2e.KCPAdoptionSpecInput{
				E2EConfig:             e2eConfig,
				ClusterctlConfigPath:  clusterctlConfigPath,
				BootstrapClusterProxy: bootstrapClusterProxy,
				ArtifactFolder:        artifactFolder,
				SkipCleanup:           skipCleanup,
			}
		})
	})

	Context("Should successfully exercise machine pools", func() {
		capi_e2e.MachinePoolSpec(context.TODO(), func() capi_e2e.MachinePoolInput {
			return capi_e2e.MachinePoolInput{
				E2EConfig:             e2eConfig,
				ClusterctlConfigPath:  clusterctlConfigPath,
				BootstrapClusterProxy: bootstrapClusterProxy,
				ArtifactFolder:        artifactFolder,
				SkipCleanup:           skipCleanup,
			}
		})
	})

	Context("Should successfully scale out and scale in a MachineDeployment", func() {
		capi_e2e.MachineDeploymentScaleSpec(context.TODO(), func() capi_e2e.MachineDeploymentScaleSpecInput {
			return capi_e2e.MachineDeploymentScaleSpecInput{
				E2EConfig:             e2eConfig,
				ClusterctlConfigPath:  clusterctlConfigPath,
				BootstrapClusterProxy: bootstrapClusterProxy,
				ArtifactFolder:        artifactFolder,
				SkipCleanup:           skipCleanup,
			}
		})
	})

	Context("Should successfully set and use node drain timeout", func() {
		capi_e2e.NodeDrainTimeoutSpec(context.TODO(), func() capi_e2e.NodeDrainTimeoutSpecInput {
			return capi_e2e.NodeDrainTimeoutSpecInput{
				E2EConfig:             e2eConfig,
				ClusterctlConfigPath:  clusterctlConfigPath,
				BootstrapClusterProxy: bootstrapClusterProxy,
				ArtifactFolder:        artifactFolder,
				SkipCleanup:           skipCleanup,
			}
		})
	})

	if os.Getenv("LOCAL_ONLY") != "true" {
		Context("API Version Upgrade", func() {
			Context("upgrade from v1alpha3 to v1beta1, and scale workload clusters created in v1alpha3 ", func() {
				BeforeEach(func() {
					// Unset resource group and vnet env variables, since we capi test creates 2 clusters,
					// and will result in both the clusters using the same vnet and resource group.
					Expect(os.Unsetenv(AzureResourceGroup)).To(Succeed())
					Expect(os.Unsetenv(AzureVNetName)).To(Succeed())

					// Set base64 encoded values for v1alpha3 cluster.
					Expect(os.Setenv("AZURE_CLIENT_ID_B64", base64.StdEncoding.EncodeToString([]byte(os.Getenv(AzureClientId))))).To(Succeed())
					Expect(os.Setenv("AZURE_CLIENT_SECRET_B64", base64.StdEncoding.EncodeToString([]byte(os.Getenv(AzureClientSecret))))).To(Succeed())
					Expect(os.Setenv("AZURE_SUBSCRIPTION_ID_B64", base64.StdEncoding.EncodeToString([]byte(os.Getenv("AZURE_SUBSCRIPTION_ID"))))).To(Succeed())
					Expect(os.Setenv("AZURE_TENANT_ID_B64", base64.StdEncoding.EncodeToString([]byte(os.Getenv("AZURE_TENANT_ID"))))).To(Succeed())

					// Unset windows specific variables
					Expect(os.Unsetenv("WINDOWS_WORKER_MACHINE_COUNT")).To(Succeed())
					Expect(os.Unsetenv("K8S_FEATURE_GATES")).To(Succeed())
				})
				capi_e2e.ClusterctlUpgradeSpec(ctx, func() capi_e2e.ClusterctlUpgradeSpecInput {
					return capi_e2e.ClusterctlUpgradeSpecInput{
						E2EConfig:             e2eConfig,
						ClusterctlConfigPath:  clusterctlConfigPath,
						BootstrapClusterProxy: bootstrapClusterProxy,
						ArtifactFolder:        artifactFolder,
						SkipCleanup:           skipCleanup,
					}
				})
			})

			Context("upgrade from v1alpha4 to v1beta1, and scale workload clusters created in v1alpha4", func() {
				BeforeEach(func() {
					// Unset resource group and vnet env variables, since we capi test creates 2 clusters,
					// and will result in both the clusters using the same vnet and resource group.
					Expect(os.Unsetenv(AzureResourceGroup)).To(Succeed())
					Expect(os.Unsetenv(AzureVNetName)).To(Succeed())

					// Unset windows specific variables
					Expect(os.Unsetenv("WINDOWS_WORKER_MACHINE_COUNT")).To(Succeed())
					Expect(os.Unsetenv("K8S_FEATURE_GATES")).To(Succeed())
				})
				capi_e2e.ClusterctlUpgradeSpec(ctx, func() capi_e2e.ClusterctlUpgradeSpecInput {
					return capi_e2e.ClusterctlUpgradeSpecInput{
						E2EConfig:                 e2eConfig,
						ClusterctlConfigPath:      clusterctlConfigPath,
						BootstrapClusterProxy:     bootstrapClusterProxy,
						ArtifactFolder:            artifactFolder,
						SkipCleanup:               skipCleanup,
						InitWithProvidersContract: "v1alpha4",
						InitWithBinary:            "https://github.com/kubernetes-sigs/cluster-api/releases/download/v0.4.4/clusterctl-{OS}-{ARCH}",
						PreInit:                   getPreInitFunc(ctx),
					}
				})
			})
		})
	}
<<<<<<< HEAD
=======

	Context("Running the workload cluster upgrade spec [K8s-Upgrade]", func() {
		capi_e2e.ClusterUpgradeConformanceSpec(ctx, func() capi_e2e.ClusterUpgradeConformanceSpecInput {
			return capi_e2e.ClusterUpgradeConformanceSpecInput{
				E2EConfig:             e2eConfig,
				ClusterctlConfigPath:  clusterctlConfigPath,
				BootstrapClusterProxy: bootstrapClusterProxy,
				ArtifactFolder:        artifactFolder,
				SkipCleanup:           skipCleanup,
				SkipConformanceTests:  true,
			}
		})
	})
>>>>>>> 61fcf75d
})

func getPreInitFunc(ctx context.Context) func(proxy framework.ClusterProxy) {
	return func(clusterProxy framework.ClusterProxy) {
		spClientSecret := os.Getenv(AzureClientSecret)
		secret := &corev1.Secret{
			ObjectMeta: metav1.ObjectMeta{
				Name:      IdentitySecretName,
				Namespace: "default",
				Labels: map[string]string{
					clusterctl.ClusterctlMoveHierarchyLabelName: "true",
				},
			},
			Type: corev1.SecretTypeOpaque,
			Data: map[string][]byte{"clientSecret": []byte(spClientSecret)},
		}
		err := clusterProxy.GetClient().Create(ctx, secret)
<<<<<<< HEAD
		Expect(err).ToNot(HaveOccurred())
=======
		Expect(err).NotTo(HaveOccurred())
>>>>>>> 61fcf75d

		identityName := e2eConfig.GetVariable(ClusterIdentityName)
		Expect(os.Setenv(ClusterIdentityName, identityName)).NotTo(HaveOccurred())
		Expect(os.Setenv(ClusterIdentitySecretName, IdentitySecretName)).NotTo(HaveOccurred())
		Expect(os.Setenv(ClusterIdentitySecretNamespace, "default")).NotTo(HaveOccurred())
	}
}<|MERGE_RESOLUTION|>--- conflicted
+++ resolved
@@ -279,8 +279,6 @@
 			})
 		})
 	}
-<<<<<<< HEAD
-=======
 
 	Context("Running the workload cluster upgrade spec [K8s-Upgrade]", func() {
 		capi_e2e.ClusterUpgradeConformanceSpec(ctx, func() capi_e2e.ClusterUpgradeConformanceSpecInput {
@@ -294,7 +292,6 @@
 			}
 		})
 	})
->>>>>>> 61fcf75d
 })
 
 func getPreInitFunc(ctx context.Context) func(proxy framework.ClusterProxy) {
@@ -312,11 +309,7 @@
 			Data: map[string][]byte{"clientSecret": []byte(spClientSecret)},
 		}
 		err := clusterProxy.GetClient().Create(ctx, secret)
-<<<<<<< HEAD
-		Expect(err).ToNot(HaveOccurred())
-=======
 		Expect(err).NotTo(HaveOccurred())
->>>>>>> 61fcf75d
 
 		identityName := e2eConfig.GetVariable(ClusterIdentityName)
 		Expect(os.Setenv(ClusterIdentityName, identityName)).NotTo(HaveOccurred())
