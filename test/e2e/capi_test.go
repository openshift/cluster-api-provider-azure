//go:build e2e
// +build e2e

/*
Copyright 2020 The Kubernetes Authors.

Licensed under the Apache License, Version 2.0 (the "License");
you may not use this file except in compliance with the License.
You may obtain a copy of the License at

    http://www.apache.org/licenses/LICENSE-2.0

Unless required by applicable law or agreed to in writing, software
distributed under the License is distributed on an "AS IS" BASIS,
WITHOUT WARRANTIES OR CONDITIONS OF ANY KIND, either express or implied.
See the License for the specific language governing permissions and
limitations under the License.
*/

package e2e

import (
	"context"
	"fmt"
	"os"
	"time"

	. "github.com/onsi/ginkgo/v2"
	. "github.com/onsi/gomega"
	corev1 "k8s.io/api/core/v1"
	metav1 "k8s.io/apimachinery/pkg/apis/meta/v1"
	"k8s.io/utils/ptr"
	e2e_namespace "sigs.k8s.io/cluster-api-provider-azure/test/e2e/kubernetes/namespace"
	clusterctlv1 "sigs.k8s.io/cluster-api/cmd/clusterctl/api/v1alpha3"
	capi_e2e "sigs.k8s.io/cluster-api/test/e2e"
	"sigs.k8s.io/cluster-api/test/framework"
	"sigs.k8s.io/cluster-api/test/framework/clusterctl"
	"sigs.k8s.io/cluster-api/util"
)

const (
	IdentitySecretName = "cluster-identity-secret"
)

var _ = Describe("Running the Cluster API E2E tests", func() {
	var (
		ctx               = context.TODO()
		identityNamespace *corev1.Namespace
		specTimes         = map[string]time.Time{}
		err               error
	)
	BeforeEach(func() {
		Expect(e2eConfig.Variables).To(HaveKey(capi_e2e.CNIPath))
		rgName := fmt.Sprintf("capz-e2e-%s", util.RandomString(6))
		Expect(os.Setenv(AzureResourceGroup, rgName)).To(Succeed())
		Expect(os.Setenv(AzureVNetName, fmt.Sprintf("%s-vnet", rgName))).To(Succeed())

		Expect(e2eConfig.Variables).To(HaveKey(capi_e2e.KubernetesVersionUpgradeFrom))
		Expect(os.Setenv("WINDOWS_WORKER_MACHINE_COUNT", "2")).To(Succeed())

		clientset := bootstrapClusterProxy.GetClientSet()
		Expect(clientset).NotTo(BeNil())
		ns := fmt.Sprintf("capz-e2e-identity-%s", util.RandomString(6))

		identityNamespace, err = e2e_namespace.Create(ctx, clientset, ns, map[string]string{})
		Expect(err).NotTo(HaveOccurred())

		spClientSecret := os.Getenv(AzureClientSecret)
		secret := &corev1.Secret{
			ObjectMeta: metav1.ObjectMeta{
				Name:      IdentitySecretName,
				Namespace: identityNamespace.Name,
				Labels: map[string]string{
					clusterctlv1.ClusterctlMoveHierarchyLabel: "true",
				},
			},
			Type: corev1.SecretTypeOpaque,
			Data: map[string][]byte{"clientSecret": []byte(spClientSecret)},
		}
		err = bootstrapClusterProxy.GetClient().Create(ctx, secret)
		Expect(err).NotTo(HaveOccurred())

		identityName := e2eConfig.GetVariable(ClusterIdentityName)
		Expect(os.Setenv(ClusterIdentityName, identityName)).To(Succeed())
		Expect(os.Setenv(ClusterIdentitySecretName, IdentitySecretName)).To(Succeed())
		Expect(os.Setenv(ClusterIdentitySecretNamespace, identityNamespace.Name)).To(Succeed())

		logCheckpoint(specTimes)
	})

	AfterEach(func() {
		CheckTestBeforeCleanup()
		redactLogs()

		Expect(os.Unsetenv(AzureResourceGroup)).To(Succeed())
		Expect(os.Unsetenv(AzureVNetName)).To(Succeed())
		Expect(os.Unsetenv(ClusterIdentityName)).To(Succeed())
		Expect(os.Unsetenv(ClusterIdentitySecretName)).To(Succeed())
		Expect(os.Unsetenv(ClusterIdentitySecretNamespace)).To(Succeed())

		logCheckpoint(specTimes)
	})

	Context("Running the quick-start spec", func() {
		capi_e2e.QuickStartSpec(context.TODO(), func() capi_e2e.QuickStartSpecInput {
			return capi_e2e.QuickStartSpecInput{
				E2EConfig:             e2eConfig,
				ClusterctlConfigPath:  clusterctlConfigPath,
				BootstrapClusterProxy: bootstrapClusterProxy,
				ArtifactFolder:        artifactFolder,
				SkipCleanup:           skipCleanup,
				ControlPlaneWaiters: clusterctl.ControlPlaneWaiters{
					WaitForControlPlaneInitialized: EnsureControlPlaneInitializedNoAddons,
				},
			}
		})
	})

	Context("Running the MachineDeployment rollout spec", func() {
		capi_e2e.MachineDeploymentRolloutSpec(context.TODO(), func() capi_e2e.MachineDeploymentRolloutSpecInput {
			return capi_e2e.MachineDeploymentRolloutSpecInput{
				E2EConfig:             e2eConfig,
				ClusterctlConfigPath:  clusterctlConfigPath,
				BootstrapClusterProxy: bootstrapClusterProxy,
				ArtifactFolder:        artifactFolder,
				SkipCleanup:           skipCleanup,
				ControlPlaneWaiters: clusterctl.ControlPlaneWaiters{
					WaitForControlPlaneInitialized: EnsureControlPlaneInitializedNoAddons,
				},
			}
		})
	})

	if os.Getenv("USE_LOCAL_KIND_REGISTRY") != "true" {
		Context("Running the self-hosted spec", func() {
			SelfHostedSpec(context.TODO(), func() SelfHostedSpecInput {
				return SelfHostedSpecInput{
					E2EConfig:             e2eConfig,
					ClusterctlConfigPath:  clusterctlConfigPath,
					BootstrapClusterProxy: bootstrapClusterProxy,
					ArtifactFolder:        artifactFolder,
					SkipCleanup:           skipCleanup,
					ControlPlaneWaiters: clusterctl.ControlPlaneWaiters{
						WaitForControlPlaneInitialized: EnsureControlPlaneInitializedNoAddons,
					},
				}
			})
		})
	}

	// TODO: Add test using KCPRemediationSpec
	Context("Should successfully remediate unhealthy worker machines with MachineHealthCheck", func() {
		capi_e2e.MachineDeploymentRemediationSpec(context.TODO(), func() capi_e2e.MachineDeploymentRemediationSpecInput {
			return capi_e2e.MachineDeploymentRemediationSpecInput{
				E2EConfig:             e2eConfig,
				ClusterctlConfigPath:  clusterctlConfigPath,
				BootstrapClusterProxy: bootstrapClusterProxy,
				ArtifactFolder:        artifactFolder,
				SkipCleanup:           skipCleanup,
				ControlPlaneWaiters: clusterctl.ControlPlaneWaiters{
					WaitForControlPlaneInitialized: EnsureControlPlaneInitializedNoAddons,
				},
			}
		})
	})

	Context("Should successfully exercise machine pools", func() {
		capi_e2e.MachinePoolSpec(context.TODO(), func() capi_e2e.MachinePoolInput {
			return capi_e2e.MachinePoolInput{
				E2EConfig:             e2eConfig,
				ClusterctlConfigPath:  clusterctlConfigPath,
				BootstrapClusterProxy: bootstrapClusterProxy,
				ArtifactFolder:        artifactFolder,
				SkipCleanup:           skipCleanup,
				ControlPlaneWaiters: clusterctl.ControlPlaneWaiters{
					WaitForControlPlaneInitialized: EnsureControlPlaneInitializedNoAddons,
				},
			}
		})
	})

	Context("Should successfully scale out and scale in a MachineDeployment", func() {
		capi_e2e.MachineDeploymentScaleSpec(context.TODO(), func() capi_e2e.MachineDeploymentScaleSpecInput {
			return capi_e2e.MachineDeploymentScaleSpecInput{
				E2EConfig:             e2eConfig,
				ClusterctlConfigPath:  clusterctlConfigPath,
				BootstrapClusterProxy: bootstrapClusterProxy,
				ArtifactFolder:        artifactFolder,
				SkipCleanup:           skipCleanup,
				ControlPlaneWaiters: clusterctl.ControlPlaneWaiters{
					WaitForControlPlaneInitialized: EnsureControlPlaneInitializedNoAddons,
				},
			}
		})
	})

	Context("Should successfully set and use node drain timeout", func() {
		capi_e2e.NodeDrainTimeoutSpec(context.TODO(), func() capi_e2e.NodeDrainTimeoutSpecInput {
			return capi_e2e.NodeDrainTimeoutSpecInput{
				E2EConfig:             e2eConfig,
				ClusterctlConfigPath:  clusterctlConfigPath,
				BootstrapClusterProxy: bootstrapClusterProxy,
				ArtifactFolder:        artifactFolder,
				SkipCleanup:           skipCleanup,
				ControlPlaneWaiters: clusterctl.ControlPlaneWaiters{
					WaitForControlPlaneInitialized: EnsureControlPlaneInitializedNoAddons,
				},
			}
		})
	})

	if os.Getenv("USE_LOCAL_KIND_REGISTRY") != "true" {
		Context("API Version Upgrade", func() {
			BeforeEach(func() {
				// Unset resource group and vnet env variables, since the upgrade test creates 2 clusters,
				// and will result in both the clusters using the same vnet and resource group.
				Expect(os.Unsetenv(AzureResourceGroup)).To(Succeed())
				Expect(os.Unsetenv(AzureVNetName)).To(Succeed())

				// Unset windows specific variables
				Expect(os.Unsetenv("WINDOWS_WORKER_MACHINE_COUNT")).To(Succeed())

				Expect(os.Setenv("K8S_FEATURE_GATES", "WindowsHostProcessContainers=true")).To(Succeed())
			})

			Context("upgrade from an old version of v1beta1 to current, and scale workload clusters created in the old version", func() {
				capi_e2e.ClusterctlUpgradeSpec(ctx, func() capi_e2e.ClusterctlUpgradeSpecInput {
					return capi_e2e.ClusterctlUpgradeSpecInput{
						E2EConfig:                 e2eConfig,
						ClusterctlConfigPath:      clusterctlConfigPath,
						BootstrapClusterProxy:     bootstrapClusterProxy,
						ArtifactFolder:            artifactFolder,
						SkipCleanup:               skipCleanup,
						PreInit:                   getPreInitFunc(ctx),
						InitWithProvidersContract: "v1beta1",
						ControlPlaneWaiters: clusterctl.ControlPlaneWaiters{
							WaitForControlPlaneInitialized: EnsureControlPlaneInitialized,
						},
						InitWithKubernetesVersion:       e2eConfig.GetVariable(KubernetesVersionAPIUpgradeFrom),
						InitWithBinary:                  fmt.Sprintf("https://github.com/kubernetes-sigs/cluster-api/releases/download/%s/clusterctl-{OS}-{ARCH}", e2eConfig.GetVariable(OldCAPIUpgradeVersion)),
						InitWithCoreProvider:            "cluster-api:" + e2eConfig.GetVariable(OldCAPIUpgradeVersion),
						InitWithBootstrapProviders:      []string{"kubeadm:" + e2eConfig.GetVariable(OldCAPIUpgradeVersion)},
						InitWithControlPlaneProviders:   []string{"kubeadm:" + e2eConfig.GetVariable(OldCAPIUpgradeVersion)},
						InitWithInfrastructureProviders: []string{"azure:" + e2eConfig.GetVariable(OldProviderUpgradeVersion)},
						InitWithAddonProviders:          []string{"helm:" + e2eConfig.GetVariable(OldAddonProviderUpgradeVersion)},
					}
				})
			})

			Context("upgrade from the latest version of v1beta1 to current, and scale workload clusters created in the old version", func() {
				capi_e2e.ClusterctlUpgradeSpec(ctx, func() capi_e2e.ClusterctlUpgradeSpecInput {
					return capi_e2e.ClusterctlUpgradeSpecInput{
						E2EConfig:                 e2eConfig,
						ClusterctlConfigPath:      clusterctlConfigPath,
						BootstrapClusterProxy:     bootstrapClusterProxy,
						ArtifactFolder:            artifactFolder,
						SkipCleanup:               skipCleanup,
						PreInit:                   getPreInitFunc(ctx),
						InitWithProvidersContract: "v1beta1",
						ControlPlaneWaiters: clusterctl.ControlPlaneWaiters{
							WaitForControlPlaneInitialized: EnsureControlPlaneInitialized,
						},
<<<<<<< HEAD
						InitWithKubernetesVersion:       "v1.26.12",
						InitWithBinary:                  "https://github.com/kubernetes-sigs/cluster-api/releases/download/v1.5.8/clusterctl-{OS}-{ARCH}",
						InitWithCoreProvider:            "cluster-api:v1.5.8",
						InitWithBootstrapProviders:      []string{"kubeadm:v1.5.8"},
						InitWithControlPlaneProviders:   []string{"kubeadm:v1.5.8"},
						InitWithInfrastructureProviders: []string{"azure:v1.11.7"},
=======
						InitWithKubernetesVersion:       e2eConfig.GetVariable(KubernetesVersionAPIUpgradeFrom),
						InitWithBinary:                  fmt.Sprintf("https://github.com/kubernetes-sigs/cluster-api/releases/download/%s/clusterctl-{OS}-{ARCH}", e2eConfig.GetVariable(LatestCAPIUpgradeVersion)),
						InitWithCoreProvider:            "cluster-api:" + e2eConfig.GetVariable(LatestCAPIUpgradeVersion),
						InitWithBootstrapProviders:      []string{"kubeadm:" + e2eConfig.GetVariable(LatestCAPIUpgradeVersion)},
						InitWithControlPlaneProviders:   []string{"kubeadm:" + e2eConfig.GetVariable(LatestCAPIUpgradeVersion)},
						InitWithInfrastructureProviders: []string{"azure:" + e2eConfig.GetVariable(LatestProviderUpgradeVersion)},
						InitWithAddonProviders:          []string{"helm:" + e2eConfig.GetVariable(LatestAddonProviderUpgradeVersion)},
>>>>>>> e1f1f754
					}
				})
			})
		})
	}

	Context("Running the workload cluster upgrade spec [K8s-Upgrade]", func() {
		capi_e2e.ClusterUpgradeConformanceSpec(ctx, func() capi_e2e.ClusterUpgradeConformanceSpecInput {
			return capi_e2e.ClusterUpgradeConformanceSpecInput{
				E2EConfig:             e2eConfig,
				ClusterctlConfigPath:  clusterctlConfigPath,
				BootstrapClusterProxy: bootstrapClusterProxy,
				ArtifactFolder:        artifactFolder,
				SkipCleanup:           skipCleanup,
				SkipConformanceTests:  true,
				ControlPlaneWaiters: clusterctl.ControlPlaneWaiters{
					WaitForControlPlaneInitialized: EnsureControlPlaneInitialized,
				},
			}
		})
	})

	Context("Running KCP upgrade in a HA cluster [K8s-Upgrade]", func() {
		capi_e2e.ClusterUpgradeConformanceSpec(context.TODO(), func() capi_e2e.ClusterUpgradeConformanceSpecInput {
			return capi_e2e.ClusterUpgradeConformanceSpecInput{
				E2EConfig:                e2eConfig,
				ClusterctlConfigPath:     clusterctlConfigPath,
				BootstrapClusterProxy:    bootstrapClusterProxy,
				ArtifactFolder:           artifactFolder,
				ControlPlaneMachineCount: ptr.To[int64](3),
				WorkerMachineCount:       ptr.To[int64](0),
				SkipCleanup:              skipCleanup,
				SkipConformanceTests:     true,
				ControlPlaneWaiters: clusterctl.ControlPlaneWaiters{
					WaitForControlPlaneInitialized: EnsureControlPlaneInitialized,
				},
			}
		})
	})

	Context("Running KCP upgrade in a HA cluster using scale in rollout [K8s-Upgrade]", func() {
		capi_e2e.ClusterUpgradeConformanceSpec(context.TODO(), func() capi_e2e.ClusterUpgradeConformanceSpecInput {
			return capi_e2e.ClusterUpgradeConformanceSpecInput{
				E2EConfig:                e2eConfig,
				ClusterctlConfigPath:     clusterctlConfigPath,
				BootstrapClusterProxy:    bootstrapClusterProxy,
				ArtifactFolder:           artifactFolder,
				ControlPlaneMachineCount: ptr.To[int64](3),
				WorkerMachineCount:       ptr.To[int64](0),
				SkipCleanup:              skipCleanup,
				SkipConformanceTests:     true,
				Flavor:                   ptr.To("kcp-scale-in"),
				ControlPlaneWaiters: clusterctl.ControlPlaneWaiters{
					WaitForControlPlaneInitialized: EnsureControlPlaneInitialized,
				},
			}
		})
	})
})

func getPreInitFunc(ctx context.Context) func(proxy framework.ClusterProxy) {
	return func(clusterProxy framework.ClusterProxy) {
		spClientSecret := os.Getenv(AzureClientSecret)
		secret := &corev1.Secret{
			ObjectMeta: metav1.ObjectMeta{
				Name:      IdentitySecretName,
				Namespace: "default",
				Labels: map[string]string{
					clusterctlv1.ClusterctlMoveHierarchyLabel: "true",
				},
			},
			Type: corev1.SecretTypeOpaque,
			Data: map[string][]byte{"clientSecret": []byte(spClientSecret)},
		}
		err := clusterProxy.GetClient().Create(ctx, secret)
		Expect(err).NotTo(HaveOccurred())

		identityName := e2eConfig.GetVariable(ClusterIdentityName)
		Expect(os.Setenv(ClusterIdentityName, identityName)).To(Succeed())
		Expect(os.Setenv(ClusterIdentitySecretName, IdentitySecretName)).To(Succeed())
		Expect(os.Setenv(ClusterIdentitySecretNamespace, "default")).To(Succeed())
	}
}<|MERGE_RESOLUTION|>--- conflicted
+++ resolved
@@ -260,14 +260,6 @@
 						ControlPlaneWaiters: clusterctl.ControlPlaneWaiters{
 							WaitForControlPlaneInitialized: EnsureControlPlaneInitialized,
 						},
-<<<<<<< HEAD
-						InitWithKubernetesVersion:       "v1.26.12",
-						InitWithBinary:                  "https://github.com/kubernetes-sigs/cluster-api/releases/download/v1.5.8/clusterctl-{OS}-{ARCH}",
-						InitWithCoreProvider:            "cluster-api:v1.5.8",
-						InitWithBootstrapProviders:      []string{"kubeadm:v1.5.8"},
-						InitWithControlPlaneProviders:   []string{"kubeadm:v1.5.8"},
-						InitWithInfrastructureProviders: []string{"azure:v1.11.7"},
-=======
 						InitWithKubernetesVersion:       e2eConfig.GetVariable(KubernetesVersionAPIUpgradeFrom),
 						InitWithBinary:                  fmt.Sprintf("https://github.com/kubernetes-sigs/cluster-api/releases/download/%s/clusterctl-{OS}-{ARCH}", e2eConfig.GetVariable(LatestCAPIUpgradeVersion)),
 						InitWithCoreProvider:            "cluster-api:" + e2eConfig.GetVariable(LatestCAPIUpgradeVersion),
@@ -275,7 +267,6 @@
 						InitWithControlPlaneProviders:   []string{"kubeadm:" + e2eConfig.GetVariable(LatestCAPIUpgradeVersion)},
 						InitWithInfrastructureProviders: []string{"azure:" + e2eConfig.GetVariable(LatestProviderUpgradeVersion)},
 						InitWithAddonProviders:          []string{"helm:" + e2eConfig.GetVariable(LatestAddonProviderUpgradeVersion)},
->>>>>>> e1f1f754
 					}
 				})
 			})
