--- conflicted
+++ resolved
@@ -3,19 +3,11 @@
 images:
   - name: ${MANAGER_IMAGE}
     loadBehavior: mustLoad
-<<<<<<< HEAD
-  - name: registry.k8s.io/cluster-api/cluster-api-controller:v1.4.3
-    loadBehavior: tryLoad
-  - name: registry.k8s.io/cluster-api/kubeadm-bootstrap-controller:v1.4.3
-    loadBehavior: tryLoad
-  - name: registry.k8s.io/cluster-api/kubeadm-control-plane-controller:v1.4.3
-=======
   - name: registry.k8s.io/cluster-api/cluster-api-controller:v1.5.2
     loadBehavior: tryLoad
   - name: registry.k8s.io/cluster-api/kubeadm-bootstrap-controller:v1.5.2
     loadBehavior: tryLoad
   - name: registry.k8s.io/cluster-api/kubeadm-control-plane-controller:v1.5.2
->>>>>>> fa947c46
     loadBehavior: tryLoad
 
 providers:
@@ -31,13 +23,8 @@
           new: --metrics-addr=:8080
       files:
         - sourcePath: "../data/shared/v1beta1/metadata.yaml"
-<<<<<<< HEAD
-    - name: v1.4.3
-      value: https://github.com/kubernetes-sigs/cluster-api/releases/download/v1.4.3/core-components.yaml
-=======
     - name: v1.5.2
       value: https://github.com/kubernetes-sigs/cluster-api/releases/download/v1.5.2/core-components.yaml
->>>>>>> fa947c46
       type: url
       contract: v1beta1
       files:
@@ -59,13 +46,8 @@
           new: --metrics-addr=:8080
       files:
         - sourcePath: "../data/shared/v1beta1/metadata.yaml"
-<<<<<<< HEAD
-    - name: v1.4.3
-      value: https://github.com/kubernetes-sigs/cluster-api/releases/download/v1.4.3/bootstrap-components.yaml
-=======
     - name: v1.5.2
       value: https://github.com/kubernetes-sigs/cluster-api/releases/download/v1.5.2/bootstrap-components.yaml
->>>>>>> fa947c46
       type: url
       contract: v1beta1
       files:
@@ -86,13 +68,8 @@
           new: --metrics-addr=:8080
       files:
         - sourcePath: "../data/shared/v1beta1/metadata.yaml"
-<<<<<<< HEAD
-    - name: v1.4.3
-      value: https://github.com/kubernetes-sigs/cluster-api/releases/download/v1.4.3/control-plane-components.yaml
-=======
     - name: v1.5.2
       value: https://github.com/kubernetes-sigs/cluster-api/releases/download/v1.5.2/control-plane-components.yaml
->>>>>>> fa947c46
       type: url
       contract: v1beta1
       files:
