managementClusterName: capz-e2e

images:
  - name: ${MANAGER_IMAGE}
    loadBehavior: mustLoad
<<<<<<< HEAD
  - name: registry.k8s.io/cluster-api/cluster-api-controller:v1.9.6
    loadBehavior: tryLoad
  - name: registry.k8s.io/cluster-api/kubeadm-bootstrap-controller:v1.9.6
    loadBehavior: tryLoad
  - name: registry.k8s.io/cluster-api/kubeadm-control-plane-controller:v1.9.6
=======
  - name: registry.k8s.io/cluster-api/cluster-api-controller:v1.10.3
    loadBehavior: tryLoad
  - name: registry.k8s.io/cluster-api/kubeadm-bootstrap-controller:v1.10.3
    loadBehavior: tryLoad
  - name: registry.k8s.io/cluster-api/kubeadm-control-plane-controller:v1.10.3
>>>>>>> e707afbe
    loadBehavior: tryLoad
  - name: registry.k8s.io/cluster-api-helm/cluster-api-helm-controller:v0.2.5
    loadBehavior: tryLoad

providers:
  - name: cluster-api
    type: CoreProvider
    versions:
<<<<<<< HEAD
    - name: v1.8.11 # latest patch of earliest minor in supported v1beta1 releases; this is used for v1beta1 old --> v1beta1 latest clusterctl upgrades test only.
      value: "https://github.com/kubernetes-sigs/cluster-api/releases/download/v1.8.11/core-components.yaml"
=======
    - name: v1.9.7 # latest patch of earliest minor in supported v1beta1 releases; this is used for v1beta1 old --> v1beta1 latest clusterctl upgrades test only.
      value: "https://github.com/kubernetes-sigs/cluster-api/releases/download/v1.9.7/core-components.yaml"
>>>>>>> e707afbe
      type: "url"
      contract: v1beta1
      replacements:
        - old: --metrics-addr=127.0.0.1:8080
          new: --metrics-addr=:8080
      files:
        - sourcePath: "../data/shared/v1beta1/metadata.yaml"
<<<<<<< HEAD
    - name: v1.9.6
      value: https://github.com/kubernetes-sigs/cluster-api/releases/download/v1.9.6/core-components.yaml
=======
    - name: v1.10.3
      value: https://github.com/kubernetes-sigs/cluster-api/releases/download/v1.10.3/core-components.yaml
>>>>>>> e707afbe
      type: url
      contract: v1beta1
      files:
      - sourcePath: "../data/shared/v1beta1/metadata.yaml"
      replacements:
      - old: "imagePullPolicy: Always"
        new: "imagePullPolicy: IfNotPresent"


  - name: kubeadm
    type: BootstrapProvider
    versions:
<<<<<<< HEAD
    - name: v1.8.11 # latest patch of earliest minor in supported v1beta1 releases; this is used for v1beta1 old --> v1beta1 latest clusterctl upgrades test only.
      value: "https://github.com/kubernetes-sigs/cluster-api/releases/download/v1.8.11/bootstrap-components.yaml"
=======
    - name: v1.9.7 # latest patch of earliest minor in supported v1beta1 releases; this is used for v1beta1 old --> v1beta1 latest clusterctl upgrades test only.
      value: "https://github.com/kubernetes-sigs/cluster-api/releases/download/v1.9.7/bootstrap-components.yaml"
>>>>>>> e707afbe
      type: "url"
      contract: v1beta1
      replacements:
        - old: --metrics-addr=127.0.0.1:8080
          new: --metrics-addr=:8080
      files:
        - sourcePath: "../data/shared/v1beta1/metadata.yaml"
<<<<<<< HEAD
    - name: v1.9.6
      value: https://github.com/kubernetes-sigs/cluster-api/releases/download/v1.9.6/bootstrap-components.yaml
=======
    - name: v1.10.3
      value: https://github.com/kubernetes-sigs/cluster-api/releases/download/v1.10.3/bootstrap-components.yaml
>>>>>>> e707afbe
      type: url
      contract: v1beta1
      files:
      - sourcePath: "../data/shared/v1beta1/metadata.yaml"
      replacements:
      - old: "imagePullPolicy: Always"
        new: "imagePullPolicy: IfNotPresent"

  - name: kubeadm
    type: ControlPlaneProvider
    versions:
<<<<<<< HEAD
    - name: v1.8.11 # latest patch of earliest minor in supported v1beta1 releases; this is used for v1beta1 old --> v1beta1 latest clusterctl upgrades test only.
      value: "https://github.com/kubernetes-sigs/cluster-api/releases/download/v1.8.11/control-plane-components.yaml"
=======
    - name: v1.9.7 # latest patch of earliest minor in supported v1beta1 releases; this is used for v1beta1 old --> v1beta1 latest clusterctl upgrades test only.
      value: "https://github.com/kubernetes-sigs/cluster-api/releases/download/v1.9.7/control-plane-components.yaml"
>>>>>>> e707afbe
      type: "url"
      contract: v1beta1
      replacements:
        - old: --metrics-addr=127.0.0.1:8080
          new: --metrics-addr=:8080
      files:
        - sourcePath: "../data/shared/v1beta1/metadata.yaml"
<<<<<<< HEAD
    - name: v1.9.6
      value: https://github.com/kubernetes-sigs/cluster-api/releases/download/v1.9.6/control-plane-components.yaml
=======
    - name: v1.10.3
      value: https://github.com/kubernetes-sigs/cluster-api/releases/download/v1.10.3/control-plane-components.yaml
>>>>>>> e707afbe
      type: url
      contract: v1beta1
      files:
      - sourcePath: "../data/shared/v1beta1/metadata.yaml"
      replacements:
      - old: "imagePullPolicy: Always"
        new: "imagePullPolicy: IfNotPresent"

  - name: azure
    type: InfrastructureProvider
    versions:
    - name: v1.18.5 # latest patch of earliest minor in supported v1beta1 releases; this is used for v1beta1 old --> v1beta1 latest clusterctl upgrades test only.
      value: https://github.com/kubernetes-sigs/cluster-api-provider-azure/releases/download/v1.18.5/infrastructure-components.yaml
      type: url
      contract: v1beta1
      files:
      - sourcePath: "../data/shared/v1beta1_provider/metadata.yaml"
      - sourcePath: "../data/infrastructure-azure/v1.18.5/cluster-template-prow.yaml"
        targetName: "cluster-template.yaml"
      - sourcePath: "../data/infrastructure-azure/v1.18.5/cluster-template-prow-machine-and-machine-pool.yaml"
        targetName: "cluster-template-machine-and-machine-pool.yaml"
      - sourcePath: "../data/infrastructure-azure/v1.18.5/cluster-template-aks.yaml"
        targetName: "cluster-template-aks.yaml"
      replacements:
      - old: "imagePullPolicy: Always"
        new: "imagePullPolicy: IfNotPresent"
    - name: v1.19.4 # latest patch of latest minor in supported v1beta1 releases; this is used for v1beta1 latest --> v1beta1 current clusterctl upgrades test only.
      value: https://github.com/kubernetes-sigs/cluster-api-provider-azure/releases/download/v1.19.4/infrastructure-components.yaml
      type: url
      contract: v1beta1
      files:
      - sourcePath: "../data/shared/v1beta1_provider/metadata.yaml"
      - sourcePath: "../data/infrastructure-azure/v1.19.4/cluster-template-prow.yaml"
        targetName: "cluster-template.yaml"
      - sourcePath: "../data/infrastructure-azure/v1.19.4/cluster-template-prow-machine-and-machine-pool.yaml"
        targetName: "cluster-template-machine-and-machine-pool.yaml"
      - sourcePath: "../data/infrastructure-azure/v1.19.4/cluster-template-aks.yaml"
        targetName: "cluster-template-aks.yaml"
      replacements:
      - old: "imagePullPolicy: Always"
        new: "imagePullPolicy: IfNotPresent"
    - name: v1.20.99 # "vNext"; use manifests from local source files
      value: "${PWD}/config/default"
      contract: v1beta1
      files:
      - sourcePath: "../data/shared/v1beta1_provider/metadata.yaml"
      - sourcePath: "${PWD}/templates/test/ci/cluster-template-prow.yaml"
        targetName: "cluster-template.yaml"
      - sourcePath: "../data/infrastructure-azure/v1beta1/cluster-template.yaml"
        targetName: "cluster-template-management.yaml"
      - sourcePath: "../data/infrastructure-azure/v1beta1/cluster-template-md-remediation.yaml"
      - sourcePath: "../data/infrastructure-azure/v1beta1/cluster-template-kcp-remediation.yaml"
      - sourcePath: "../data/infrastructure-azure/v1beta1/cluster-template-kcp-scale-in.yaml"
      - sourcePath: "../data/infrastructure-azure/v1beta1/cluster-template-node-drain.yaml"
      - sourcePath: "../data/infrastructure-azure/v1beta1/cluster-template-upgrades.yaml"
      - sourcePath: "../data/infrastructure-azure/v1beta1/cluster-template-machine-and-machine-pool.yaml"
      - sourcePath: "${PWD}/templates/test/ci/cluster-template-prow-machine-pool.yaml"
        targetName: "cluster-template-machine-pool.yaml"
      - sourcePath: "${PWD}/templates/test/ci/cluster-template-prow-ipv6.yaml"
        targetName: "cluster-template-ipv6.yaml"
      - sourcePath: "${PWD}/templates/test/ci/cluster-template-prow-nvidia-gpu.yaml"
        targetName: "cluster-template-nvidia-gpu.yaml"
      - sourcePath: "${PWD}/templates/test/ci/cluster-template-prow-private.yaml"
        targetName: "cluster-template-private.yaml"
      - sourcePath: "${PWD}/templates/test/ci/cluster-template-prow-ci-version-md-and-mp.yaml"
        targetName: "cluster-template-conformance-ci-artifacts.yaml"
      - sourcePath: "${PWD}/templates/test/ci/cluster-template-prow-ci-version-ipv6.yaml"
        targetName: "cluster-template-conformance-ci-artifacts-ipv6.yaml"
      - sourcePath: "${PWD}/templates/test/ci/cluster-template-prow-ci-version-dual-stack.yaml"
        targetName: "cluster-template-conformance-ci-artifacts-dual-stack.yaml"
      - sourcePath: "${PWD}/templates/test/dev/cluster-template-custom-builds.yaml"
        targetName: "cluster-template-conformance-presubmit-artifacts.yaml"
      - sourcePath: "${PWD}/templates/test/dev/cluster-template-custom-builds-dra.yaml"
        targetName: "cluster-template-conformance-presubmit-artifacts-dra.yaml"
      - sourcePath: "${PWD}/templates/test/ci/cluster-template-prow-ci-version-dra.yaml"
        targetName: "cluster-template-conformance-ci-artifacts-dra.yaml"
      - sourcePath: "${PWD}/templates/test/ci/cluster-template-prow-machine-pool-flex.yaml"
        targetName: "cluster-template-machine-pool-flex.yaml"
      - sourcePath: "${PWD}/templates/test/ci/cluster-template-prow-aks.yaml"
        targetName: "cluster-template-aks.yaml"
      - sourcePath: "${PWD}/templates/test/ci/cluster-template-prow-aks-topology.yaml"
        targetName: "cluster-template-aks-topology.yaml"
      - sourcePath: "${PWD}/templates/test/ci/cluster-template-prow-aks-aso.yaml"
        targetName: "cluster-template-aks-aso.yaml"
      - sourcePath: "${PWD}/templates/test/ci/cluster-template-prow-custom-vnet.yaml"
        targetName: "cluster-template-custom-vnet.yaml"
      - sourcePath: "${PWD}/templates/test/ci/cluster-template-prow-dual-stack.yaml"
        targetName: "cluster-template-dual-stack.yaml"
      - sourcePath: "${PWD}/templates/test/ci/cluster-template-prow-clusterclass-ci-default.yaml"
        targetName: "clusterclass-ci-default.yaml"
      - sourcePath: "${PWD}/templates/test/ci/cluster-template-prow-clusterclass-ci-rke2.yaml"
        targetName: "clusterclass-ci-rke2.yaml"
      - sourcePath: "${PWD}/templates/test/ci/cluster-template-prow-aks-clusterclass.yaml"
        targetName: "clusterclass-default.yaml"
      - sourcePath: "${PWD}/templates/test/ci/cluster-template-prow-topology.yaml"
        targetName: "cluster-template-topology.yaml"
      - sourcePath: "${PWD}/templates/test/ci/cluster-template-prow-topology-rke2.yaml"
        targetName: "cluster-template-topology-rke2.yaml"
      - sourcePath: "${PWD}/templates/test/ci/cluster-template-prow-flatcar.yaml"
        targetName: "cluster-template-flatcar.yaml"
      - sourcePath: "${PWD}/templates/test/ci/cluster-template-prow-flatcar-sysext.yaml"
        targetName: "cluster-template-flatcar-sysext.yaml"
      - sourcePath: "${PWD}/templates/test/ci/cluster-template-prow-edgezone.yaml"
        targetName: "cluster-template-edgezone.yaml"
      - sourcePath: "${PWD}/templates/test/ci/cluster-template-prow-azure-cni-v1.yaml"
        targetName: "cluster-template-azure-cni-v1.yaml"
      - sourcePath: "${PWD}/templates/test/ci/cluster-template-prow-spot.yaml"
        targetName: "cluster-template-spot.yaml"
      - sourcePath: "${PWD}/templates/test/ci/cluster-template-prow-apiserver-ilb.yaml"
        targetName: "cluster-template-apiserver-ilb.yaml"
      replacements:
      - old: "--v=0"
        new: "--v=2"
  - name: helm
    type: AddonProvider
    versions:
    - name: v0.1.0-alpha.10
      value: https://github.com/kubernetes-sigs/cluster-api-addon-provider-helm/releases/download/v0.1.0-alpha.10/addon-components.yaml
      type: url
      contract: v1beta1
      files:
      - sourcePath: "../data/shared/v1beta1_addon_provider/metadata.yaml"
      replacements:
      - old: "imagePullPolicy: Always"
        new: "imagePullPolicy: IfNotPresent"
    - name: v0.2.5
      value: https://github.com/kubernetes-sigs/cluster-api-addon-provider-helm/releases/download/v0.2.5/addon-components.yaml
      type: url
      contract: v1beta1
      files:
      - sourcePath: "../data/shared/v1beta1_addon_provider/metadata.yaml"
      replacements:
      - old: "imagePullPolicy: Always"
        new: "imagePullPolicy: IfNotPresent"

variables:
  AKS_KUBERNETES_VERSION: "latest"
  AKS_KUBERNETES_VERSION_UPGRADE_FROM: "latest-1"
  KUBERNETES_VERSION: "${KUBERNETES_VERSION:-stable-1.32}"
  FLATCAR_KUBERNETES_VERSION: "${FLATCAR_KUBERNETES_VERSION:-stable-1.26}"
  KUBERNETES_VERSION_API_UPGRADE_FROM: "v1.31.9"
  FLATCAR_VERSION: "${FLATCAR_VERSION:-latest}"
  ETCD_VERSION_UPGRADE_TO: "" # Use default
  COREDNS_VERSION_UPGRADE_TO: "" # Use default
  KUBERNETES_VERSION_UPGRADE_TO: "${KUBERNETES_VERSION_UPGRADE_TO:-stable-1.32}"
  KUBERNETES_VERSION_UPGRADE_FROM: "${KUBERNETES_VERSION_UPGRADE_FROM:-stable-1.31}"
  CNI: "${PWD}/templates/addons/calico.yaml"
  ADDONS_PATH: "${PWD}/templates/addons"
  REDACT_LOG_SCRIPT: "${PWD}/hack/log/redact.sh"
  EXP_AKS_RESOURCE_HEALTH: "true"
  EXP_MACHINE_POOL: "true"
  EXP_CLUSTER_RESOURCE_SET: "true"
  EXP_EDGEZONE: "true"
  CLUSTER_TOPOLOGY: "true"
  EXP_KUBEADM_BOOTSTRAP_FORMAT_IGNITION: "true"
  AZURE_EXTENDEDLOCATION_TYPE: "${AZURE_EXTENDEDLOCATION_TYPE:-EdgeZone}"
  AZURE_EXTENDEDLOCATION_NAME: "${AZURE_EXTENDEDLOCATION_NAME:-microsoftvancouver1}"
  CONFORMANCE_WORKER_MACHINE_COUNT: "2"
  CONFORMANCE_CONTROL_PLANE_MACHINE_COUNT: "${CONFORMANCE_CONTROL_PLANE_MACHINE_COUNT:-1}"
  CONFORMANCE_IMAGE: "${CONFORMANCE_IMAGE:-}"
  CONFORMANCE_NODES: "${CONFORMANCE_NODES:-1}"
  IP_FAMILY: "IPv4"
  CLUSTER_IDENTITY_NAME: "${CLUSTER_IDENTITY_NAME:-cluster-identity-ci}"
  ASO_CREDENTIAL_SECRET_NAME: "${ASO_CREDENTIAL_SECRET_NAME:-aso-credentials}"
  ASO_CREDENTIAL_SECRET_MODE: "${ASO_CREDENTIAL_SECRET_MODE:-workloadidentity}"
  NODE_DRAIN_TIMEOUT: "60s"
  CI_VERSION: ""
  KUBETEST_CONFIGURATION: "./data/kubetest/conformance.yaml"
  WINDOWS_CONTAINERD_URL: "${WINDOWS_CONTAINERD_URL:-}"
  AZURE_CNI_V1_MANIFEST_PATH: "${PWD}/templates/addons/azure-cni-v1.yaml"
<<<<<<< HEAD
  OLD_CAPI_UPGRADE_VERSION: "v1.8.11"
  LATEST_CAPI_UPGRADE_VERSION: "v1.9.6"
  OLD_PROVIDER_UPGRADE_VERSION: "v1.17.3"
  LATEST_PROVIDER_UPGRADE_VERSION: "v1.18.0"
=======
  OLD_CAPI_UPGRADE_VERSION: "v1.9.7"
  LATEST_CAPI_UPGRADE_VERSION: "v1.10.3"
  OLD_PROVIDER_UPGRADE_VERSION: "v1.18.5"
  LATEST_PROVIDER_UPGRADE_VERSION: "v1.19.4"
>>>>>>> e707afbe
  OLD_CAAPH_UPGRADE_VERSION: "v0.1.0-alpha.10"
  LATEST_CAAPH_UPGRADE_VERSION: "v0.2.5"
  CI_RG: "${CI_RG:-capz-ci}"
  USER_IDENTITY: "${USER_IDENTITY:-cloud-provider-user-identity}"
  EXP_APISERVER_ILB: "true"

intervals:
  default/wait-controllers: ["3m", "10s"]
  default/wait-cluster: ["20m", "10s"]
  default/wait-private-cluster: ["30m", "10s"]
  default/wait-control-plane: ["20m", "10s"]
  default/wait-control-plane-long: ["40m", "10s"]
  default/wait-control-plane-ha: ["60m", "10s"]
  default/wait-worker-nodes: ["25m", "10s"]
  default/wait-gpu-nodes: ["30m", "10s"]
  default/wait-nodes-ready: ["10m", "10s"]
  default/wait-delete-cluster: ["30m", "10s"]
  default/wait-delete-cluster-aks: ["30m", "10s"]
  default/wait-machine-upgrade: ["60m", "10s"]
  default/wait-machine-pool-upgrade: ["60m", "10s"]
  default/wait-machine-remediation: ["30m", "10s"]
  default/wait-deployment: ["15m", "10s"]
  default/wait-daemonset: ["15m", "10s"]
  default/wait-deployment-available: ["15m", "10s"]
  default/wait-job: ["5m", "10s"]
  default/wait-service: ["15m", "10s"]
  default/wait-machine-pool-nodes: ["30m", "10s"]
  default/wait-nsg-update: ["20m", "10s"]
  csi-migration/wait-controlplane-upgrade: ["60m", "10s"]
  csi-migration/wait-worker-nodes: ["60m", "10s"]
  csi-migration/wait-control-plane: ["60m", "10s"]
  csi-migration/wait-cluster: ["60m", "10s"]
  node-drain/wait-machine-deleted: [ "10m", "10s" ]<|MERGE_RESOLUTION|>--- conflicted
+++ resolved
@@ -3,19 +3,11 @@
 images:
   - name: ${MANAGER_IMAGE}
     loadBehavior: mustLoad
-<<<<<<< HEAD
-  - name: registry.k8s.io/cluster-api/cluster-api-controller:v1.9.6
-    loadBehavior: tryLoad
-  - name: registry.k8s.io/cluster-api/kubeadm-bootstrap-controller:v1.9.6
-    loadBehavior: tryLoad
-  - name: registry.k8s.io/cluster-api/kubeadm-control-plane-controller:v1.9.6
-=======
   - name: registry.k8s.io/cluster-api/cluster-api-controller:v1.10.3
     loadBehavior: tryLoad
   - name: registry.k8s.io/cluster-api/kubeadm-bootstrap-controller:v1.10.3
     loadBehavior: tryLoad
   - name: registry.k8s.io/cluster-api/kubeadm-control-plane-controller:v1.10.3
->>>>>>> e707afbe
     loadBehavior: tryLoad
   - name: registry.k8s.io/cluster-api-helm/cluster-api-helm-controller:v0.2.5
     loadBehavior: tryLoad
@@ -24,13 +16,8 @@
   - name: cluster-api
     type: CoreProvider
     versions:
-<<<<<<< HEAD
-    - name: v1.8.11 # latest patch of earliest minor in supported v1beta1 releases; this is used for v1beta1 old --> v1beta1 latest clusterctl upgrades test only.
-      value: "https://github.com/kubernetes-sigs/cluster-api/releases/download/v1.8.11/core-components.yaml"
-=======
     - name: v1.9.7 # latest patch of earliest minor in supported v1beta1 releases; this is used for v1beta1 old --> v1beta1 latest clusterctl upgrades test only.
       value: "https://github.com/kubernetes-sigs/cluster-api/releases/download/v1.9.7/core-components.yaml"
->>>>>>> e707afbe
       type: "url"
       contract: v1beta1
       replacements:
@@ -38,13 +25,8 @@
           new: --metrics-addr=:8080
       files:
         - sourcePath: "../data/shared/v1beta1/metadata.yaml"
-<<<<<<< HEAD
-    - name: v1.9.6
-      value: https://github.com/kubernetes-sigs/cluster-api/releases/download/v1.9.6/core-components.yaml
-=======
     - name: v1.10.3
       value: https://github.com/kubernetes-sigs/cluster-api/releases/download/v1.10.3/core-components.yaml
->>>>>>> e707afbe
       type: url
       contract: v1beta1
       files:
@@ -57,13 +39,8 @@
   - name: kubeadm
     type: BootstrapProvider
     versions:
-<<<<<<< HEAD
-    - name: v1.8.11 # latest patch of earliest minor in supported v1beta1 releases; this is used for v1beta1 old --> v1beta1 latest clusterctl upgrades test only.
-      value: "https://github.com/kubernetes-sigs/cluster-api/releases/download/v1.8.11/bootstrap-components.yaml"
-=======
     - name: v1.9.7 # latest patch of earliest minor in supported v1beta1 releases; this is used for v1beta1 old --> v1beta1 latest clusterctl upgrades test only.
       value: "https://github.com/kubernetes-sigs/cluster-api/releases/download/v1.9.7/bootstrap-components.yaml"
->>>>>>> e707afbe
       type: "url"
       contract: v1beta1
       replacements:
@@ -71,13 +48,8 @@
           new: --metrics-addr=:8080
       files:
         - sourcePath: "../data/shared/v1beta1/metadata.yaml"
-<<<<<<< HEAD
-    - name: v1.9.6
-      value: https://github.com/kubernetes-sigs/cluster-api/releases/download/v1.9.6/bootstrap-components.yaml
-=======
     - name: v1.10.3
       value: https://github.com/kubernetes-sigs/cluster-api/releases/download/v1.10.3/bootstrap-components.yaml
->>>>>>> e707afbe
       type: url
       contract: v1beta1
       files:
@@ -89,13 +61,8 @@
   - name: kubeadm
     type: ControlPlaneProvider
     versions:
-<<<<<<< HEAD
-    - name: v1.8.11 # latest patch of earliest minor in supported v1beta1 releases; this is used for v1beta1 old --> v1beta1 latest clusterctl upgrades test only.
-      value: "https://github.com/kubernetes-sigs/cluster-api/releases/download/v1.8.11/control-plane-components.yaml"
-=======
     - name: v1.9.7 # latest patch of earliest minor in supported v1beta1 releases; this is used for v1beta1 old --> v1beta1 latest clusterctl upgrades test only.
       value: "https://github.com/kubernetes-sigs/cluster-api/releases/download/v1.9.7/control-plane-components.yaml"
->>>>>>> e707afbe
       type: "url"
       contract: v1beta1
       replacements:
@@ -103,13 +70,8 @@
           new: --metrics-addr=:8080
       files:
         - sourcePath: "../data/shared/v1beta1/metadata.yaml"
-<<<<<<< HEAD
-    - name: v1.9.6
-      value: https://github.com/kubernetes-sigs/cluster-api/releases/download/v1.9.6/control-plane-components.yaml
-=======
     - name: v1.10.3
       value: https://github.com/kubernetes-sigs/cluster-api/releases/download/v1.10.3/control-plane-components.yaml
->>>>>>> e707afbe
       type: url
       contract: v1beta1
       files:
@@ -280,17 +242,10 @@
   KUBETEST_CONFIGURATION: "./data/kubetest/conformance.yaml"
   WINDOWS_CONTAINERD_URL: "${WINDOWS_CONTAINERD_URL:-}"
   AZURE_CNI_V1_MANIFEST_PATH: "${PWD}/templates/addons/azure-cni-v1.yaml"
-<<<<<<< HEAD
-  OLD_CAPI_UPGRADE_VERSION: "v1.8.11"
-  LATEST_CAPI_UPGRADE_VERSION: "v1.9.6"
-  OLD_PROVIDER_UPGRADE_VERSION: "v1.17.3"
-  LATEST_PROVIDER_UPGRADE_VERSION: "v1.18.0"
-=======
   OLD_CAPI_UPGRADE_VERSION: "v1.9.7"
   LATEST_CAPI_UPGRADE_VERSION: "v1.10.3"
   OLD_PROVIDER_UPGRADE_VERSION: "v1.18.5"
   LATEST_PROVIDER_UPGRADE_VERSION: "v1.19.4"
->>>>>>> e707afbe
   OLD_CAAPH_UPGRADE_VERSION: "v0.1.0-alpha.10"
   LATEST_CAAPH_UPGRADE_VERSION: "v0.2.5"
   CI_RG: "${CI_RG:-capz-ci}"
