--- conflicted
+++ resolved
@@ -3,19 +3,11 @@
 images:
   - name: ${MANAGER_IMAGE}
     loadBehavior: mustLoad
-<<<<<<< HEAD
-  - name: registry.k8s.io/cluster-api/cluster-api-controller:v1.6.4
-    loadBehavior: tryLoad
-  - name: registry.k8s.io/cluster-api/kubeadm-bootstrap-controller:v1.6.4
-    loadBehavior: tryLoad
-  - name: registry.k8s.io/cluster-api/kubeadm-control-plane-controller:v1.6.4
-=======
   - name: registry.k8s.io/cluster-api/cluster-api-controller:v1.7.1
     loadBehavior: tryLoad
   - name: registry.k8s.io/cluster-api/kubeadm-bootstrap-controller:v1.7.1
     loadBehavior: tryLoad
   - name: registry.k8s.io/cluster-api/kubeadm-control-plane-controller:v1.7.1
->>>>>>> e1f1f754
     loadBehavior: tryLoad
   - name: registry.k8s.io/cluster-api-helm/cluster-api-helm-controller:v0.1.1-alpha.1
     loadBehavior: tryLoad
@@ -24,13 +16,8 @@
   - name: cluster-api
     type: CoreProvider
     versions:
-<<<<<<< HEAD
-    - name: v1.5.8 # latest patch of earliest minor in supported v1beta1 releases; this is used for v1beta1 old --> v1beta1 latest clusterctl upgrades test only.
-      value: "https://github.com/kubernetes-sigs/cluster-api/releases/download/v1.5.8/core-components.yaml"
-=======
     - name: v1.6.4 # latest patch of earliest minor in supported v1beta1 releases; this is used for v1beta1 old --> v1beta1 latest clusterctl upgrades test only.
       value: "https://github.com/kubernetes-sigs/cluster-api/releases/download/v1.6.4/core-components.yaml"
->>>>>>> e1f1f754
       type: "url"
       contract: v1beta1
       replacements:
@@ -38,13 +25,8 @@
           new: --metrics-addr=:8080
       files:
         - sourcePath: "../data/shared/v1beta1/metadata.yaml"
-<<<<<<< HEAD
-    - name: v1.6.4
-      value: https://github.com/kubernetes-sigs/cluster-api/releases/download/v1.6.4/core-components.yaml
-=======
     - name: v1.7.1
       value: https://github.com/kubernetes-sigs/cluster-api/releases/download/v1.7.1/core-components.yaml
->>>>>>> e1f1f754
       type: url
       contract: v1beta1
       files:
@@ -57,13 +39,8 @@
   - name: kubeadm
     type: BootstrapProvider
     versions:
-<<<<<<< HEAD
-    - name: v1.5.8 # latest patch of earliest minor in supported v1beta1 releases; this is used for v1beta1 old --> v1beta1 latest clusterctl upgrades test only.
-      value: "https://github.com/kubernetes-sigs/cluster-api/releases/download/v1.5.8/bootstrap-components.yaml"
-=======
     - name: v1.6.4 # latest patch of earliest minor in supported v1beta1 releases; this is used for v1beta1 old --> v1beta1 latest clusterctl upgrades test only.
       value: "https://github.com/kubernetes-sigs/cluster-api/releases/download/v1.6.4/bootstrap-components.yaml"
->>>>>>> e1f1f754
       type: "url"
       contract: v1beta1
       replacements:
@@ -71,13 +48,8 @@
           new: --metrics-addr=:8080
       files:
         - sourcePath: "../data/shared/v1beta1/metadata.yaml"
-<<<<<<< HEAD
-    - name: v1.6.4
-      value: https://github.com/kubernetes-sigs/cluster-api/releases/download/v1.6.4/bootstrap-components.yaml
-=======
     - name: v1.7.1
       value: https://github.com/kubernetes-sigs/cluster-api/releases/download/v1.7.1/bootstrap-components.yaml
->>>>>>> e1f1f754
       type: url
       contract: v1beta1
       files:
@@ -89,13 +61,8 @@
   - name: kubeadm
     type: ControlPlaneProvider
     versions:
-<<<<<<< HEAD
-    - name: v1.5.8 # latest patch of earliest minor in supported v1beta1 releases; this is used for v1beta1 old --> v1beta1 latest clusterctl upgrades test only.
-      value: "https://github.com/kubernetes-sigs/cluster-api/releases/download/v1.5.8/control-plane-components.yaml"
-=======
     - name: v1.6.4 # latest patch of earliest minor in supported v1beta1 releases; this is used for v1beta1 old --> v1beta1 latest clusterctl upgrades test only.
       value: "https://github.com/kubernetes-sigs/cluster-api/releases/download/v1.6.4/control-plane-components.yaml"
->>>>>>> e1f1f754
       type: "url"
       contract: v1beta1
       replacements:
@@ -103,13 +70,8 @@
           new: --metrics-addr=:8080
       files:
         - sourcePath: "../data/shared/v1beta1/metadata.yaml"
-<<<<<<< HEAD
-    - name: v1.6.4
-      value: https://github.com/kubernetes-sigs/cluster-api/releases/download/v1.6.4/control-plane-components.yaml
-=======
     - name: v1.7.1
       value: https://github.com/kubernetes-sigs/cluster-api/releases/download/v1.7.1/control-plane-components.yaml
->>>>>>> e1f1f754
       type: url
       contract: v1beta1
       files:
