/*
Copyright 2022 The Kubernetes Authors.

Licensed under the Apache License, Version 2.0 (the "License");
you may not use this file except in compliance with the License.
You may obtain a copy of the License at

    http://www.apache.org/licenses/LICENSE-2.0

Unless required by applicable law or agreed to in writing, software
distributed under the License is distributed on an "AS IS" BASIS,
WITHOUT WARRANTIES OR CONDITIONS OF ANY KIND, either express or implied.
See the License for the specific language governing permissions and
limitations under the License.
*/

package webhook

import (
	"testing"

	. "github.com/onsi/gomega"
	"k8s.io/apimachinery/pkg/util/validation/field"
	"k8s.io/utils/ptr"
)

func TestValidateImmutableBoolPtr(t *testing.T) {
	testPath := field.NewPath("Spec", "Foo")

	tests := []struct {
		name           string
		input1         *bool
		input2         *bool
		expectedOutput *field.Error
	}{
		{
			name:   "nil",
			input1: nil,
			input2: nil,
		},
		{
			name:   "no change",
			input1: ptr.To(true),
			input2: ptr.To(true),
		},
		{
			name:           "can't unset",
			input1:         ptr.To(true),
			input2:         nil,
			expectedOutput: field.Invalid(testPath, nil, unsetMessage),
		},
		{
			name:           "can't set from empty",
			input1:         nil,
			input2:         ptr.To(true),
			expectedOutput: field.Invalid(testPath, nil, setMessage),
		},
		{
			name:           "can't change",
			input1:         ptr.To(true),
			input2:         ptr.To(false),
			expectedOutput: field.Invalid(testPath, nil, immutableMessage),
		},
	}
	for _, tc := range tests {
		t.Run(tc.name, func(t *testing.T) {
			g := NewWithT(t)
			err := ValidateImmutable(testPath, tc.input1, tc.input2)
			if tc.expectedOutput != nil {
				g.Expect(err).To(HaveOccurred())
				g.Expect(err.Detail).To(Equal(tc.expectedOutput.Detail))
				g.Expect(err.Type).To(Equal(tc.expectedOutput.Type))
				g.Expect(err.Field).To(Equal(tc.expectedOutput.Field))
			} else {
				g.Expect(err).NotTo(HaveOccurred())
			}
		})
	}
}

func TestValidateImmutableString(t *testing.T) {
	testPath := field.NewPath("Spec", "Foo")

	tests := []struct {
		name           string
		input1         string
		input2         string
		expectedOutput *field.Error
	}{
		{
			name:   "empty string",
			input1: "",
			input2: "",
		},
		{
			name:   "no change",
			input1: "foo",
			input2: "foo",
		},
		{
			name:           "can't unset",
			input1:         "foo",
			input2:         "",
			expectedOutput: field.Invalid(testPath, nil, unsetMessage),
		},
		{
			name:           "can't set from empty",
			input1:         "",
			input2:         "foo",
			expectedOutput: field.Invalid(testPath, nil, setMessage),
		},
		{
			name:           "can't change",
			input1:         "foo",
			input2:         "bar",
			expectedOutput: field.Invalid(testPath, nil, immutableMessage),
		},
	}
	for _, tc := range tests {
		t.Run(tc.name, func(t *testing.T) {
			g := NewWithT(t)
			err := ValidateImmutable(testPath, tc.input1, tc.input2)
			if tc.expectedOutput != nil {
				g.Expect(err).To(HaveOccurred())
				g.Expect(err.Detail).To(Equal(tc.expectedOutput.Detail))
				g.Expect(err.Type).To(Equal(tc.expectedOutput.Type))
				g.Expect(err.Field).To(Equal(tc.expectedOutput.Field))
			} else {
				g.Expect(err).NotTo(HaveOccurred())
			}
		})
	}
}

func TestValidateImmutableStringPtr(t *testing.T) {
	testPath := field.NewPath("Spec", "Foo")

	tests := []struct {
		name           string
		input1         *string
		input2         *string
		expectedOutput *field.Error
	}{
		{
			name:   "nil",
			input1: nil,
			input2: nil,
		},
		{
			name:   "no change",
			input1: ptr.To("foo"),
			input2: ptr.To("foo"),
		},
		{
			name:           "can't unset",
			input1:         ptr.To("foo"),
			input2:         nil,
			expectedOutput: field.Invalid(testPath, nil, unsetMessage),
		},
		{
			name:           "can't set from empty",
			input1:         nil,
			input2:         ptr.To("foo"),
			expectedOutput: field.Invalid(testPath, nil, setMessage),
		},
		{
			name:           "can't change",
			input1:         ptr.To("foo"),
			input2:         ptr.To("bar"),
			expectedOutput: field.Invalid(testPath, nil, immutableMessage),
		},
	}
	for _, tc := range tests {
		t.Run(tc.name, func(t *testing.T) {
			g := NewWithT(t)
			err := ValidateImmutable(testPath, tc.input1, tc.input2)
			if tc.expectedOutput != nil {
				g.Expect(err).To(HaveOccurred())
				g.Expect(err.Detail).To(Equal(tc.expectedOutput.Detail))
				g.Expect(err.Type).To(Equal(tc.expectedOutput.Type))
				g.Expect(err.Field).To(Equal(tc.expectedOutput.Field))
			} else {
				g.Expect(err).NotTo(HaveOccurred())
			}
		})
	}
}

func TestValidateImmutableInt32(t *testing.T) {
	testPath := field.NewPath("Spec", "Foo")

	tests := []struct {
		name           string
		input1         int32
		input2         int32
		expectedOutput *field.Error
	}{
		{
			name:   "unset",
			input1: 0,
			input2: 0,
		},
		{
			name:   "no change",
			input1: 5,
			input2: 5,
		},
		{
			name:           "can't unset",
			input1:         5,
			input2:         0,
			expectedOutput: field.Invalid(testPath, nil, unsetMessage),
		},
		{
			name:           "can't set from empty",
			input1:         0,
			input2:         5,
			expectedOutput: field.Invalid(testPath, nil, setMessage),
		},
		{
			name:           "can't change",
			input1:         5,
			input2:         6,
			expectedOutput: field.Invalid(testPath, nil, immutableMessage),
		},
	}
	for _, tc := range tests {
		t.Run(tc.name, func(t *testing.T) {
			g := NewWithT(t)
			err := ValidateImmutable(testPath, tc.input1, tc.input2)
			if tc.expectedOutput != nil {
				g.Expect(err).To(HaveOccurred())
				g.Expect(err.Detail).To(Equal(tc.expectedOutput.Detail))
				g.Expect(err.Type).To(Equal(tc.expectedOutput.Type))
				g.Expect(err.Field).To(Equal(tc.expectedOutput.Field))
			} else {
				g.Expect(err).NotTo(HaveOccurred())
			}
		})
	}
}

func TestEnsureStringSlicesAreEquivalent(t *testing.T) {
	g := NewWithT(t)

	tests := []struct {
		name           string
		input1         []string
		input2         []string
		expectedOutput bool
	}{
		{
			name:           "nil",
			input1:         nil,
			input2:         nil,
			expectedOutput: true,
		},
		{
			name:           "no change",
			input1:         []string{"foo", "bar"},
			input2:         []string{"foo", "bar"},
			expectedOutput: true,
		},
		{
			name:           "different",
			input1:         []string{"foo", "bar"},
			input2:         []string{"foo", "foo"},
			expectedOutput: false,
		},
		{
			name:           "different order, but equal",
			input1:         []string{"1", "2"},
			input2:         []string{"2", "1"},
			expectedOutput: true,
		},
		{
			name:           "different lengths",
			input1:         []string{"foo"},
			input2:         []string{"foo", "foo"},
			expectedOutput: false,
		},
		{
			name:           "different",
			input1:         []string{"1", "2", "3", "4", "5", "6", "7", "8", "9"},
			input2:         []string{"1", "2", "3", "4", "5", "7", "8", "9"},
			expectedOutput: false,
		},
		{
			name:           "another different variant",
			input1:         []string{"a", "a", "b"},
			input2:         []string{"a", "b", "b"},
			expectedOutput: false,
		},
	}
	for _, tc := range tests {
		t.Run(tc.name, func(t *testing.T) {
			ret := EnsureStringSlicesAreEquivalent(tc.input1, tc.input2)
			g.Expect(ret).To(Equal(tc.expectedOutput))
		})
	}
}

func TestValidateZeroTransitionPtr(t *testing.T) {
	testPath := field.NewPath("Spec", "Foo")

	tests := []struct {
		name           string
		input1         *bool
		input2         *bool
		expectedOutput *field.Error
	}{
		{
			name:   "nil",
			input1: nil,
			input2: nil,
		},
		{
			name:   "no change",
<<<<<<< HEAD
			input1: pointer.Bool(true),
			input2: pointer.Bool(true),
		},
		{
			name:   "can unset",
			input1: pointer.Bool(true),
=======
			input1: ptr.To(true),
			input2: ptr.To(true),
		},
		{
			name:   "can unset",
			input1: ptr.To(true),
>>>>>>> fa947c46
			input2: nil,
		},
		{
			name:           "can't set from empty",
			input1:         nil,
<<<<<<< HEAD
			input2:         pointer.Bool(true),
=======
			input2:         ptr.To(true),
>>>>>>> fa947c46
			expectedOutput: field.Invalid(testPath, nil, setMessage),
		},
		{
			name:           "can't change",
<<<<<<< HEAD
			input1:         pointer.Bool(true),
			input2:         pointer.Bool(false),
=======
			input1:         ptr.To(true),
			input2:         ptr.To(false),
>>>>>>> fa947c46
			expectedOutput: field.Invalid(testPath, nil, immutableMessage),
		},
	}
	for _, tc := range tests {
		t.Run(tc.name, func(t *testing.T) {
			g := NewWithT(t)
			err := ValidateZeroTransition(testPath, tc.input1, tc.input2)
			if tc.expectedOutput != nil {
				g.Expect(err).To(HaveOccurred())
				g.Expect(err.Detail).To(Equal(tc.expectedOutput.Detail))
				g.Expect(err.Type).To(Equal(tc.expectedOutput.Type))
				g.Expect(err.Field).To(Equal(tc.expectedOutput.Field))
			} else {
				g.Expect(err).NotTo(HaveOccurred())
			}
		})
	}
}

func TestValidateZeroTransitionString(t *testing.T) {
	testPath := field.NewPath("Spec", "Foo")

	tests := []struct {
		name           string
		input1         string
		input2         string
		expectedOutput *field.Error
	}{
		{
			name:   "empty string",
			input1: "",
			input2: "",
		},
		{
			name:   "no change",
			input1: "foo",
			input2: "foo",
		},
		{
			name:   "can unset",
			input1: "foo",
			input2: "",
		},
		{
			name:           "can't set from empty",
			input1:         "",
			input2:         "foo",
			expectedOutput: field.Invalid(testPath, nil, setMessage),
		},
		{
			name:           "can't change",
			input1:         "foo",
			input2:         "bar",
			expectedOutput: field.Invalid(testPath, nil, immutableMessage),
		},
	}
	for _, tc := range tests {
		t.Run(tc.name, func(t *testing.T) {
			g := NewWithT(t)
			err := ValidateZeroTransition(testPath, tc.input1, tc.input2)
			if tc.expectedOutput != nil {
				g.Expect(err).To(HaveOccurred())
				g.Expect(err.Detail).To(Equal(tc.expectedOutput.Detail))
				g.Expect(err.Type).To(Equal(tc.expectedOutput.Type))
				g.Expect(err.Field).To(Equal(tc.expectedOutput.Field))
			} else {
				g.Expect(err).NotTo(HaveOccurred())
			}
		})
	}
}

func TestValidateZeroTransitionStringPtr(t *testing.T) {
	testPath := field.NewPath("Spec", "Foo")

	tests := []struct {
		name           string
		input1         *string
		input2         *string
		expectedOutput *field.Error
	}{
		{
			name:   "nil",
			input1: nil,
			input2: nil,
		},
		{
			name:   "no change",
<<<<<<< HEAD
			input1: pointer.String("foo"),
			input2: pointer.String("foo"),
		},
		{
			name:   "can unset",
			input1: pointer.String("foo"),
=======
			input1: ptr.To("foo"),
			input2: ptr.To("foo"),
		},
		{
			name:   "can unset",
			input1: ptr.To("foo"),
>>>>>>> fa947c46
			input2: nil,
		},
		{
			name:           "can't set from empty",
			input1:         nil,
<<<<<<< HEAD
			input2:         pointer.String("foo"),
=======
			input2:         ptr.To("foo"),
>>>>>>> fa947c46
			expectedOutput: field.Invalid(testPath, nil, setMessage),
		},
		{
			name:           "can't change",
<<<<<<< HEAD
			input1:         pointer.String("foo"),
			input2:         pointer.String("bar"),
=======
			input1:         ptr.To("foo"),
			input2:         ptr.To("bar"),
>>>>>>> fa947c46
			expectedOutput: field.Invalid(testPath, nil, immutableMessage),
		},
	}
	for _, tc := range tests {
		t.Run(tc.name, func(t *testing.T) {
			g := NewWithT(t)
			err := ValidateZeroTransition(testPath, tc.input1, tc.input2)
			if tc.expectedOutput != nil {
				g.Expect(err).To(HaveOccurred())
				g.Expect(err.Detail).To(Equal(tc.expectedOutput.Detail))
				g.Expect(err.Type).To(Equal(tc.expectedOutput.Type))
				g.Expect(err.Field).To(Equal(tc.expectedOutput.Field))
			} else {
				g.Expect(err).NotTo(HaveOccurred())
			}
		})
	}
}

func TestValidateZeroTransitionInt32(t *testing.T) {
	testPath := field.NewPath("Spec", "Foo")

	tests := []struct {
		name           string
		input1         int32
		input2         int32
		expectedOutput *field.Error
	}{
		{
			name:   "unset",
			input1: 0,
			input2: 0,
		},
		{
			name:   "no change",
			input1: 5,
			input2: 5,
		},
		{
			name:   "can unset",
			input1: 5,
			input2: 0,
		},
		{
			name:           "can't set from empty",
			input1:         0,
			input2:         5,
			expectedOutput: field.Invalid(testPath, nil, setMessage),
		},
		{
			name:           "can't change",
			input1:         5,
			input2:         6,
			expectedOutput: field.Invalid(testPath, nil, immutableMessage),
		},
	}
	for _, tc := range tests {
		t.Run(tc.name, func(t *testing.T) {
			g := NewWithT(t)
			err := ValidateZeroTransition(testPath, tc.input1, tc.input2)
			if tc.expectedOutput != nil {
				g.Expect(err).To(HaveOccurred())
				g.Expect(err.Detail).To(Equal(tc.expectedOutput.Detail))
				g.Expect(err.Type).To(Equal(tc.expectedOutput.Type))
				g.Expect(err.Field).To(Equal(tc.expectedOutput.Field))
			} else {
				g.Expect(err).NotTo(HaveOccurred())
			}
		})
	}
}<|MERGE_RESOLUTION|>--- conflicted
+++ resolved
@@ -316,42 +316,24 @@
 		},
 		{
 			name:   "no change",
-<<<<<<< HEAD
-			input1: pointer.Bool(true),
-			input2: pointer.Bool(true),
-		},
-		{
-			name:   "can unset",
-			input1: pointer.Bool(true),
-=======
 			input1: ptr.To(true),
 			input2: ptr.To(true),
 		},
 		{
 			name:   "can unset",
 			input1: ptr.To(true),
->>>>>>> fa947c46
 			input2: nil,
 		},
 		{
 			name:           "can't set from empty",
 			input1:         nil,
-<<<<<<< HEAD
-			input2:         pointer.Bool(true),
-=======
 			input2:         ptr.To(true),
->>>>>>> fa947c46
-			expectedOutput: field.Invalid(testPath, nil, setMessage),
-		},
-		{
-			name:           "can't change",
-<<<<<<< HEAD
-			input1:         pointer.Bool(true),
-			input2:         pointer.Bool(false),
-=======
+			expectedOutput: field.Invalid(testPath, nil, setMessage),
+		},
+		{
+			name:           "can't change",
 			input1:         ptr.To(true),
 			input2:         ptr.To(false),
->>>>>>> fa947c46
 			expectedOutput: field.Invalid(testPath, nil, immutableMessage),
 		},
 	}
@@ -440,42 +422,24 @@
 		},
 		{
 			name:   "no change",
-<<<<<<< HEAD
-			input1: pointer.String("foo"),
-			input2: pointer.String("foo"),
-		},
-		{
-			name:   "can unset",
-			input1: pointer.String("foo"),
-=======
 			input1: ptr.To("foo"),
 			input2: ptr.To("foo"),
 		},
 		{
 			name:   "can unset",
 			input1: ptr.To("foo"),
->>>>>>> fa947c46
 			input2: nil,
 		},
 		{
 			name:           "can't set from empty",
 			input1:         nil,
-<<<<<<< HEAD
-			input2:         pointer.String("foo"),
-=======
 			input2:         ptr.To("foo"),
->>>>>>> fa947c46
-			expectedOutput: field.Invalid(testPath, nil, setMessage),
-		},
-		{
-			name:           "can't change",
-<<<<<<< HEAD
-			input1:         pointer.String("foo"),
-			input2:         pointer.String("bar"),
-=======
+			expectedOutput: field.Invalid(testPath, nil, setMessage),
+		},
+		{
+			name:           "can't change",
 			input1:         ptr.To("foo"),
 			input2:         ptr.To("bar"),
->>>>>>> fa947c46
 			expectedOutput: field.Invalid(testPath, nil, immutableMessage),
 		},
 	}
